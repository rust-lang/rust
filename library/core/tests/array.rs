use core::array;
use core::convert::TryFrom;
use core::sync::atomic::{AtomicUsize, Ordering};

#[test]
fn array_from_ref() {
    let value: String = "Hello World!".into();
    let arr: &[String; 1] = array::from_ref(&value);
    assert_eq!(&[value.clone()], arr);

    const VALUE: &&str = &"Hello World!";
    const ARR: &[&str; 1] = array::from_ref(VALUE);
    assert_eq!(&[*VALUE], ARR);
    assert!(core::ptr::eq(VALUE, &ARR[0]));
}

#[test]
fn array_from_mut() {
    let mut value: String = "Hello World".into();
    let arr: &mut [String; 1] = array::from_mut(&mut value);
    arr[0].push_str("!");
    assert_eq!(&value, "Hello World!");
}

#[test]
fn array_try_from() {
    macro_rules! test {
        ($($N:expr)+) => {
            $({
                type Array = [u8; $N];
                let mut array: Array = [0; $N];
                let slice: &[u8] = &array[..];

                let result = <&Array>::try_from(slice);
                assert_eq!(&array, result.unwrap());

                let result = <Array>::try_from(slice);
                assert_eq!(&array, &result.unwrap());

                let mut_slice: &mut [u8] = &mut array[..];
                let result = <&mut Array>::try_from(mut_slice);
                assert_eq!(&[0; $N], result.unwrap());

                let mut_slice: &mut [u8] = &mut array[..];
                let result = <Array>::try_from(mut_slice);
                assert_eq!(&array, &result.unwrap());
            })+
        }
    }
    test! {
         0  1  2  3  4  5  6  7  8  9
        10 11 12 13 14 15 16 17 18 19
        20 21 22 23 24 25 26 27 28 29
        30 31 32
    }
}

#[test]
fn iterator_collect() {
    let arr = [0, 1, 2, 5, 9];
    let v: Vec<_> = IntoIterator::into_iter(arr.clone()).collect();
    assert_eq!(&arr[..], &v[..]);
}

#[test]
fn iterator_rev_collect() {
    let arr = [0, 1, 2, 5, 9];
    let v: Vec<_> = IntoIterator::into_iter(arr.clone()).rev().collect();
    assert_eq!(&v[..], &[9, 5, 2, 1, 0]);
}

#[test]
fn iterator_nth() {
    let v = [0, 1, 2, 3, 4];
    for i in 0..v.len() {
        assert_eq!(IntoIterator::into_iter(v.clone()).nth(i).unwrap(), v[i]);
    }
    assert_eq!(IntoIterator::into_iter(v.clone()).nth(v.len()), None);

    let mut iter = IntoIterator::into_iter(v);
    assert_eq!(iter.nth(2).unwrap(), v[2]);
    assert_eq!(iter.nth(1).unwrap(), v[4]);
}

#[test]
fn iterator_last() {
    let v = [0, 1, 2, 3, 4];
    assert_eq!(IntoIterator::into_iter(v).last().unwrap(), 4);
    assert_eq!(IntoIterator::into_iter([0]).last().unwrap(), 0);

    let mut it = IntoIterator::into_iter([0, 9, 2, 4]);
    assert_eq!(it.next_back(), Some(4));
    assert_eq!(it.last(), Some(2));
}

#[test]
fn iterator_clone() {
    let mut it = IntoIterator::into_iter([0, 2, 4, 6, 8]);
    assert_eq!(it.next(), Some(0));
    assert_eq!(it.next_back(), Some(8));
    let mut clone = it.clone();
    assert_eq!(it.next_back(), Some(6));
    assert_eq!(clone.next_back(), Some(6));
    assert_eq!(it.next_back(), Some(4));
    assert_eq!(clone.next_back(), Some(4));
    assert_eq!(it.next(), Some(2));
    assert_eq!(clone.next(), Some(2));
}

#[test]
fn iterator_fused() {
    let mut it = IntoIterator::into_iter([0, 9, 2]);
    assert_eq!(it.next(), Some(0));
    assert_eq!(it.next(), Some(9));
    assert_eq!(it.next(), Some(2));
    assert_eq!(it.next(), None);
    assert_eq!(it.next(), None);
    assert_eq!(it.next(), None);
    assert_eq!(it.next(), None);
    assert_eq!(it.next(), None);
}

#[test]
fn iterator_len() {
    let mut it = IntoIterator::into_iter([0, 1, 2, 5, 9]);
    assert_eq!(it.size_hint(), (5, Some(5)));
    assert_eq!(it.len(), 5);
    assert_eq!(it.is_empty(), false);

    assert_eq!(it.next(), Some(0));
    assert_eq!(it.size_hint(), (4, Some(4)));
    assert_eq!(it.len(), 4);
    assert_eq!(it.is_empty(), false);

    assert_eq!(it.next_back(), Some(9));
    assert_eq!(it.size_hint(), (3, Some(3)));
    assert_eq!(it.len(), 3);
    assert_eq!(it.is_empty(), false);

    // Empty
    let it = IntoIterator::into_iter([] as [String; 0]);
    assert_eq!(it.size_hint(), (0, Some(0)));
    assert_eq!(it.len(), 0);
    assert_eq!(it.is_empty(), true);
}

#[test]
fn iterator_count() {
    let v = [0, 1, 2, 3, 4];
    assert_eq!(IntoIterator::into_iter(v.clone()).count(), 5);

    let mut iter2 = IntoIterator::into_iter(v);
    iter2.next();
    iter2.next();
    assert_eq!(iter2.count(), 3);
}

#[test]
fn iterator_flat_map() {
    assert!((0..5).flat_map(|i| IntoIterator::into_iter([2 * i, 2 * i + 1])).eq(0..10));
}

#[test]
fn iterator_debug() {
    let arr = [0, 1, 2, 5, 9];
    assert_eq!(format!("{:?}", IntoIterator::into_iter(arr)), "IntoIter([0, 1, 2, 5, 9])",);
}

#[test]
fn iterator_drops() {
    use core::cell::Cell;

    // This test makes sure the correct number of elements are dropped. The `R`
    // type is just a reference to a `Cell` that is incremented when an `R` is
    // dropped.

    #[derive(Clone)]
    struct Foo<'a>(&'a Cell<usize>);

    impl Drop for Foo<'_> {
        fn drop(&mut self) {
            self.0.set(self.0.get() + 1);
        }
    }

    fn five(i: &Cell<usize>) -> [Foo<'_>; 5] {
        // This is somewhat verbose because `Foo` does not implement `Copy`
        // since it implements `Drop`. Consequently, we cannot write
        // `[Foo(i); 5]`.
        [Foo(i), Foo(i), Foo(i), Foo(i), Foo(i)]
    }

    // Simple: drop new iterator.
    let i = Cell::new(0);
    {
        IntoIterator::into_iter(five(&i));
    }
    assert_eq!(i.get(), 5);

    // Call `next()` once.
    let i = Cell::new(0);
    {
        let mut iter = IntoIterator::into_iter(five(&i));
        let _x = iter.next();
        assert_eq!(i.get(), 0);
        assert_eq!(iter.count(), 4);
        assert_eq!(i.get(), 4);
    }
    assert_eq!(i.get(), 5);

    // Check `clone` and calling `next`/`next_back`.
    let i = Cell::new(0);
    {
        let mut iter = IntoIterator::into_iter(five(&i));
        iter.next();
        assert_eq!(i.get(), 1);
        iter.next_back();
        assert_eq!(i.get(), 2);

        let mut clone = iter.clone();
        assert_eq!(i.get(), 2);

        iter.next();
        assert_eq!(i.get(), 3);

        clone.next();
        assert_eq!(i.get(), 4);

        assert_eq!(clone.count(), 2);
        assert_eq!(i.get(), 6);
    }
    assert_eq!(i.get(), 8);

    // Check via `nth`.
    let i = Cell::new(0);
    {
        let mut iter = IntoIterator::into_iter(five(&i));
        let _x = iter.nth(2);
        assert_eq!(i.get(), 2);
        let _y = iter.last();
        assert_eq!(i.get(), 3);
    }
    assert_eq!(i.get(), 5);

    // Check every element.
    let i = Cell::new(0);
    for (index, _x) in IntoIterator::into_iter(five(&i)).enumerate() {
        assert_eq!(i.get(), index);
    }
    assert_eq!(i.get(), 5);

    let i = Cell::new(0);
    for (index, _x) in IntoIterator::into_iter(five(&i)).rev().enumerate() {
        assert_eq!(i.get(), index);
    }
    assert_eq!(i.get(), 5);
}

// This test does not work on targets without panic=unwind support.
// To work around this problem, test is marked is should_panic, so it will
// be automagically skipped on unsuitable targets, such as
// wasm32-unknown-unknown.
//
// It means that we use panic for indicating success.
#[test]
#[should_panic(expected = "test succeeded")]
fn array_default_impl_avoids_leaks_on_panic() {
    use core::sync::atomic::{AtomicUsize, Ordering::Relaxed};
    static COUNTER: AtomicUsize = AtomicUsize::new(0);
    #[derive(Debug)]
    struct Bomb(usize);

    impl Default for Bomb {
        fn default() -> Bomb {
            if COUNTER.load(Relaxed) == 3 {
                panic!("bomb limit exceeded");
            }

            COUNTER.fetch_add(1, Relaxed);
            Bomb(COUNTER.load(Relaxed))
        }
    }

    impl Drop for Bomb {
        fn drop(&mut self) {
            COUNTER.fetch_sub(1, Relaxed);
        }
    }

    let res = std::panic::catch_unwind(|| <[Bomb; 5]>::default());
    let panic_msg = match res {
        Ok(_) => unreachable!(),
        Err(p) => p.downcast::<&'static str>().unwrap(),
    };
    assert_eq!(*panic_msg, "bomb limit exceeded");
    // check that all bombs are successfully dropped
    assert_eq!(COUNTER.load(Relaxed), 0);
    panic!("test succeeded")
}

#[test]
fn empty_array_is_always_default() {
    struct DoesNotImplDefault;

    let _arr = <[DoesNotImplDefault; 0]>::default();
}

#[test]
fn array_map() {
    let a = [1, 2, 3];
    let b = a.map(|v| v + 1);
    assert_eq!(b, [2, 3, 4]);

    let a = [1u8, 2, 3];
    let b = a.map(|v| v as u64);
    assert_eq!(b, [1, 2, 3]);
}

// See note on above test for why `should_panic` is used.
#[test]
#[should_panic(expected = "test succeeded")]
fn array_map_drop_safety() {
    static DROPPED: AtomicUsize = AtomicUsize::new(0);
    struct DropCounter;
    impl Drop for DropCounter {
        fn drop(&mut self) {
            DROPPED.fetch_add(1, Ordering::SeqCst);
        }
    }

    let num_to_create = 5;
    let success = std::panic::catch_unwind(|| {
        let items = [0; 10];
        let mut nth = 0;
        items.map(|_| {
            assert!(nth < num_to_create);
            nth += 1;
            DropCounter
        });
    });
    assert!(success.is_err());
    assert_eq!(DROPPED.load(Ordering::SeqCst), num_to_create);
    panic!("test succeeded")
}

#[test]
fn cell_allows_array_cycle() {
    use core::cell::Cell;

    #[derive(Debug)]
    struct B<'a> {
        a: [Cell<Option<&'a B<'a>>>; 2],
    }

    impl<'a> B<'a> {
        fn new() -> B<'a> {
            B { a: [Cell::new(None), Cell::new(None)] }
        }
    }

    let b1 = B::new();
    let b2 = B::new();
    let b3 = B::new();

    b1.a[0].set(Some(&b2));
    b1.a[1].set(Some(&b3));

    b2.a[0].set(Some(&b2));
    b2.a[1].set(Some(&b3));

    b3.a[0].set(Some(&b1));
    b3.a[1].set(Some(&b2));
}

#[test]
fn array_from_fn() {
    let array = core::array::from_fn(|idx| idx);
    assert_eq!(array, [0, 1, 2, 3, 4]);
}

#[test]
fn array_try_from_fn() {
    #[derive(Debug, PartialEq)]
    enum SomeError {
        Foo,
    }

    let array = core::array::try_from_fn(|i| Ok::<_, SomeError>(i));
    assert_eq!(array, Ok([0, 1, 2, 3, 4]));

    let another_array = core::array::try_from_fn::<Result<(), _>, 2, _>(|_| Err(SomeError::Foo));
    assert_eq!(another_array, Err(SomeError::Foo));
}

#[cfg(not(panic = "abort"))]
#[test]
fn array_try_from_fn_drops_inserted_elements_on_err() {
    static DROP_COUNTER: AtomicUsize = AtomicUsize::new(0);

    struct CountDrop;
    impl Drop for CountDrop {
        fn drop(&mut self) {
            DROP_COUNTER.fetch_add(1, Ordering::SeqCst);
        }
    }

    let _ = catch_unwind_silent(move || {
        let _: Result<[CountDrop; 4], ()> = core::array::try_from_fn(|idx| {
            if idx == 2 {
                return Err(());
            }
            Ok(CountDrop)
        });
    });

    assert_eq!(DROP_COUNTER.load(Ordering::SeqCst), 2);
}

#[cfg(not(panic = "abort"))]
#[test]
fn array_try_from_fn_drops_inserted_elements_on_panic() {
    static DROP_COUNTER: AtomicUsize = AtomicUsize::new(0);

    struct CountDrop;
    impl Drop for CountDrop {
        fn drop(&mut self) {
            DROP_COUNTER.fetch_add(1, Ordering::SeqCst);
        }
    }

    let _ = catch_unwind_silent(move || {
        let _: Result<[CountDrop; 4], ()> = core::array::try_from_fn(|idx| {
            if idx == 2 {
                panic!("peek a boo");
            }
            Ok(CountDrop)
        });
    });

    assert_eq!(DROP_COUNTER.load(Ordering::SeqCst), 2);
}

#[cfg(not(panic = "abort"))]
// https://stackoverflow.com/a/59211505
fn catch_unwind_silent<F, R>(f: F) -> std::thread::Result<R>
where
    F: FnOnce() -> R + core::panic::UnwindSafe,
{
    let prev_hook = std::panic::take_hook();
    std::panic::set_hook(Box::new(|_| {}));
    let result = std::panic::catch_unwind(f);
    std::panic::set_hook(prev_hook);
    result
}

#[test]
fn array_split_array_mut() {
    let mut v = [1, 2, 3, 4, 5, 6];

    {
        let (left, right) = v.split_array_mut::<0>();
        assert_eq!(left, &mut []);
        assert_eq!(right, &mut [1, 2, 3, 4, 5, 6]);
    }

    {
        let (left, right) = v.split_array_mut::<6>();
        assert_eq!(left, &mut [1, 2, 3, 4, 5, 6]);
        assert_eq!(right, &mut []);
    }
}

#[test]
fn array_rsplit_array_mut() {
    let mut v = [1, 2, 3, 4, 5, 6];

    {
        let (left, right) = v.rsplit_array_mut::<0>();
        assert_eq!(left, &mut [1, 2, 3, 4, 5, 6]);
        assert_eq!(right, &mut []);
    }

    {
        let (left, right) = v.rsplit_array_mut::<6>();
        assert_eq!(left, &mut []);
        assert_eq!(right, &mut [1, 2, 3, 4, 5, 6]);
    }
}

#[should_panic]
#[test]
fn array_split_array_ref_out_of_bounds() {
    let v = [1, 2, 3, 4, 5, 6];

    v.split_array_ref::<7>();
}

#[should_panic]
#[test]
fn array_split_array_mut_out_of_bounds() {
    let mut v = [1, 2, 3, 4, 5, 6];

    v.split_array_mut::<7>();
}

#[should_panic]
#[test]
fn array_rsplit_array_ref_out_of_bounds() {
    let v = [1, 2, 3, 4, 5, 6];

    v.rsplit_array_ref::<7>();
}

#[should_panic]
#[test]
fn array_rsplit_array_mut_out_of_bounds() {
    let mut v = [1, 2, 3, 4, 5, 6];

    v.rsplit_array_mut::<7>();
}

#[test]
fn array_intoiter_advance_by() {
    use std::cell::Cell;
    struct DropCounter<'a>(usize, &'a Cell<usize>);
    impl Drop for DropCounter<'_> {
        fn drop(&mut self) {
            let x = self.1.get();
            self.1.set(x + 1);
        }
    }

    let counter = Cell::new(0);
    let a: [_; 100] = std::array::from_fn(|i| DropCounter(i, &counter));
    let mut it = IntoIterator::into_iter(a);

    let r = it.advance_by(1);
    assert_eq!(r, Ok(()));
    assert_eq!(it.len(), 99);
    assert_eq!(counter.get(), 1);

    let r = it.advance_by(0);
    assert_eq!(r, Ok(()));
    assert_eq!(it.len(), 99);
    assert_eq!(counter.get(), 1);

    let r = it.advance_by(11);
    assert_eq!(r, Ok(()));
    assert_eq!(it.len(), 88);
    assert_eq!(counter.get(), 12);

    let x = it.next();
    assert_eq!(x.as_ref().map(|x| x.0), Some(12));
    assert_eq!(it.len(), 87);
    assert_eq!(counter.get(), 12);
    drop(x);
    assert_eq!(counter.get(), 13);

    let r = it.advance_by(123456);
    assert_eq!(r, Err(87));
    assert_eq!(it.len(), 0);
    assert_eq!(counter.get(), 100);

    let r = it.advance_by(0);
    assert_eq!(r, Ok(()));
    assert_eq!(it.len(), 0);
    assert_eq!(counter.get(), 100);

    let r = it.advance_by(10);
    assert_eq!(r, Err(0));
    assert_eq!(it.len(), 0);
    assert_eq!(counter.get(), 100);
}

#[test]
fn array_intoiter_advance_back_by() {
    use std::cell::Cell;
    struct DropCounter<'a>(usize, &'a Cell<usize>);
    impl Drop for DropCounter<'_> {
        fn drop(&mut self) {
            let x = self.1.get();
            self.1.set(x + 1);
        }
    }

    let counter = Cell::new(0);
    let a: [_; 100] = std::array::from_fn(|i| DropCounter(i, &counter));
    let mut it = IntoIterator::into_iter(a);

    let r = it.advance_back_by(1);
    assert_eq!(r, Ok(()));
    assert_eq!(it.len(), 99);
    assert_eq!(counter.get(), 1);

    let r = it.advance_back_by(0);
    assert_eq!(r, Ok(()));
    assert_eq!(it.len(), 99);
    assert_eq!(counter.get(), 1);

    let r = it.advance_back_by(11);
    assert_eq!(r, Ok(()));
    assert_eq!(it.len(), 88);
    assert_eq!(counter.get(), 12);

    let x = it.next_back();
    assert_eq!(x.as_ref().map(|x| x.0), Some(87));
    assert_eq!(it.len(), 87);
    assert_eq!(counter.get(), 12);
    drop(x);
    assert_eq!(counter.get(), 13);

    let r = it.advance_back_by(123456);
    assert_eq!(r, Err(87));
    assert_eq!(it.len(), 0);
    assert_eq!(counter.get(), 100);

    let r = it.advance_back_by(0);
    assert_eq!(r, Ok(()));
    assert_eq!(it.len(), 0);
    assert_eq!(counter.get(), 100);

    let r = it.advance_back_by(10);
    assert_eq!(r, Err(0));
    assert_eq!(it.len(), 0);
    assert_eq!(counter.get(), 100);
}

#[test]
fn array_mixed_equality_integers() {
    let array3: [i32; 3] = [1, 2, 3];
    let array3b: [i32; 3] = [3, 2, 1];
    let array4: [i32; 4] = [1, 2, 3, 4];

    let slice3: &[i32] = &{ array3 };
    let slice3b: &[i32] = &{ array3b };
    let slice4: &[i32] = &{ array4 };
    assert!(array3 == slice3);
    assert!(array3 != slice3b);
    assert!(array3 != slice4);
    assert!(slice3 == array3);
    assert!(slice3b != array3);
    assert!(slice4 != array3);

    let mut3: &mut [i32] = &mut { array3 };
    let mut3b: &mut [i32] = &mut { array3b };
    let mut4: &mut [i32] = &mut { array4 };
    assert!(array3 == mut3);
    assert!(array3 != mut3b);
    assert!(array3 != mut4);
    assert!(mut3 == array3);
    assert!(mut3b != array3);
    assert!(mut4 != array3);
}

#[test]
fn array_mixed_equality_nans() {
    let array3: [f32; 3] = [1.0, std::f32::NAN, 3.0];

    let slice3: &[f32] = &{ array3 };
    assert!(!(array3 == slice3));
    assert!(array3 != slice3);
    assert!(!(slice3 == array3));
    assert!(slice3 != array3);

    let mut3: &mut [f32] = &mut { array3 };
    assert!(!(array3 == mut3));
    assert!(array3 != mut3);
    assert!(!(mut3 == array3));
    assert!(mut3 != array3);
}

#[test]
fn array_into_iter_fold() {
    // Strings to help MIRI catch if we double-free or something
    let a = ["Aa".to_string(), "Bb".to_string(), "Cc".to_string()];
    let mut s = "s".to_string();
    a.into_iter().for_each(|b| s += &b);
    assert_eq!(s, "sAaBbCc");

    let a = [1, 2, 3, 4, 5, 6];
    let mut it = a.into_iter();
    it.advance_by(1).unwrap();
    it.advance_back_by(2).unwrap();
    let s = it.fold(10, |a, b| 10 * a + b);
    assert_eq!(s, 10234);
}

#[test]
fn array_into_iter_rfold() {
    // Strings to help MIRI catch if we double-free or something
    let a = ["Aa".to_string(), "Bb".to_string(), "Cc".to_string()];
    let mut s = "s".to_string();
    a.into_iter().rev().for_each(|b| s += &b);
    assert_eq!(s, "sCcBbAa");

    let a = [1, 2, 3, 4, 5, 6];
    let mut it = a.into_iter();
    it.advance_by(1).unwrap();
    it.advance_back_by(2).unwrap();
    let s = it.rfold(10, |a, b| 10 * a + b);
    assert_eq!(s, 10432);
}

<<<<<<< HEAD
#[test]
fn array_try_fill_from() {
    let vec = vec![0, 1, 2, 3];
    let array = core::array::try_from_iter::<_, 4>(vec);
    assert!(array.is_ok());
    assert_eq!(array.unwrap(), [0, 1, 2, 3]);

    let vec = vec![0, 1, 2];
    let array = core::array::try_from_iter::<_, 4>(vec);
    assert!(array.is_err());
=======
#[cfg(not(panic = "abort"))]
#[test]
fn array_map_drops_unmapped_elements_on_panic() {
    struct DropCounter<'a>(usize, &'a AtomicUsize);
    impl Drop for DropCounter<'_> {
        fn drop(&mut self) {
            self.1.fetch_add(1, Ordering::SeqCst);
        }
    }

    const MAX: usize = 11;
    for panic_after in 0..MAX {
        let counter = AtomicUsize::new(0);
        let a = array::from_fn::<_, 11, _>(|i| DropCounter(i, &counter));
        let success = std::panic::catch_unwind(|| {
            let _ = a.map(|x| {
                assert!(x.0 < panic_after);
                assert_eq!(counter.load(Ordering::SeqCst), x.0);
            });
        });
        assert!(success.is_err());
        assert_eq!(counter.load(Ordering::SeqCst), MAX);
    }
>>>>>>> 2d91939b
}<|MERGE_RESOLUTION|>--- conflicted
+++ resolved
@@ -701,7 +701,6 @@
     assert_eq!(s, 10432);
 }
 
-<<<<<<< HEAD
 #[test]
 fn array_try_fill_from() {
     let vec = vec![0, 1, 2, 3];
@@ -712,7 +711,8 @@
     let vec = vec![0, 1, 2];
     let array = core::array::try_from_iter::<_, 4>(vec);
     assert!(array.is_err());
-=======
+}
+
 #[cfg(not(panic = "abort"))]
 #[test]
 fn array_map_drops_unmapped_elements_on_panic() {
@@ -736,5 +736,4 @@
         assert!(success.is_err());
         assert_eq!(counter.load(Ordering::SeqCst), MAX);
     }
->>>>>>> 2d91939b
 }