//! Free functions to create `&[T]` and `&mut [T]`.

use crate::array;
use crate::intrinsics::{assert_unsafe_precondition, is_aligned_and_not_null};
use crate::ops::Range;
use crate::ptr;

/// Forms a slice from a pointer and a length.
///
/// The `len` argument is the number of **elements**, not the number of bytes.
///
/// # Safety
///
/// Behavior is undefined if any of the following conditions are violated:
///
/// * `data` must be [valid] for reads for `len * mem::size_of::<T>()` many bytes,
///   and it must be properly aligned. This means in particular:
///
///     * The entire memory range of this slice must be contained within a single allocated object!
///       Slices can never span across multiple allocated objects. See [below](#incorrect-usage)
///       for an example incorrectly not taking this into account.
///     * `data` must be non-null and aligned even for zero-length slices. One
///       reason for this is that enum layout optimizations may rely on references
///       (including slices of any length) being aligned and non-null to distinguish
///       them from other data. You can obtain a pointer that is usable as `data`
///       for zero-length slices using [`NonNull::dangling()`].
///
/// * `data` must point to `len` consecutive properly initialized values of type `T`.
///
/// * The memory referenced by the returned slice must not be mutated for the duration
///   of lifetime `'a`, except inside an `UnsafeCell`.
///
/// * The total size `len * mem::size_of::<T>()` of the slice must be no larger than `isize::MAX`.
///   See the safety documentation of [`pointer::offset`].
///
/// # Caveat
///
/// The lifetime for the returned slice is inferred from its usage. To
/// prevent accidental misuse, it's suggested to tie the lifetime to whichever
/// source lifetime is safe in the context, such as by providing a helper
/// function taking the lifetime of a host value for the slice, or by explicit
/// annotation.
///
/// # Examples
///
/// ```
/// use std::slice;
///
/// // manifest a slice for a single element
/// let x = 42;
/// let ptr = &x as *const _;
/// let slice = unsafe { slice::from_raw_parts(ptr, 1) };
/// assert_eq!(slice[0], 42);
/// ```
///
/// ### Incorrect usage
///
/// The following `join_slices` function is **unsound** ⚠️
///
/// ```rust,no_run
/// use std::slice;
///
/// fn join_slices<'a, T>(fst: &'a [T], snd: &'a [T]) -> &'a [T] {
///     let fst_end = fst.as_ptr().wrapping_add(fst.len());
///     let snd_start = snd.as_ptr();
///     assert_eq!(fst_end, snd_start, "Slices must be contiguous!");
///     unsafe {
///         // The assertion above ensures `fst` and `snd` are contiguous, but they might
///         // still be contained within _different allocated objects_, in which case
///         // creating this slice is undefined behavior.
///         slice::from_raw_parts(fst.as_ptr(), fst.len() + snd.len())
///     }
/// }
///
/// fn main() {
///     // `a` and `b` are different allocated objects...
///     let a = 42;
///     let b = 27;
///     // ... which may nevertheless be laid out contiguously in memory: | a | b |
///     let _ = join_slices(slice::from_ref(&a), slice::from_ref(&b)); // UB
/// }
/// ```
///
/// [valid]: ptr#safety
/// [`NonNull::dangling()`]: ptr::NonNull::dangling
#[inline]
#[stable(feature = "rust1", since = "1.0.0")]
#[rustc_const_stable(feature = "const_slice_from_raw_parts", since = "1.61.0")]
#[must_use]
pub const unsafe fn from_raw_parts<'a, T>(data: *const T, len: usize) -> &'a [T] {
    // SAFETY: the caller must uphold the safety contract for `from_raw_parts`.
    unsafe {
        assert_unsafe_precondition!(
            is_aligned_and_not_null(data)
                && crate::mem::size_of::<T>().saturating_mul(len) <= isize::MAX as usize
        );
        &*ptr::slice_from_raw_parts(data, len)
    }
}

/// Performs the same functionality as [`from_raw_parts`], except that a
/// mutable slice is returned.
///
/// # Safety
///
/// Behavior is undefined if any of the following conditions are violated:
///
/// * `data` must be [valid] for both reads and writes for `len * mem::size_of::<T>()` many bytes,
///   and it must be properly aligned. This means in particular:
///
///     * The entire memory range of this slice must be contained within a single allocated object!
///       Slices can never span across multiple allocated objects.
///     * `data` must be non-null and aligned even for zero-length slices. One
///       reason for this is that enum layout optimizations may rely on references
///       (including slices of any length) being aligned and non-null to distinguish
///       them from other data. You can obtain a pointer that is usable as `data`
///       for zero-length slices using [`NonNull::dangling()`].
///
/// * `data` must point to `len` consecutive properly initialized values of type `T`.
///
/// * The memory referenced by the returned slice must not be accessed through any other pointer
///   (not derived from the return value) for the duration of lifetime `'a`.
///   Both read and write accesses are forbidden.
///
/// * The total size `len * mem::size_of::<T>()` of the slice must be no larger than `isize::MAX`.
///   See the safety documentation of [`pointer::offset`].
///
/// [valid]: ptr#safety
/// [`NonNull::dangling()`]: ptr::NonNull::dangling
#[inline]
#[stable(feature = "rust1", since = "1.0.0")]
#[rustc_const_unstable(feature = "const_slice_from_raw_parts", issue = "67456")]
#[must_use]
pub const unsafe fn from_raw_parts_mut<'a, T>(data: *mut T, len: usize) -> &'a mut [T] {
    // SAFETY: the caller must uphold the safety contract for `from_raw_parts_mut`.
<<<<<<< HEAD
    unsafe { &mut *ptr::slice_from_raw_parts_mut(data, len) }
}

// In debug builds checks that `data` pointer is aligned and non-null and that slice with given `len` would cover less than half the address space
#[cfg(debug_assertions)]
#[rustc_const_stable(feature = "const_slice_from_raw_parts", since = "1.61.0")]
const fn debug_check_data_len<T>(data: *const T, len: usize) {
    fn rt_check<T>(data: *const T) {
        use crate::intrinsics::is_aligned_and_not_null;

        assert!(is_aligned_and_not_null(data), "attempt to create unaligned or null slice");
    }

    const fn noop<T>(_: *const T) {}

    // SAFETY:
    //
    // `rt_check` is just a debug assert to hint users that they are causing UB,
    // it is not required for safety (the safety must be guaranteed by
    // the `from_raw_parts[_mut]` caller).
    //
    // As per our safety precondition, we may assume that assertion above never fails.
    // Therefore, noop and rt_check are observably equivalent.
=======
>>>>>>> ea92b083
    unsafe {
        assert_unsafe_precondition!(
            is_aligned_and_not_null(data)
                && crate::mem::size_of::<T>().saturating_mul(len) <= isize::MAX as usize
        );
        &mut *ptr::slice_from_raw_parts_mut(data, len)
    }
}

/// Converts a reference to T into a slice of length 1 (without copying).
#[stable(feature = "from_ref", since = "1.28.0")]
#[rustc_const_unstable(feature = "const_slice_from_ref", issue = "90206")]
#[must_use]
pub const fn from_ref<T>(s: &T) -> &[T] {
    array::from_ref(s)
}

/// Converts a reference to T into a slice of length 1 (without copying).
#[stable(feature = "from_ref", since = "1.28.0")]
#[rustc_const_unstable(feature = "const_slice_from_ref", issue = "90206")]
#[must_use]
pub const fn from_mut<T>(s: &mut T) -> &mut [T] {
    array::from_mut(s)
}

/// Forms a slice from a pointer range.
///
/// This function is useful for interacting with foreign interfaces which
/// use two pointers to refer to a range of elements in memory, as is
/// common in C++.
///
/// # Safety
///
/// Behavior is undefined if any of the following conditions are violated:
///
/// * The `start` pointer of the range must be a [valid] and properly aligned pointer
///   to the first element of a slice.
///
/// * The `end` pointer must be a [valid] and properly aligned pointer to *one past*
///   the last element, such that the offset from the end to the start pointer is
///   the length of the slice.
///
/// * The range must contain `N` consecutive properly initialized values of type `T`:
///
///     * The entire memory range of this slice must be contained within a single allocated object!
///       Slices can never span across multiple allocated objects.
///
/// * The memory referenced by the returned slice must not be mutated for the duration
///   of lifetime `'a`, except inside an `UnsafeCell`.
///
/// * The total length of the range must be no larger than `isize::MAX`.
///   See the safety documentation of [`pointer::offset`].
///
/// Note that a range created from [`slice::as_ptr_range`] fulfills these requirements.
///
/// # Caveat
///
/// The lifetime for the returned slice is inferred from its usage. To
/// prevent accidental misuse, it's suggested to tie the lifetime to whichever
/// source lifetime is safe in the context, such as by providing a helper
/// function taking the lifetime of a host value for the slice, or by explicit
/// annotation.
///
/// # Examples
///
/// ```
/// #![feature(slice_from_ptr_range)]
///
/// use core::slice;
///
/// let x = [1, 2, 3];
/// let range = x.as_ptr_range();
///
/// unsafe {
///     assert_eq!(slice::from_ptr_range(range), &x);
/// }
/// ```
///
/// [valid]: ptr#safety
#[unstable(feature = "slice_from_ptr_range", issue = "89792")]
pub unsafe fn from_ptr_range<'a, T>(range: Range<*const T>) -> &'a [T] {
    // SAFETY: the caller must uphold the safety contract for `from_ptr_range`.
    unsafe { from_raw_parts(range.start, range.end.offset_from(range.start) as usize) }
}

/// Performs the same functionality as [`from_ptr_range`], except that a
/// mutable slice is returned.
///
/// # Safety
///
/// Behavior is undefined if any of the following conditions are violated:
///
/// * The `start` pointer of the range must be a [valid] and properly aligned pointer
///   to the first element of a slice.
///
/// * The `end` pointer must be a [valid] and properly aligned pointer to *one past*
///   the last element, such that the offset from the end to the start pointer is
///   the length of the slice.
///
/// * The range must contain `N` consecutive properly initialized values of type `T`:
///
///     * The entire memory range of this slice must be contained within a single allocated object!
///       Slices can never span across multiple allocated objects.
///
/// * The memory referenced by the returned slice must not be accessed through any other pointer
///   (not derived from the return value) for the duration of lifetime `'a`.
///   Both read and write accesses are forbidden.
///
/// * The total length of the range must be no larger than `isize::MAX`.
///   See the safety documentation of [`pointer::offset`].
///
/// Note that a range created from [`slice::as_mut_ptr_range`] fulfills these requirements.
///
/// # Examples
///
/// ```
/// #![feature(slice_from_ptr_range)]
///
/// use core::slice;
///
/// let mut x = [1, 2, 3];
/// let range = x.as_mut_ptr_range();
///
/// unsafe {
///     assert_eq!(slice::from_mut_ptr_range(range), &mut [1, 2, 3]);
/// }
/// ```
///
/// [valid]: ptr#safety
#[unstable(feature = "slice_from_ptr_range", issue = "89792")]
pub unsafe fn from_mut_ptr_range<'a, T>(range: Range<*mut T>) -> &'a mut [T] {
    // SAFETY: the caller must uphold the safety contract for `from_mut_ptr_range`.
    unsafe { from_raw_parts_mut(range.start, range.end.offset_from(range.start) as usize) }
}<|MERGE_RESOLUTION|>--- conflicted
+++ resolved
@@ -133,32 +133,6 @@
 #[must_use]
 pub const unsafe fn from_raw_parts_mut<'a, T>(data: *mut T, len: usize) -> &'a mut [T] {
     // SAFETY: the caller must uphold the safety contract for `from_raw_parts_mut`.
-<<<<<<< HEAD
-    unsafe { &mut *ptr::slice_from_raw_parts_mut(data, len) }
-}
-
-// In debug builds checks that `data` pointer is aligned and non-null and that slice with given `len` would cover less than half the address space
-#[cfg(debug_assertions)]
-#[rustc_const_stable(feature = "const_slice_from_raw_parts", since = "1.61.0")]
-const fn debug_check_data_len<T>(data: *const T, len: usize) {
-    fn rt_check<T>(data: *const T) {
-        use crate::intrinsics::is_aligned_and_not_null;
-
-        assert!(is_aligned_and_not_null(data), "attempt to create unaligned or null slice");
-    }
-
-    const fn noop<T>(_: *const T) {}
-
-    // SAFETY:
-    //
-    // `rt_check` is just a debug assert to hint users that they are causing UB,
-    // it is not required for safety (the safety must be guaranteed by
-    // the `from_raw_parts[_mut]` caller).
-    //
-    // As per our safety precondition, we may assume that assertion above never fails.
-    // Therefore, noop and rt_check are observably equivalent.
-=======
->>>>>>> ea92b083
     unsafe {
         assert_unsafe_precondition!(
             is_aligned_and_not_null(data)
