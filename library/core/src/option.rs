--- conflicted
+++ resolved
@@ -918,19 +918,12 @@
     /// let v = vec![1, 2, 3, 4, 5];
     ///
     /// // prints "got: 4"
-<<<<<<< HEAD
     /// let a: Option<&usize> = v.get(3).inspect(|x| println!("got: {}", x));
     /// assert_eq!(a, Some(&4));
     ///
     /// // prints nothing
     /// let b: Option<&usize> = v.get(5).inspect(|x| println!("got: {}", x));
     /// assert_eq!(b, None);
-=======
-    /// let x: Option<&usize> = v.get(3).inspect(|x| println!("got: {x}"));
-    ///
-    /// // prints nothing
-    /// let x: Option<&usize> = v.get(5).inspect(|x| println!("got: {x}"));
->>>>>>> 8756ed20
     /// ```
     #[inline]
     #[unstable(feature = "result_option_inspect", issue = "91345")]
