//! Single-threaded reference-counting pointers. 'Rc' stands for 'Reference
//! Counted'.
//!
//! The type [`Rc<T>`][`Rc`] provides shared ownership of a value of type `T`,
//! allocated in the heap. Invoking [`clone`][clone] on [`Rc`] produces a new
//! pointer to the same allocation in the heap. When the last [`Rc`] pointer to a
//! given allocation is destroyed, the value stored in that allocation (often
//! referred to as "inner value") is also dropped.
//!
//! Shared references in Rust disallow mutation by default, and [`Rc`]
//! is no exception: you cannot generally obtain a mutable reference to
//! something inside an [`Rc`]. If you need mutability, put a [`Cell`]
//! or [`RefCell`] inside the [`Rc`]; see [an example of mutability
//! inside an `Rc`][mutability].
//!
//! [`Rc`] uses non-atomic reference counting. This means that overhead is very
//! low, but an [`Rc`] cannot be sent between threads, and consequently [`Rc`]
//! does not implement [`Send`][send]. As a result, the Rust compiler
//! will check *at compile time* that you are not sending [`Rc`]s between
//! threads. If you need multi-threaded, atomic reference counting, use
//! [`sync::Arc`][arc].
//!
//! The [`downgrade`][downgrade] method can be used to create a non-owning
//! [`Weak`] pointer. A [`Weak`] pointer can be [`upgrade`][upgrade]d
//! to an [`Rc`], but this will return [`None`] if the value stored in the allocation has
//! already been dropped. In other words, `Weak` pointers do not keep the value
//! inside the allocation alive; however, they *do* keep the allocation
//! (the backing store for the inner value) alive.
//!
//! A cycle between [`Rc`] pointers will never be deallocated. For this reason,
//! [`Weak`] is used to break cycles. For example, a tree could have strong
//! [`Rc`] pointers from parent nodes to children, and [`Weak`] pointers from
//! children back to their parents.
//!
//! `Rc<T>` automatically dereferences to `T` (via the [`Deref`] trait),
//! so you can call `T`'s methods on a value of type [`Rc<T>`][`Rc`]. To avoid name
//! clashes with `T`'s methods, the methods of [`Rc<T>`][`Rc`] itself are associated
//! functions, called using [fully qualified syntax]:
//!
//! ```
//! use std::rc::Rc;
//!
//! let my_rc = Rc::new(());
//! let my_weak = Rc::downgrade(&my_rc);
//! ```
//!
//! `Rc<T>`'s implementations of traits like `Clone` may also be called using
//! fully qualified syntax. Some people prefer to use fully qualified syntax,
//! while others prefer using method-call syntax.
//!
//! ```
//! use std::rc::Rc;
//!
//! let rc = Rc::new(());
//! // Method-call syntax
//! let rc2 = rc.clone();
//! // Fully qualified syntax
//! let rc3 = Rc::clone(&rc);
//! ```
//!
//! [`Weak<T>`][`Weak`] does not auto-dereference to `T`, because the inner value may have
//! already been dropped.
//!
//! # Cloning references
//!
//! Creating a new reference to the same allocation as an existing reference counted pointer
//! is done using the `Clone` trait implemented for [`Rc<T>`][`Rc`] and [`Weak<T>`][`Weak`].
//!
//! ```
//! use std::rc::Rc;
//!
//! let foo = Rc::new(vec![1.0, 2.0, 3.0]);
//! // The two syntaxes below are equivalent.
//! let a = foo.clone();
//! let b = Rc::clone(&foo);
//! // a and b both point to the same memory location as foo.
//! ```
//!
//! The `Rc::clone(&from)` syntax is the most idiomatic because it conveys more explicitly
//! the meaning of the code. In the example above, this syntax makes it easier to see that
//! this code is creating a new reference rather than copying the whole content of foo.
//!
//! # Examples
//!
//! Consider a scenario where a set of `Gadget`s are owned by a given `Owner`.
//! We want to have our `Gadget`s point to their `Owner`. We can't do this with
//! unique ownership, because more than one gadget may belong to the same
//! `Owner`. [`Rc`] allows us to share an `Owner` between multiple `Gadget`s,
//! and have the `Owner` remain allocated as long as any `Gadget` points at it.
//!
//! ```
//! use std::rc::Rc;
//!
//! struct Owner {
//!     name: String,
//!     // ...other fields
//! }
//!
//! struct Gadget {
//!     id: i32,
//!     owner: Rc<Owner>,
//!     // ...other fields
//! }
//!
//! fn main() {
//!     // Create a reference-counted `Owner`.
//!     let gadget_owner: Rc<Owner> = Rc::new(
//!         Owner {
//!             name: "Gadget Man".to_string(),
//!         }
//!     );
//!
//!     // Create `Gadget`s belonging to `gadget_owner`. Cloning the `Rc<Owner>`
//!     // gives us a new pointer to the same `Owner` allocation, incrementing
//!     // the reference count in the process.
//!     let gadget1 = Gadget {
//!         id: 1,
//!         owner: Rc::clone(&gadget_owner),
//!     };
//!     let gadget2 = Gadget {
//!         id: 2,
//!         owner: Rc::clone(&gadget_owner),
//!     };
//!
//!     // Dispose of our local variable `gadget_owner`.
//!     drop(gadget_owner);
//!
//!     // Despite dropping `gadget_owner`, we're still able to print out the name
//!     // of the `Owner` of the `Gadget`s. This is because we've only dropped a
//!     // single `Rc<Owner>`, not the `Owner` it points to. As long as there are
//!     // other `Rc<Owner>` pointing at the same `Owner` allocation, it will remain
//!     // live. The field projection `gadget1.owner.name` works because
//!     // `Rc<Owner>` automatically dereferences to `Owner`.
//!     println!("Gadget {} owned by {}", gadget1.id, gadget1.owner.name);
//!     println!("Gadget {} owned by {}", gadget2.id, gadget2.owner.name);
//!
//!     // At the end of the function, `gadget1` and `gadget2` are destroyed, and
//!     // with them the last counted references to our `Owner`. Gadget Man now
//!     // gets destroyed as well.
//! }
//! ```
//!
//! If our requirements change, and we also need to be able to traverse from
//! `Owner` to `Gadget`, we will run into problems. An [`Rc`] pointer from `Owner`
//! to `Gadget` introduces a cycle. This means that their
//! reference counts can never reach 0, and the allocation will never be destroyed:
//! a memory leak. In order to get around this, we can use [`Weak`]
//! pointers.
//!
//! Rust actually makes it somewhat difficult to produce this loop in the first
//! place. In order to end up with two values that point at each other, one of
//! them needs to be mutable. This is difficult because [`Rc`] enforces
//! memory safety by only giving out shared references to the value it wraps,
//! and these don't allow direct mutation. We need to wrap the part of the
//! value we wish to mutate in a [`RefCell`], which provides *interior
//! mutability*: a method to achieve mutability through a shared reference.
//! [`RefCell`] enforces Rust's borrowing rules at runtime.
//!
//! ```
//! use std::rc::Rc;
//! use std::rc::Weak;
//! use std::cell::RefCell;
//!
//! struct Owner {
//!     name: String,
//!     gadgets: RefCell<Vec<Weak<Gadget>>>,
//!     // ...other fields
//! }
//!
//! struct Gadget {
//!     id: i32,
//!     owner: Rc<Owner>,
//!     // ...other fields
//! }
//!
//! fn main() {
//!     // Create a reference-counted `Owner`. Note that we've put the `Owner`'s
//!     // vector of `Gadget`s inside a `RefCell` so that we can mutate it through
//!     // a shared reference.
//!     let gadget_owner: Rc<Owner> = Rc::new(
//!         Owner {
//!             name: "Gadget Man".to_string(),
//!             gadgets: RefCell::new(vec![]),
//!         }
//!     );
//!
//!     // Create `Gadget`s belonging to `gadget_owner`, as before.
//!     let gadget1 = Rc::new(
//!         Gadget {
//!             id: 1,
//!             owner: Rc::clone(&gadget_owner),
//!         }
//!     );
//!     let gadget2 = Rc::new(
//!         Gadget {
//!             id: 2,
//!             owner: Rc::clone(&gadget_owner),
//!         }
//!     );
//!
//!     // Add the `Gadget`s to their `Owner`.
//!     {
//!         let mut gadgets = gadget_owner.gadgets.borrow_mut();
//!         gadgets.push(Rc::downgrade(&gadget1));
//!         gadgets.push(Rc::downgrade(&gadget2));
//!
//!         // `RefCell` dynamic borrow ends here.
//!     }
//!
//!     // Iterate over our `Gadget`s, printing their details out.
//!     for gadget_weak in gadget_owner.gadgets.borrow().iter() {
//!
//!         // `gadget_weak` is a `Weak<Gadget>`. Since `Weak` pointers can't
//!         // guarantee the allocation still exists, we need to call
//!         // `upgrade`, which returns an `Option<Rc<Gadget>>`.
//!         //
//!         // In this case we know the allocation still exists, so we simply
//!         // `unwrap` the `Option`. In a more complicated program, you might
//!         // need graceful error handling for a `None` result.
//!
//!         let gadget = gadget_weak.upgrade().unwrap();
//!         println!("Gadget {} owned by {}", gadget.id, gadget.owner.name);
//!     }
//!
//!     // At the end of the function, `gadget_owner`, `gadget1`, and `gadget2`
//!     // are destroyed. There are now no strong (`Rc`) pointers to the
//!     // gadgets, so they are destroyed. This zeroes the reference count on
//!     // Gadget Man, so he gets destroyed as well.
//! }
//! ```
//!
//! [clone]: Clone::clone
//! [`Cell`]: core::cell::Cell
//! [`RefCell`]: core::cell::RefCell
//! [send]: core::marker::Send
//! [arc]: crate::sync::Arc
//! [`Deref`]: core::ops::Deref
//! [downgrade]: Rc::downgrade
//! [upgrade]: Weak::upgrade
//! [mutability]: core::cell#introducing-mutability-inside-of-something-immutable
//! [fully qualified syntax]: https://doc.rust-lang.org/book/ch19-03-advanced-traits.html#fully-qualified-syntax-for-disambiguation-calling-methods-with-the-same-name

#![stable(feature = "rust1", since = "1.0.0")]

#[cfg(not(test))]
use crate::boxed::Box;
#[cfg(test)]
use std::boxed::Box;

use core::any::Any;
use core::borrow;
use core::cell::Cell;
use core::cmp::Ordering;
use core::convert::{From, TryFrom};
use core::fmt;
use core::hash::{Hash, Hasher};
use core::intrinsics::abort;
#[cfg(not(no_global_oom_handling))]
use core::iter;
use core::marker::{self, PhantomData, Unpin, Unsize};
#[cfg(not(no_global_oom_handling))]
use core::mem::size_of_val;
use core::mem::{self, align_of_val_raw, forget};
use core::ops::{CoerceUnsized, Deref, DispatchFromDyn, Receiver};
use core::panic::{RefUnwindSafe, UnwindSafe};
#[cfg(not(no_global_oom_handling))]
use core::pin::Pin;
use core::ptr::{self, NonNull};
#[cfg(not(no_global_oom_handling))]
use core::slice::from_raw_parts_mut;

#[cfg(not(no_global_oom_handling))]
use crate::alloc::handle_alloc_error;
#[cfg(not(no_global_oom_handling))]
use crate::alloc::{box_free, WriteCloneIntoRaw};
use crate::alloc::{AllocError, Allocator, Global, Layout};
use crate::borrow::{Cow, ToOwned};
#[cfg(not(no_global_oom_handling))]
use crate::string::String;
#[cfg(not(no_global_oom_handling))]
use crate::vec::Vec;

#[cfg(test)]
mod tests;

// This is repr(C) to future-proof against possible field-reordering, which
// would interfere with otherwise safe [into|from]_raw() of transmutable
// inner types.
#[repr(C)]
struct RcBox<T: ?Sized> {
    strong: Cell<usize>,
    weak: Cell<usize>,
    value: T,
}

/// Calculate layout for `RcBox<T>` using the inner value's layout
fn rcbox_layout_for_value_layout(layout: Layout) -> Layout {
    // Calculate layout using the given value layout.
    // Previously, layout was calculated on the expression
    // `&*(ptr as *const RcBox<T>)`, but this created a misaligned
    // reference (see #54908).
    Layout::new::<RcBox<()>>().extend(layout).unwrap().0.pad_to_align()
}

/// A single-threaded reference-counting pointer. 'Rc' stands for 'Reference
/// Counted'.
///
/// See the [module-level documentation](./index.html) for more details.
///
/// The inherent methods of `Rc` are all associated functions, which means
/// that you have to call them as e.g., [`Rc::get_mut(&mut value)`][get_mut] instead of
/// `value.get_mut()`. This avoids conflicts with methods of the inner type `T`.
///
/// [get_mut]: Rc::get_mut
#[cfg_attr(not(test), rustc_diagnostic_item = "Rc")]
#[stable(feature = "rust1", since = "1.0.0")]
#[rustc_insignificant_dtor]
pub struct Rc<T: ?Sized> {
    ptr: NonNull<RcBox<T>>,
    phantom: PhantomData<RcBox<T>>,
}

#[stable(feature = "rust1", since = "1.0.0")]
impl<T: ?Sized> !marker::Send for Rc<T> {}

// Note that this negative impl isn't strictly necessary for correctness,
// as `Rc` transitively contains a `Cell`, which is itself `!Sync`.
// However, given how important `Rc`'s `!Sync`-ness is,
// having an explicit negative impl is nice for documentation purposes
// and results in nicer error messages.
#[stable(feature = "rust1", since = "1.0.0")]
impl<T: ?Sized> !marker::Sync for Rc<T> {}

#[stable(feature = "catch_unwind", since = "1.9.0")]
impl<T: RefUnwindSafe + ?Sized> UnwindSafe for Rc<T> {}
#[stable(feature = "rc_ref_unwind_safe", since = "1.58.0")]
impl<T: RefUnwindSafe + ?Sized> RefUnwindSafe for Rc<T> {}

#[unstable(feature = "coerce_unsized", issue = "27732")]
impl<T: ?Sized + Unsize<U>, U: ?Sized> CoerceUnsized<Rc<U>> for Rc<T> {}

#[unstable(feature = "dispatch_from_dyn", issue = "none")]
impl<T: ?Sized + Unsize<U>, U: ?Sized> DispatchFromDyn<Rc<U>> for Rc<T> {}

impl<T: ?Sized> Rc<T> {
    #[inline(always)]
    fn inner(&self) -> &RcBox<T> {
        // This unsafety is ok because while this Rc is alive we're guaranteed
        // that the inner pointer is valid.
        unsafe { self.ptr.as_ref() }
    }

    unsafe fn from_inner(ptr: NonNull<RcBox<T>>) -> Self {
        Self { ptr, phantom: PhantomData }
    }

    unsafe fn from_ptr(ptr: *mut RcBox<T>) -> Self {
        unsafe { Self::from_inner(NonNull::new_unchecked(ptr)) }
    }
}

impl<T> Rc<T> {
    /// Constructs a new `Rc<T>`.
    ///
    /// # Examples
    ///
    /// ```
    /// use std::rc::Rc;
    ///
    /// let five = Rc::new(5);
    /// ```
    #[cfg(not(no_global_oom_handling))]
    #[stable(feature = "rust1", since = "1.0.0")]
    pub fn new(value: T) -> Rc<T> {
        // There is an implicit weak pointer owned by all the strong
        // pointers, which ensures that the weak destructor never frees
        // the allocation while the strong destructor is running, even
        // if the weak pointer is stored inside the strong one.
        unsafe {
            Self::from_inner(
                Box::leak(Box::new(RcBox { strong: Cell::new(1), weak: Cell::new(1), value }))
                    .into(),
            )
        }
    }

    /// Constructs a new `Rc<T>` while giving you a `Weak<T>` to the allocation,
    /// to allow you to construct a `T` which holds a weak pointer to itself.
    ///
    /// Generally, a structure circularly referencing itself, either directly or
    /// indirectly, should not hold a strong reference to itself to prevent a memory leak.
    /// Using this function, you get access to the weak pointer during the
    /// initialization of `T`, before the `Rc<T>` is created, such that you can
    /// clone and store it inside the `T`.
    ///
    /// `new_cyclic` first allocates the managed allocation for the `Rc<T>`,
    /// then calls your closure, giving it a `Weak<T>` to this allocation,
    /// and only afterwards completes the construction of the `Rc<T>` by placing
    /// the `T` returned from your closure into the allocation.
    ///
    /// Since the new `Rc<T>` is not fully-constructed until `Rc<T>::new_cyclic`
    /// returns, calling [`upgrade`] on the weak reference inside your closure will
    /// fail and result in a `None` value.
    ///
    /// # Panics
    ///
    /// If `data_fn` panics, the panic is propagated to the caller, and the
    /// temporary [`Weak<T>`] is dropped normally.
    ///
    /// # Examples
    ///
    /// ```
    /// # #![allow(dead_code)]
    /// use std::rc::{Rc, Weak};
    ///
    /// struct Gadget {
    ///     me: Weak<Gadget>,
    /// }
    ///
    /// impl Gadget {
    ///     /// Construct a reference counted Gadget.
    ///     fn new() -> Rc<Self> {
    ///         // `me` is a `Weak<Gadget>` pointing at the new allocation of the
    ///         // `Rc` we're constructing.
    ///         Rc::new_cyclic(|me| {
    ///             // Create the actual struct here.
    ///             Gadget { me: me.clone() }
    ///         })
    ///     }
    ///
    ///     /// Return a reference counted pointer to Self.
    ///     fn me(&self) -> Rc<Self> {
    ///         self.me.upgrade().unwrap()
    ///     }
    /// }
    /// ```
    /// [`upgrade`]: Weak::upgrade
    #[cfg(not(no_global_oom_handling))]
    #[stable(feature = "arc_new_cyclic", since = "1.60.0")]
    pub fn new_cyclic<F>(data_fn: F) -> Rc<T>
    where
        F: FnOnce(&Weak<T>) -> T,
    {
        // Construct the inner in the "uninitialized" state with a single
        // weak reference.
        let uninit_ptr: NonNull<_> = Box::leak(Box::new(RcBox {
            strong: Cell::new(0),
            weak: Cell::new(1),
            value: mem::MaybeUninit::<T>::uninit(),
        }))
        .into();

        let init_ptr: NonNull<RcBox<T>> = uninit_ptr.cast();

        let weak = Weak { ptr: init_ptr };

        // It's important we don't give up ownership of the weak pointer, or
        // else the memory might be freed by the time `data_fn` returns. If
        // we really wanted to pass ownership, we could create an additional
        // weak pointer for ourselves, but this would result in additional
        // updates to the weak reference count which might not be necessary
        // otherwise.
        let data = data_fn(&weak);

        let strong = unsafe {
            let inner = init_ptr.as_ptr();
            ptr::write(ptr::addr_of_mut!((*inner).value), data);

            let prev_value = (*inner).strong.get();
            debug_assert_eq!(prev_value, 0, "No prior strong references should exist");
            (*inner).strong.set(1);

            Rc::from_inner(init_ptr)
        };

        // Strong references should collectively own a shared weak reference,
        // so don't run the destructor for our old weak reference.
        mem::forget(weak);
        strong
    }

    /// Constructs a new `Rc` with uninitialized contents.
    ///
    /// # Examples
    ///
    /// ```
    /// #![feature(new_uninit)]
    /// #![feature(get_mut_unchecked)]
    ///
    /// use std::rc::Rc;
    ///
    /// let mut five = Rc::<u32>::new_uninit();
    ///
    /// // Deferred initialization:
    /// Rc::get_mut(&mut five).unwrap().write(5);
    ///
    /// let five = unsafe { five.assume_init() };
    ///
    /// assert_eq!(*five, 5)
    /// ```
    #[cfg(not(no_global_oom_handling))]
    #[unstable(feature = "new_uninit", issue = "63291")]
    #[must_use]
    pub fn new_uninit() -> Rc<mem::MaybeUninit<T>> {
        unsafe {
            Rc::from_ptr(Rc::allocate_for_layout(
                Layout::new::<T>(),
                |layout| Global.allocate(layout),
                |mem| mem as *mut RcBox<mem::MaybeUninit<T>>,
            ))
        }
    }

    /// Constructs a new `Rc` with uninitialized contents, with the memory
    /// being filled with `0` bytes.
    ///
    /// See [`MaybeUninit::zeroed`][zeroed] for examples of correct and
    /// incorrect usage of this method.
    ///
    /// # Examples
    ///
    /// ```
    /// #![feature(new_uninit)]
    ///
    /// use std::rc::Rc;
    ///
    /// let zero = Rc::<u32>::new_zeroed();
    /// let zero = unsafe { zero.assume_init() };
    ///
    /// assert_eq!(*zero, 0)
    /// ```
    ///
    /// [zeroed]: mem::MaybeUninit::zeroed
    #[cfg(not(no_global_oom_handling))]
    #[unstable(feature = "new_uninit", issue = "63291")]
    #[must_use]
    pub fn new_zeroed() -> Rc<mem::MaybeUninit<T>> {
        unsafe {
            Rc::from_ptr(Rc::allocate_for_layout(
                Layout::new::<T>(),
                |layout| Global.allocate_zeroed(layout),
                |mem| mem as *mut RcBox<mem::MaybeUninit<T>>,
            ))
        }
    }

    /// Constructs a new `Rc<T>`, returning an error if the allocation fails
    ///
    /// # Examples
    ///
    /// ```
    /// #![feature(allocator_api)]
    /// use std::rc::Rc;
    ///
    /// let five = Rc::try_new(5);
    /// # Ok::<(), std::alloc::AllocError>(())
    /// ```
    #[unstable(feature = "allocator_api", issue = "32838")]
    pub fn try_new(value: T) -> Result<Rc<T>, AllocError> {
        // There is an implicit weak pointer owned by all the strong
        // pointers, which ensures that the weak destructor never frees
        // the allocation while the strong destructor is running, even
        // if the weak pointer is stored inside the strong one.
        unsafe {
            Ok(Self::from_inner(
                Box::leak(Box::try_new(RcBox { strong: Cell::new(1), weak: Cell::new(1), value })?)
                    .into(),
            ))
        }
    }

    /// Constructs a new `Rc` with uninitialized contents, returning an error if the allocation fails
    ///
    /// # Examples
    ///
    /// ```
    /// #![feature(allocator_api, new_uninit)]
    /// #![feature(get_mut_unchecked)]
    ///
    /// use std::rc::Rc;
    ///
    /// let mut five = Rc::<u32>::try_new_uninit()?;
    ///
    /// // Deferred initialization:
    /// Rc::get_mut(&mut five).unwrap().write(5);
    ///
    /// let five = unsafe { five.assume_init() };
    ///
    /// assert_eq!(*five, 5);
    /// # Ok::<(), std::alloc::AllocError>(())
    /// ```
    #[unstable(feature = "allocator_api", issue = "32838")]
    // #[unstable(feature = "new_uninit", issue = "63291")]
    pub fn try_new_uninit() -> Result<Rc<mem::MaybeUninit<T>>, AllocError> {
        unsafe {
            Ok(Rc::from_ptr(Rc::try_allocate_for_layout(
                Layout::new::<T>(),
                |layout| Global.allocate(layout),
                |mem| mem as *mut RcBox<mem::MaybeUninit<T>>,
            )?))
        }
    }

    /// Constructs a new `Rc` with uninitialized contents, with the memory
    /// being filled with `0` bytes, returning an error if the allocation fails
    ///
    /// See [`MaybeUninit::zeroed`][zeroed] for examples of correct and
    /// incorrect usage of this method.
    ///
    /// # Examples
    ///
    /// ```
    /// #![feature(allocator_api, new_uninit)]
    ///
    /// use std::rc::Rc;
    ///
    /// let zero = Rc::<u32>::try_new_zeroed()?;
    /// let zero = unsafe { zero.assume_init() };
    ///
    /// assert_eq!(*zero, 0);
    /// # Ok::<(), std::alloc::AllocError>(())
    /// ```
    ///
    /// [zeroed]: mem::MaybeUninit::zeroed
    #[unstable(feature = "allocator_api", issue = "32838")]
    //#[unstable(feature = "new_uninit", issue = "63291")]
    pub fn try_new_zeroed() -> Result<Rc<mem::MaybeUninit<T>>, AllocError> {
        unsafe {
            Ok(Rc::from_ptr(Rc::try_allocate_for_layout(
                Layout::new::<T>(),
                |layout| Global.allocate_zeroed(layout),
                |mem| mem as *mut RcBox<mem::MaybeUninit<T>>,
            )?))
        }
    }
    /// Constructs a new `Pin<Rc<T>>`. If `T` does not implement `Unpin`, then
    /// `value` will be pinned in memory and unable to be moved.
    #[cfg(not(no_global_oom_handling))]
    #[stable(feature = "pin", since = "1.33.0")]
    #[must_use]
    pub fn pin(value: T) -> Pin<Rc<T>> {
        unsafe { Pin::new_unchecked(Rc::new(value)) }
    }

    /// Returns the inner value, if the `Rc` has exactly one strong reference.
    ///
    /// Otherwise, an [`Err`] is returned with the same `Rc` that was
    /// passed in.
    ///
    /// This will succeed even if there are outstanding weak references.
    ///
    /// # Examples
    ///
    /// ```
    /// use std::rc::Rc;
    ///
    /// let x = Rc::new(3);
    /// assert_eq!(Rc::try_unwrap(x), Ok(3));
    ///
    /// let x = Rc::new(4);
    /// let _y = Rc::clone(&x);
    /// assert_eq!(*Rc::try_unwrap(x).unwrap_err(), 4);
    /// ```
    #[inline]
    #[stable(feature = "rc_unique", since = "1.4.0")]
    pub fn try_unwrap(this: Self) -> Result<T, Self> {
        if Rc::strong_count(&this) == 1 {
            unsafe {
                let val = ptr::read(&*this); // copy the contained object

                // Indicate to Weaks that they can't be promoted by decrementing
                // the strong count, and then remove the implicit "strong weak"
                // pointer while also handling drop logic by just crafting a
                // fake Weak.
                this.inner().dec_strong();
                let _weak = Weak { ptr: this.ptr };
                forget(this);
                Ok(val)
            }
        } else {
            Err(this)
        }
    }
}

impl<T> Rc<[T]> {
    /// Constructs a new reference-counted slice with uninitialized contents.
    ///
    /// # Examples
    ///
    /// ```
    /// #![feature(new_uninit)]
    /// #![feature(get_mut_unchecked)]
    ///
    /// use std::rc::Rc;
    ///
    /// let mut values = Rc::<[u32]>::new_uninit_slice(3);
    ///
    /// // Deferred initialization:
    /// let data = Rc::get_mut(&mut values).unwrap();
    /// data[0].write(1);
    /// data[1].write(2);
    /// data[2].write(3);
    ///
    /// let values = unsafe { values.assume_init() };
    ///
    /// assert_eq!(*values, [1, 2, 3])
    /// ```
    #[cfg(not(no_global_oom_handling))]
    #[unstable(feature = "new_uninit", issue = "63291")]
    #[must_use]
    pub fn new_uninit_slice(len: usize) -> Rc<[mem::MaybeUninit<T>]> {
        unsafe { Rc::from_ptr(Rc::allocate_for_slice(len)) }
    }

    /// Constructs a new reference-counted slice with uninitialized contents, with the memory being
    /// filled with `0` bytes.
    ///
    /// See [`MaybeUninit::zeroed`][zeroed] for examples of correct and
    /// incorrect usage of this method.
    ///
    /// # Examples
    ///
    /// ```
    /// #![feature(new_uninit)]
    ///
    /// use std::rc::Rc;
    ///
    /// let values = Rc::<[u32]>::new_zeroed_slice(3);
    /// let values = unsafe { values.assume_init() };
    ///
    /// assert_eq!(*values, [0, 0, 0])
    /// ```
    ///
    /// [zeroed]: mem::MaybeUninit::zeroed
    #[cfg(not(no_global_oom_handling))]
    #[unstable(feature = "new_uninit", issue = "63291")]
    #[must_use]
    pub fn new_zeroed_slice(len: usize) -> Rc<[mem::MaybeUninit<T>]> {
        unsafe {
            Rc::from_ptr(Rc::allocate_for_layout(
                Layout::array::<T>(len).unwrap(),
                |layout| Global.allocate_zeroed(layout),
                |mem| {
                    ptr::slice_from_raw_parts_mut(mem as *mut T, len)
                        as *mut RcBox<[mem::MaybeUninit<T>]>
                },
            ))
        }
    }
}

impl<T> Rc<mem::MaybeUninit<T>> {
    /// Converts to `Rc<T>`.
    ///
    /// # Safety
    ///
    /// As with [`MaybeUninit::assume_init`],
    /// it is up to the caller to guarantee that the inner value
    /// really is in an initialized state.
    /// Calling this when the content is not yet fully initialized
    /// causes immediate undefined behavior.
    ///
    /// [`MaybeUninit::assume_init`]: mem::MaybeUninit::assume_init
    ///
    /// # Examples
    ///
    /// ```
    /// #![feature(new_uninit)]
    /// #![feature(get_mut_unchecked)]
    ///
    /// use std::rc::Rc;
    ///
    /// let mut five = Rc::<u32>::new_uninit();
    ///
    /// // Deferred initialization:
    /// Rc::get_mut(&mut five).unwrap().write(5);
    ///
    /// let five = unsafe { five.assume_init() };
    ///
    /// assert_eq!(*five, 5)
    /// ```
    #[unstable(feature = "new_uninit", issue = "63291")]
    #[inline]
    pub unsafe fn assume_init(self) -> Rc<T> {
        unsafe { Rc::from_inner(mem::ManuallyDrop::new(self).ptr.cast()) }
    }
}

impl<T> Rc<[mem::MaybeUninit<T>]> {
    /// Converts to `Rc<[T]>`.
    ///
    /// # Safety
    ///
    /// As with [`MaybeUninit::assume_init`],
    /// it is up to the caller to guarantee that the inner value
    /// really is in an initialized state.
    /// Calling this when the content is not yet fully initialized
    /// causes immediate undefined behavior.
    ///
    /// [`MaybeUninit::assume_init`]: mem::MaybeUninit::assume_init
    ///
    /// # Examples
    ///
    /// ```
    /// #![feature(new_uninit)]
    /// #![feature(get_mut_unchecked)]
    ///
    /// use std::rc::Rc;
    ///
    /// let mut values = Rc::<[u32]>::new_uninit_slice(3);
    ///
    /// // Deferred initialization:
    /// let data = Rc::get_mut(&mut values).unwrap();
    /// data[0].write(1);
    /// data[1].write(2);
    /// data[2].write(3);
    ///
    /// let values = unsafe { values.assume_init() };
    ///
    /// assert_eq!(*values, [1, 2, 3])
    /// ```
    #[unstable(feature = "new_uninit", issue = "63291")]
    #[inline]
    pub unsafe fn assume_init(self) -> Rc<[T]> {
        unsafe { Rc::from_ptr(mem::ManuallyDrop::new(self).ptr.as_ptr() as _) }
    }
}

impl<T: ?Sized> Rc<T> {
    /// Consumes the `Rc`, returning the wrapped pointer.
    ///
    /// To avoid a memory leak the pointer must be converted back to an `Rc` using
    /// [`Rc::from_raw`].
    ///
    /// # Examples
    ///
    /// ```
    /// use std::rc::Rc;
    ///
    /// let x = Rc::new("hello".to_owned());
    /// let x_ptr = Rc::into_raw(x);
    /// assert_eq!(unsafe { &*x_ptr }, "hello");
    /// ```
    #[stable(feature = "rc_raw", since = "1.17.0")]
    pub fn into_raw(this: Self) -> *const T {
        let ptr = Self::as_ptr(&this);
        mem::forget(this);
        ptr
    }

    /// Provides a raw pointer to the data.
    ///
    /// The counts are not affected in any way and the `Rc` is not consumed. The pointer is valid
    /// for as long there are strong counts in the `Rc`.
    ///
    /// # Examples
    ///
    /// ```
    /// use std::rc::Rc;
    ///
    /// let x = Rc::new("hello".to_owned());
    /// let y = Rc::clone(&x);
    /// let x_ptr = Rc::as_ptr(&x);
    /// assert_eq!(x_ptr, Rc::as_ptr(&y));
    /// assert_eq!(unsafe { &*x_ptr }, "hello");
    /// ```
    #[stable(feature = "weak_into_raw", since = "1.45.0")]
    pub fn as_ptr(this: &Self) -> *const T {
        let ptr: *mut RcBox<T> = NonNull::as_ptr(this.ptr);

        // SAFETY: This cannot go through Deref::deref or Rc::inner because
        // this is required to retain raw/mut provenance such that e.g. `get_mut` can
        // write through the pointer after the Rc is recovered through `from_raw`.
        unsafe { ptr::addr_of_mut!((*ptr).value) }
    }

    /// Constructs an `Rc<T>` from a raw pointer.
    ///
    /// The raw pointer must have been previously returned by a call to
    /// [`Rc<U>::into_raw`][into_raw] where `U` must have the same size
    /// and alignment as `T`. This is trivially true if `U` is `T`.
    /// Note that if `U` is not `T` but has the same size and alignment, this is
    /// basically like transmuting references of different types. See
    /// [`mem::transmute`] for more information on what
    /// restrictions apply in this case.
    ///
    /// The user of `from_raw` has to make sure a specific value of `T` is only
    /// dropped once.
    ///
    /// This function is unsafe because improper use may lead to memory unsafety,
    /// even if the returned `Rc<T>` is never accessed.
    ///
    /// [into_raw]: Rc::into_raw
    ///
    /// # Examples
    ///
    /// ```
    /// use std::rc::Rc;
    ///
    /// let x = Rc::new("hello".to_owned());
    /// let x_ptr = Rc::into_raw(x);
    ///
    /// unsafe {
    ///     // Convert back to an `Rc` to prevent leak.
    ///     let x = Rc::from_raw(x_ptr);
    ///     assert_eq!(&*x, "hello");
    ///
    ///     // Further calls to `Rc::from_raw(x_ptr)` would be memory-unsafe.
    /// }
    ///
    /// // The memory was freed when `x` went out of scope above, so `x_ptr` is now dangling!
    /// ```
    #[stable(feature = "rc_raw", since = "1.17.0")]
    pub unsafe fn from_raw(ptr: *const T) -> Self {
        let offset = unsafe { data_offset(ptr) };

        // Reverse the offset to find the original RcBox.
        let rc_ptr = unsafe { ptr.byte_sub(offset) as *mut RcBox<T> };

        unsafe { Self::from_ptr(rc_ptr) }
    }

    /// Creates a new [`Weak`] pointer to this allocation.
    ///
    /// # Examples
    ///
    /// ```
    /// use std::rc::Rc;
    ///
    /// let five = Rc::new(5);
    ///
    /// let weak_five = Rc::downgrade(&five);
    /// ```
    #[must_use = "this returns a new `Weak` pointer, \
                  without modifying the original `Rc`"]
    #[stable(feature = "rc_weak", since = "1.4.0")]
    pub fn downgrade(this: &Self) -> Weak<T> {
        this.inner().inc_weak();
        // Make sure we do not create a dangling Weak
        debug_assert!(!is_dangling(this.ptr.as_ptr()));
        Weak { ptr: this.ptr }
    }

    /// Gets the number of [`Weak`] pointers to this allocation.
    ///
    /// # Examples
    ///
    /// ```
    /// use std::rc::Rc;
    ///
    /// let five = Rc::new(5);
    /// let _weak_five = Rc::downgrade(&five);
    ///
    /// assert_eq!(1, Rc::weak_count(&five));
    /// ```
    #[inline]
    #[stable(feature = "rc_counts", since = "1.15.0")]
    pub fn weak_count(this: &Self) -> usize {
        this.inner().weak() - 1
    }

    /// Gets the number of strong (`Rc`) pointers to this allocation.
    ///
    /// # Examples
    ///
    /// ```
    /// use std::rc::Rc;
    ///
    /// let five = Rc::new(5);
    /// let _also_five = Rc::clone(&five);
    ///
    /// assert_eq!(2, Rc::strong_count(&five));
    /// ```
    #[inline]
    #[stable(feature = "rc_counts", since = "1.15.0")]
    pub fn strong_count(this: &Self) -> usize {
        this.inner().strong()
    }

    /// Increments the strong reference count on the `Rc<T>` associated with the
    /// provided pointer by one.
    ///
    /// # Safety
    ///
    /// The pointer must have been obtained through `Rc::into_raw`, and the
    /// associated `Rc` instance must be valid (i.e. the strong count must be at
    /// least 1) for the duration of this method.
    ///
    /// # Examples
    ///
    /// ```
    /// use std::rc::Rc;
    ///
    /// let five = Rc::new(5);
    ///
    /// unsafe {
    ///     let ptr = Rc::into_raw(five);
    ///     Rc::increment_strong_count(ptr);
    ///
    ///     let five = Rc::from_raw(ptr);
    ///     assert_eq!(2, Rc::strong_count(&five));
    /// }
    /// ```
    #[inline]
    #[stable(feature = "rc_mutate_strong_count", since = "1.53.0")]
    pub unsafe fn increment_strong_count(ptr: *const T) {
        // Retain Rc, but don't touch refcount by wrapping in ManuallyDrop
        let rc = unsafe { mem::ManuallyDrop::new(Rc::<T>::from_raw(ptr)) };
        // Now increase refcount, but don't drop new refcount either
        let _rc_clone: mem::ManuallyDrop<_> = rc.clone();
    }

    /// Decrements the strong reference count on the `Rc<T>` associated with the
    /// provided pointer by one.
    ///
    /// # Safety
    ///
    /// The pointer must have been obtained through `Rc::into_raw`, and the
    /// associated `Rc` instance must be valid (i.e. the strong count must be at
    /// least 1) when invoking this method. This method can be used to release
    /// the final `Rc` and backing storage, but **should not** be called after
    /// the final `Rc` has been released.
    ///
    /// # Examples
    ///
    /// ```
    /// use std::rc::Rc;
    ///
    /// let five = Rc::new(5);
    ///
    /// unsafe {
    ///     let ptr = Rc::into_raw(five);
    ///     Rc::increment_strong_count(ptr);
    ///
    ///     let five = Rc::from_raw(ptr);
    ///     assert_eq!(2, Rc::strong_count(&five));
    ///     Rc::decrement_strong_count(ptr);
    ///     assert_eq!(1, Rc::strong_count(&five));
    /// }
    /// ```
    #[inline]
    #[stable(feature = "rc_mutate_strong_count", since = "1.53.0")]
    pub unsafe fn decrement_strong_count(ptr: *const T) {
        unsafe { mem::drop(Rc::from_raw(ptr)) };
    }

    /// Returns `true` if there are no other `Rc` or [`Weak`] pointers to
    /// this allocation.
    #[inline]
    fn is_unique(this: &Self) -> bool {
        Rc::weak_count(this) == 0 && Rc::strong_count(this) == 1
    }

    /// Returns a mutable reference into the given `Rc`, if there are
    /// no other `Rc` or [`Weak`] pointers to the same allocation.
    ///
    /// Returns [`None`] otherwise, because it is not safe to
    /// mutate a shared value.
    ///
    /// See also [`make_mut`][make_mut], which will [`clone`][clone]
    /// the inner value when there are other `Rc` pointers.
    ///
    /// [make_mut]: Rc::make_mut
    /// [clone]: Clone::clone
    ///
    /// # Examples
    ///
    /// ```
    /// use std::rc::Rc;
    ///
    /// let mut x = Rc::new(3);
    /// *Rc::get_mut(&mut x).unwrap() = 4;
    /// assert_eq!(*x, 4);
    ///
    /// let _y = Rc::clone(&x);
    /// assert!(Rc::get_mut(&mut x).is_none());
    /// ```
    #[inline]
    #[stable(feature = "rc_unique", since = "1.4.0")]
    pub fn get_mut(this: &mut Self) -> Option<&mut T> {
        if Rc::is_unique(this) { unsafe { Some(Rc::get_mut_unchecked(this)) } } else { None }
    }

    /// Returns a mutable reference into the given `Rc`,
    /// without any check.
    ///
    /// See also [`get_mut`], which is safe and does appropriate checks.
    ///
    /// [`get_mut`]: Rc::get_mut
    ///
    /// # Safety
    ///
    /// Any other `Rc` or [`Weak`] pointers to the same allocation must not be dereferenced
    /// for the duration of the returned borrow.
    /// This is trivially the case if no such pointers exist,
    /// for example immediately after `Rc::new`.
    ///
    /// # Examples
    ///
    /// ```
    /// #![feature(get_mut_unchecked)]
    ///
    /// use std::rc::Rc;
    ///
    /// let mut x = Rc::new(String::new());
    /// unsafe {
    ///     Rc::get_mut_unchecked(&mut x).push_str("foo")
    /// }
    /// assert_eq!(*x, "foo");
    /// ```
    #[inline]
    #[unstable(feature = "get_mut_unchecked", issue = "63292")]
    pub unsafe fn get_mut_unchecked(this: &mut Self) -> &mut T {
        // We are careful to *not* create a reference covering the "count" fields, as
        // this would conflict with accesses to the reference counts (e.g. by `Weak`).
        unsafe { &mut (*this.ptr.as_ptr()).value }
    }

    #[inline]
    #[stable(feature = "ptr_eq", since = "1.17.0")]
    /// Returns `true` if the two `Rc`s point to the same allocation in a vein similar to
    /// [`ptr::eq`]. See [that function][`ptr::eq`] for caveats when comparing `dyn Trait` pointers.
    ///
    /// # Examples
    ///
    /// ```
    /// use std::rc::Rc;
    ///
    /// let five = Rc::new(5);
    /// let same_five = Rc::clone(&five);
    /// let other_five = Rc::new(5);
    ///
    /// assert!(Rc::ptr_eq(&five, &same_five));
    /// assert!(!Rc::ptr_eq(&five, &other_five));
    /// ```
    pub fn ptr_eq(this: &Self, other: &Self) -> bool {
        this.ptr.as_ptr() == other.ptr.as_ptr()
    }
}

impl<T: Clone> Rc<T> {
    /// Makes a mutable reference into the given `Rc`.
    ///
    /// If there are other `Rc` pointers to the same allocation, then `make_mut` will
    /// [`clone`] the inner value to a new allocation to ensure unique ownership.  This is also
    /// referred to as clone-on-write.
    ///
    /// However, if there are no other `Rc` pointers to this allocation, but some [`Weak`]
    /// pointers, then the [`Weak`] pointers will be disassociated and the inner value will not
    /// be cloned.
    ///
    /// See also [`get_mut`], which will fail rather than cloning the inner value
    /// or disassociating [`Weak`] pointers.
    ///
    /// [`clone`]: Clone::clone
    /// [`get_mut`]: Rc::get_mut
    ///
    /// # Examples
    ///
    /// ```
    /// use std::rc::Rc;
    ///
    /// let mut data = Rc::new(5);
    ///
    /// *Rc::make_mut(&mut data) += 1;         // Won't clone anything
    /// let mut other_data = Rc::clone(&data); // Won't clone inner data
    /// *Rc::make_mut(&mut data) += 1;         // Clones inner data
    /// *Rc::make_mut(&mut data) += 1;         // Won't clone anything
    /// *Rc::make_mut(&mut other_data) *= 2;   // Won't clone anything
    ///
    /// // Now `data` and `other_data` point to different allocations.
    /// assert_eq!(*data, 8);
    /// assert_eq!(*other_data, 12);
    /// ```
    ///
    /// [`Weak`] pointers will be disassociated:
    ///
    /// ```
    /// use std::rc::Rc;
    ///
    /// let mut data = Rc::new(75);
    /// let weak = Rc::downgrade(&data);
    ///
    /// assert!(75 == *data);
    /// assert!(75 == *weak.upgrade().unwrap());
    ///
    /// *Rc::make_mut(&mut data) += 1;
    ///
    /// assert!(76 == *data);
    /// assert!(weak.upgrade().is_none());
    /// ```
    #[cfg(not(no_global_oom_handling))]
    #[inline]
    #[stable(feature = "rc_unique", since = "1.4.0")]
    pub fn make_mut(this: &mut Self) -> &mut T {
        if Rc::strong_count(this) != 1 {
            // Gotta clone the data, there are other Rcs.
            // Pre-allocate memory to allow writing the cloned value directly.
            let mut rc = Self::new_uninit();
            unsafe {
                let data = Rc::get_mut_unchecked(&mut rc);
                (**this).write_clone_into_raw(data.as_mut_ptr());
                *this = rc.assume_init();
            }
        } else if Rc::weak_count(this) != 0 {
            // Can just steal the data, all that's left is Weaks
            let mut rc = Self::new_uninit();
            unsafe {
                let data = Rc::get_mut_unchecked(&mut rc);
                data.as_mut_ptr().copy_from_nonoverlapping(&**this, 1);

                this.inner().dec_strong();
                // Remove implicit strong-weak ref (no need to craft a fake
                // Weak here -- we know other Weaks can clean up for us)
                this.inner().dec_weak();
                ptr::write(this, rc.assume_init());
            }
        }
        // This unsafety is ok because we're guaranteed that the pointer
        // returned is the *only* pointer that will ever be returned to T. Our
        // reference count is guaranteed to be 1 at this point, and we required
        // the `Rc<T>` itself to be `mut`, so we're returning the only possible
        // reference to the allocation.
        unsafe { &mut this.ptr.as_mut().value }
    }

    /// If we have the only reference to `T` then unwrap it. Otherwise, clone `T` and return the
    /// clone.
    ///
    /// Assuming `rc_t` is of type `Rc<T>`, this function is functionally equivalent to
    /// `(*rc_t).clone()`, but will avoid cloning the inner value where possible.
    ///
    /// # Examples
    ///
    /// ```
    /// #![feature(arc_unwrap_or_clone)]
    /// # use std::{ptr, rc::Rc};
    /// let inner = String::from("test");
    /// let ptr = inner.as_ptr();
    ///
    /// let rc = Rc::new(inner);
    /// let inner = Rc::unwrap_or_clone(rc);
    /// // The inner value was not cloned
    /// assert!(ptr::eq(ptr, inner.as_ptr()));
    ///
    /// let rc = Rc::new(inner);
    /// let rc2 = rc.clone();
    /// let inner = Rc::unwrap_or_clone(rc);
    /// // Because there were 2 references, we had to clone the inner value.
    /// assert!(!ptr::eq(ptr, inner.as_ptr()));
    /// // `rc2` is the last reference, so when we unwrap it we get back
    /// // the original `String`.
    /// let inner = Rc::unwrap_or_clone(rc2);
    /// assert!(ptr::eq(ptr, inner.as_ptr()));
    /// ```
    #[inline]
    #[unstable(feature = "arc_unwrap_or_clone", issue = "93610")]
    pub fn unwrap_or_clone(this: Self) -> T {
        Rc::try_unwrap(this).unwrap_or_else(|rc| (*rc).clone())
    }
}

impl Rc<dyn Any> {
    /// Attempt to downcast the `Rc<dyn Any>` to a concrete type.
    ///
    /// # Examples
    ///
    /// ```
    /// use std::any::Any;
    /// use std::rc::Rc;
    ///
    /// fn print_if_string(value: Rc<dyn Any>) {
    ///     if let Ok(string) = value.downcast::<String>() {
    ///         println!("String ({}): {}", string.len(), string);
    ///     }
    /// }
    ///
    /// let my_string = "Hello World".to_string();
    /// print_if_string(Rc::new(my_string));
    /// print_if_string(Rc::new(0i8));
    /// ```
    #[inline]
    #[stable(feature = "rc_downcast", since = "1.29.0")]
    pub fn downcast<T: Any>(self) -> Result<Rc<T>, Rc<dyn Any>> {
        if (*self).is::<T>() {
            unsafe {
                let ptr = self.ptr.cast::<RcBox<T>>();
                forget(self);
                Ok(Rc::from_inner(ptr))
            }
        } else {
            Err(self)
        }
    }

    /// Downcasts the `Rc<dyn Any>` to a concrete type.
    ///
    /// For a safe alternative see [`downcast`].
    ///
    /// # Examples
    ///
    /// ```
    /// #![feature(downcast_unchecked)]
    ///
    /// use std::any::Any;
    /// use std::rc::Rc;
    ///
    /// let x: Rc<dyn Any> = Rc::new(1_usize);
    ///
    /// unsafe {
    ///     assert_eq!(*x.downcast_unchecked::<usize>(), 1);
    /// }
    /// ```
    ///
    /// # Safety
    ///
    /// The contained value must be of type `T`. Calling this method
    /// with the incorrect type is *undefined behavior*.
    ///
    ///
    /// [`downcast`]: Self::downcast
    #[inline]
    #[unstable(feature = "downcast_unchecked", issue = "90850")]
    pub unsafe fn downcast_unchecked<T: Any>(self) -> Rc<T> {
        unsafe {
            let ptr = self.ptr.cast::<RcBox<T>>();
            mem::forget(self);
            Rc::from_inner(ptr)
        }
    }
}

impl<T: ?Sized> Rc<T> {
    /// Allocates an `RcBox<T>` with sufficient space for
    /// a possibly-unsized inner value where the value has the layout provided.
    ///
    /// The function `mem_to_rcbox` is called with the data pointer
    /// and must return back a (potentially fat)-pointer for the `RcBox<T>`.
    #[cfg(not(no_global_oom_handling))]
    unsafe fn allocate_for_layout(
        value_layout: Layout,
        allocate: impl FnOnce(Layout) -> Result<NonNull<[u8]>, AllocError>,
        mem_to_rcbox: impl FnOnce(*mut u8) -> *mut RcBox<T>,
    ) -> *mut RcBox<T> {
        let layout = rcbox_layout_for_value_layout(value_layout);
        unsafe {
            Rc::try_allocate_for_layout(value_layout, allocate, mem_to_rcbox)
                .unwrap_or_else(|_| handle_alloc_error(layout))
        }
    }

    /// Allocates an `RcBox<T>` with sufficient space for
    /// a possibly-unsized inner value where the value has the layout provided,
    /// returning an error if allocation fails.
    ///
    /// The function `mem_to_rcbox` is called with the data pointer
    /// and must return back a (potentially fat)-pointer for the `RcBox<T>`.
    #[inline]
    unsafe fn try_allocate_for_layout(
        value_layout: Layout,
        allocate: impl FnOnce(Layout) -> Result<NonNull<[u8]>, AllocError>,
        mem_to_rcbox: impl FnOnce(*mut u8) -> *mut RcBox<T>,
    ) -> Result<*mut RcBox<T>, AllocError> {
        let layout = rcbox_layout_for_value_layout(value_layout);

        // Allocate for the layout.
        let ptr = allocate(layout)?;

        // Initialize the RcBox
        let inner = mem_to_rcbox(ptr.as_non_null_ptr().as_ptr());
        unsafe {
            debug_assert_eq!(Layout::for_value(&*inner), layout);

            ptr::write(&mut (*inner).strong, Cell::new(1));
            ptr::write(&mut (*inner).weak, Cell::new(1));
        }

        Ok(inner)
    }

    /// Allocates an `RcBox<T>` with sufficient space for an unsized inner value
    #[cfg(not(no_global_oom_handling))]
    unsafe fn allocate_for_ptr(ptr: *const T) -> *mut RcBox<T> {
        // Allocate for the `RcBox<T>` using the given value.
        unsafe {
            Self::allocate_for_layout(
                Layout::for_value(&*ptr),
                |layout| Global.allocate(layout),
                |mem| mem.with_metadata_of(ptr as *const RcBox<T>),
            )
        }
    }

    #[cfg(not(no_global_oom_handling))]
    fn from_box(v: Box<T>) -> Rc<T> {
        unsafe {
            let (box_unique, alloc) = Box::into_unique(v);
            let bptr = box_unique.as_ptr();

            let value_size = size_of_val(&*bptr);
            let ptr = Self::allocate_for_ptr(bptr);

            // Copy value as bytes
            ptr::copy_nonoverlapping(
                bptr as *const T as *const u8,
                &mut (*ptr).value as *mut _ as *mut u8,
                value_size,
            );

            // Free the allocation without dropping its contents
            box_free(box_unique, alloc);

            Self::from_ptr(ptr)
        }
    }
}

impl<T> Rc<[T]> {
    /// Allocates an `RcBox<[T]>` with the given length.
    #[cfg(not(no_global_oom_handling))]
    unsafe fn allocate_for_slice(len: usize) -> *mut RcBox<[T]> {
        unsafe {
            Self::allocate_for_layout(
                Layout::array::<T>(len).unwrap(),
                |layout| Global.allocate(layout),
                |mem| ptr::slice_from_raw_parts_mut(mem as *mut T, len) as *mut RcBox<[T]>,
            )
        }
    }

    /// Copy elements from slice into newly allocated `Rc<[T]>`
    ///
    /// Unsafe because the caller must either take ownership or bind `T: Copy`
    #[cfg(not(no_global_oom_handling))]
    unsafe fn copy_from_slice(v: &[T]) -> Rc<[T]> {
        unsafe {
            let ptr = Self::allocate_for_slice(v.len());
            ptr::copy_nonoverlapping(v.as_ptr(), &mut (*ptr).value as *mut [T] as *mut T, v.len());
            Self::from_ptr(ptr)
        }
    }

    /// Create an `Rc<[T]>` by reusing the underlying memory
    /// of a `Vec<T>`. This will return the vector if the existing allocation
    /// is not large enough.
    #[cfg(not(no_global_oom_handling))]
    fn try_from_vec_in_place(mut v: Vec<T>) -> Result<Rc<[T]>, Vec<T>> {
        let layout_elements = Layout::array::<T>(v.len()).unwrap();
        let layout_allocation = Layout::array::<T>(v.capacity()).unwrap();
        let layout_rcbox = rcbox_layout_for_value_layout(layout_elements);
        let mut ptr = NonNull::new(v.as_mut_ptr()).expect("`Vec<T>` stores `NonNull<T>`");
        if layout_rcbox.size() > layout_allocation.size()
            || layout_rcbox.align() > layout_allocation.align()
        {
            // Can't fit - calling `grow` would involve `realloc`
            // (which copies the elements), followed by copying again.
            return Err(v);
        }
        if layout_rcbox.size() < layout_allocation.size()
            || layout_rcbox.align() < layout_allocation.align()
        {
            // We need to shrink the allocation so that it fits
            // https://doc.rust-lang.org/nightly/std/alloc/trait.Allocator.html#memory-fitting
            // SAFETY:
            // - Vec allocates by requesting `Layout::array::<T>(capacity)`, so this capacity matches
            // - `layout_rcbox` is smaller
            // If this fails, the ownership has not been transferred
            if let Ok(p) = unsafe { Global.shrink(ptr.cast(), layout_allocation, layout_rcbox) } {
                ptr = p.cast();
            } else {
                return Err(v);
            }
        }
        // Make sure the vec's memory isn't deallocated now
        let v = mem::ManuallyDrop::new(v);
        let ptr: *mut RcBox<[T]> = ptr::slice_from_raw_parts_mut(ptr.as_ptr(), v.len()) as _;
        unsafe {
            ptr::copy(ptr.cast::<T>(), &mut (*ptr).value as *mut [T] as *mut T, v.len());
            ptr::write(&mut (*ptr).strong, Cell::new(1));
            ptr::write(&mut (*ptr).weak, Cell::new(1));
            Ok(Self::from_ptr(ptr))
        }
    }

    /// Constructs an `Rc<[T]>` from an iterator known to be of a certain size.
    ///
    /// Behavior is undefined should the size be wrong.
    #[cfg(not(no_global_oom_handling))]
    unsafe fn from_iter_exact(iter: impl iter::Iterator<Item = T>, len: usize) -> Rc<[T]> {
        // Panic guard while cloning T elements.
        // In the event of a panic, elements that have been written
        // into the new RcBox will be dropped, then the memory freed.
        struct Guard<T> {
            mem: NonNull<u8>,
            elems: *mut T,
            layout: Layout,
            n_elems: usize,
        }

        impl<T> Drop for Guard<T> {
            fn drop(&mut self) {
                unsafe {
                    let slice = from_raw_parts_mut(self.elems, self.n_elems);
                    ptr::drop_in_place(slice);

                    Global.deallocate(self.mem, self.layout);
                }
            }
        }

        unsafe {
            let ptr = Self::allocate_for_slice(len);

            let mem = ptr as *mut _ as *mut u8;
            let layout = Layout::for_value(&*ptr);

            // Pointer to first element
            let elems = &mut (*ptr).value as *mut [T] as *mut T;

            let mut guard = Guard { mem: NonNull::new_unchecked(mem), elems, layout, n_elems: 0 };

            for (i, item) in iter.enumerate() {
                ptr::write(elems.add(i), item);
                guard.n_elems += 1;
            }

            // All clear. Forget the guard so it doesn't free the new RcBox.
            forget(guard);

            Self::from_ptr(ptr)
        }
    }
}

/// Specialization trait used for `From<&[T]>`.
trait RcFromSlice<T> {
    fn from_slice(slice: &[T]) -> Self;
}

#[cfg(not(no_global_oom_handling))]
impl<T: Clone> RcFromSlice<T> for Rc<[T]> {
    #[inline]
    default fn from_slice(v: &[T]) -> Self {
        unsafe { Self::from_iter_exact(v.iter().cloned(), v.len()) }
    }
}

#[cfg(not(no_global_oom_handling))]
impl<T: Copy> RcFromSlice<T> for Rc<[T]> {
    #[inline]
    fn from_slice(v: &[T]) -> Self {
        unsafe { Rc::copy_from_slice(v) }
    }
}

#[stable(feature = "rust1", since = "1.0.0")]
impl<T: ?Sized> Deref for Rc<T> {
    type Target = T;

    #[inline(always)]
    fn deref(&self) -> &T {
        &self.inner().value
    }
}

#[unstable(feature = "receiver_trait", issue = "none")]
impl<T: ?Sized> Receiver for Rc<T> {}

#[stable(feature = "rust1", since = "1.0.0")]
unsafe impl<#[may_dangle] T: ?Sized> Drop for Rc<T> {
    /// Drops the `Rc`.
    ///
    /// This will decrement the strong reference count. If the strong reference
    /// count reaches zero then the only other references (if any) are
    /// [`Weak`], so we `drop` the inner value.
    ///
    /// # Examples
    ///
    /// ```
    /// use std::rc::Rc;
    ///
    /// struct Foo;
    ///
    /// impl Drop for Foo {
    ///     fn drop(&mut self) {
    ///         println!("dropped!");
    ///     }
    /// }
    ///
    /// let foo  = Rc::new(Foo);
    /// let foo2 = Rc::clone(&foo);
    ///
    /// drop(foo);    // Doesn't print anything
    /// drop(foo2);   // Prints "dropped!"
    /// ```
    fn drop(&mut self) {
        unsafe {
            self.inner().dec_strong();
            if self.inner().strong() == 0 {
                // destroy the contained object
                ptr::drop_in_place(Self::get_mut_unchecked(self));

                // remove the implicit "strong weak" pointer now that we've
                // destroyed the contents.
                self.inner().dec_weak();

                if self.inner().weak() == 0 {
                    Global.deallocate(self.ptr.cast(), Layout::for_value(self.ptr.as_ref()));
                }
            }
        }
    }
}

#[stable(feature = "rust1", since = "1.0.0")]
impl<T: ?Sized> Clone for Rc<T> {
    /// Makes a clone of the `Rc` pointer.
    ///
    /// This creates another pointer to the same allocation, increasing the
    /// strong reference count.
    ///
    /// # Examples
    ///
    /// ```
    /// use std::rc::Rc;
    ///
    /// let five = Rc::new(5);
    ///
    /// let _ = Rc::clone(&five);
    /// ```
    #[inline]
    fn clone(&self) -> Rc<T> {
        unsafe {
            self.inner().inc_strong();
            Self::from_inner(self.ptr)
        }
    }
}

#[cfg(not(no_global_oom_handling))]
#[stable(feature = "rust1", since = "1.0.0")]
impl<T: Default> Default for Rc<T> {
    /// Creates a new `Rc<T>`, with the `Default` value for `T`.
    ///
    /// # Examples
    ///
    /// ```
    /// use std::rc::Rc;
    ///
    /// let x: Rc<i32> = Default::default();
    /// assert_eq!(*x, 0);
    /// ```
    #[inline]
    fn default() -> Rc<T> {
        Rc::new(Default::default())
    }
}

#[stable(feature = "rust1", since = "1.0.0")]
trait RcEqIdent<T: ?Sized + PartialEq> {
    fn eq(&self, other: &Rc<T>) -> bool;
    fn ne(&self, other: &Rc<T>) -> bool;
}

#[stable(feature = "rust1", since = "1.0.0")]
impl<T: ?Sized + PartialEq> RcEqIdent<T> for Rc<T> {
    #[inline]
    default fn eq(&self, other: &Rc<T>) -> bool {
        **self == **other
    }

    #[inline]
    default fn ne(&self, other: &Rc<T>) -> bool {
        **self != **other
    }
}

// Hack to allow specializing on `Eq` even though `Eq` has a method.
#[rustc_unsafe_specialization_marker]
pub(crate) trait MarkerEq: PartialEq<Self> {}

impl<T: Eq> MarkerEq for T {}

/// We're doing this specialization here, and not as a more general optimization on `&T`, because it
/// would otherwise add a cost to all equality checks on refs. We assume that `Rc`s are used to
/// store large values, that are slow to clone, but also heavy to check for equality, causing this
/// cost to pay off more easily. It's also more likely to have two `Rc` clones, that point to
/// the same value, than two `&T`s.
///
/// We can only do this when `T: Eq` as a `PartialEq` might be deliberately irreflexive.
#[stable(feature = "rust1", since = "1.0.0")]
impl<T: ?Sized + MarkerEq> RcEqIdent<T> for Rc<T> {
    #[inline]
    fn eq(&self, other: &Rc<T>) -> bool {
        Rc::ptr_eq(self, other) || **self == **other
    }

    #[inline]
    fn ne(&self, other: &Rc<T>) -> bool {
        !Rc::ptr_eq(self, other) && **self != **other
    }
}

#[stable(feature = "rust1", since = "1.0.0")]
impl<T: ?Sized + PartialEq> PartialEq for Rc<T> {
    /// Equality for two `Rc`s.
    ///
    /// Two `Rc`s are equal if their inner values are equal, even if they are
    /// stored in different allocation.
    ///
    /// If `T` also implements `Eq` (implying reflexivity of equality),
    /// two `Rc`s that point to the same allocation are
    /// always equal.
    ///
    /// # Examples
    ///
    /// ```
    /// use std::rc::Rc;
    ///
    /// let five = Rc::new(5);
    ///
    /// assert!(five == Rc::new(5));
    /// ```
    #[inline]
    fn eq(&self, other: &Rc<T>) -> bool {
        RcEqIdent::eq(self, other)
    }

    /// Inequality for two `Rc`s.
    ///
    /// Two `Rc`s are unequal if their inner values are unequal.
    ///
    /// If `T` also implements `Eq` (implying reflexivity of equality),
    /// two `Rc`s that point to the same allocation are
    /// never unequal.
    ///
    /// # Examples
    ///
    /// ```
    /// use std::rc::Rc;
    ///
    /// let five = Rc::new(5);
    ///
    /// assert!(five != Rc::new(6));
    /// ```
    #[inline]
    fn ne(&self, other: &Rc<T>) -> bool {
        RcEqIdent::ne(self, other)
    }
}

#[stable(feature = "rust1", since = "1.0.0")]
impl<T: ?Sized + Eq> Eq for Rc<T> {}

#[stable(feature = "rust1", since = "1.0.0")]
impl<T: ?Sized + PartialOrd> PartialOrd for Rc<T> {
    /// Partial comparison for two `Rc`s.
    ///
    /// The two are compared by calling `partial_cmp()` on their inner values.
    ///
    /// # Examples
    ///
    /// ```
    /// use std::rc::Rc;
    /// use std::cmp::Ordering;
    ///
    /// let five = Rc::new(5);
    ///
    /// assert_eq!(Some(Ordering::Less), five.partial_cmp(&Rc::new(6)));
    /// ```
    #[inline(always)]
    fn partial_cmp(&self, other: &Rc<T>) -> Option<Ordering> {
        (**self).partial_cmp(&**other)
    }

    /// Less-than comparison for two `Rc`s.
    ///
    /// The two are compared by calling `<` on their inner values.
    ///
    /// # Examples
    ///
    /// ```
    /// use std::rc::Rc;
    ///
    /// let five = Rc::new(5);
    ///
    /// assert!(five < Rc::new(6));
    /// ```
    #[inline(always)]
    fn lt(&self, other: &Rc<T>) -> bool {
        **self < **other
    }

    /// 'Less than or equal to' comparison for two `Rc`s.
    ///
    /// The two are compared by calling `<=` on their inner values.
    ///
    /// # Examples
    ///
    /// ```
    /// use std::rc::Rc;
    ///
    /// let five = Rc::new(5);
    ///
    /// assert!(five <= Rc::new(5));
    /// ```
    #[inline(always)]
    fn le(&self, other: &Rc<T>) -> bool {
        **self <= **other
    }

    /// Greater-than comparison for two `Rc`s.
    ///
    /// The two are compared by calling `>` on their inner values.
    ///
    /// # Examples
    ///
    /// ```
    /// use std::rc::Rc;
    ///
    /// let five = Rc::new(5);
    ///
    /// assert!(five > Rc::new(4));
    /// ```
    #[inline(always)]
    fn gt(&self, other: &Rc<T>) -> bool {
        **self > **other
    }

    /// 'Greater than or equal to' comparison for two `Rc`s.
    ///
    /// The two are compared by calling `>=` on their inner values.
    ///
    /// # Examples
    ///
    /// ```
    /// use std::rc::Rc;
    ///
    /// let five = Rc::new(5);
    ///
    /// assert!(five >= Rc::new(5));
    /// ```
    #[inline(always)]
    fn ge(&self, other: &Rc<T>) -> bool {
        **self >= **other
    }
}

#[stable(feature = "rust1", since = "1.0.0")]
impl<T: ?Sized + Ord> Ord for Rc<T> {
    /// Comparison for two `Rc`s.
    ///
    /// The two are compared by calling `cmp()` on their inner values.
    ///
    /// # Examples
    ///
    /// ```
    /// use std::rc::Rc;
    /// use std::cmp::Ordering;
    ///
    /// let five = Rc::new(5);
    ///
    /// assert_eq!(Ordering::Less, five.cmp(&Rc::new(6)));
    /// ```
    #[inline]
    fn cmp(&self, other: &Rc<T>) -> Ordering {
        (**self).cmp(&**other)
    }
}

#[stable(feature = "rust1", since = "1.0.0")]
impl<T: ?Sized + Hash> Hash for Rc<T> {
    fn hash<H: Hasher>(&self, state: &mut H) {
        (**self).hash(state);
    }
}

#[stable(feature = "rust1", since = "1.0.0")]
impl<T: ?Sized + fmt::Display> fmt::Display for Rc<T> {
    fn fmt(&self, f: &mut fmt::Formatter<'_>) -> fmt::Result {
        fmt::Display::fmt(&**self, f)
    }
}

#[stable(feature = "rust1", since = "1.0.0")]
impl<T: ?Sized + fmt::Debug> fmt::Debug for Rc<T> {
    fn fmt(&self, f: &mut fmt::Formatter<'_>) -> fmt::Result {
        fmt::Debug::fmt(&**self, f)
    }
}

#[stable(feature = "rust1", since = "1.0.0")]
impl<T: ?Sized> fmt::Pointer for Rc<T> {
    fn fmt(&self, f: &mut fmt::Formatter<'_>) -> fmt::Result {
        fmt::Pointer::fmt(&(&**self as *const T), f)
    }
}

#[cfg(not(no_global_oom_handling))]
#[stable(feature = "from_for_ptrs", since = "1.6.0")]
impl<T> From<T> for Rc<T> {
    /// Converts a generic type `T` into an `Rc<T>`
    ///
    /// The conversion allocates on the heap and moves `t`
    /// from the stack into it.
    ///
    /// # Example
    /// ```rust
    /// # use std::rc::Rc;
    /// let x = 5;
    /// let rc = Rc::new(5);
    ///
    /// assert_eq!(Rc::from(x), rc);
    /// ```
    fn from(t: T) -> Self {
        Rc::new(t)
    }
}

#[cfg(not(no_global_oom_handling))]
#[stable(feature = "shared_from_slice", since = "1.21.0")]
impl<T: Clone> From<&[T]> for Rc<[T]> {
    /// Allocate a reference-counted slice and fill it by cloning `v`'s items.
    ///
    /// # Example
    ///
    /// ```
    /// # use std::rc::Rc;
    /// let original: &[i32] = &[1, 2, 3];
    /// let shared: Rc<[i32]> = Rc::from(original);
    /// assert_eq!(&[1, 2, 3], &shared[..]);
    /// ```
    #[inline]
    fn from(v: &[T]) -> Rc<[T]> {
        <Self as RcFromSlice<T>>::from_slice(v)
    }
}

#[cfg(not(no_global_oom_handling))]
#[stable(feature = "shared_from_slice", since = "1.21.0")]
impl From<&str> for Rc<str> {
    /// Allocate a reference-counted string slice and copy `v` into it.
    ///
    /// # Example
    ///
    /// ```
    /// # use std::rc::Rc;
    /// let shared: Rc<str> = Rc::from("statue");
    /// assert_eq!("statue", &shared[..]);
    /// ```
    #[inline]
    fn from(v: &str) -> Rc<str> {
        let rc = Rc::<[u8]>::from(v.as_bytes());
        unsafe { Rc::from_raw(Rc::into_raw(rc) as *const str) }
    }
}

#[cfg(not(no_global_oom_handling))]
#[stable(feature = "shared_from_slice", since = "1.21.0")]
impl From<String> for Rc<str> {
    /// Allocate a reference-counted string slice and copy `v` into it.
    ///
    /// # Example
    ///
    /// ```
    /// # use std::rc::Rc;
    /// let original: String = "statue".to_owned();
    /// let shared: Rc<str> = Rc::from(original);
    /// assert_eq!("statue", &shared[..]);
    /// ```
    #[inline]
    fn from(v: String) -> Rc<str> {
        Rc::from(&v[..])
    }
}

#[cfg(not(no_global_oom_handling))]
#[stable(feature = "shared_from_slice", since = "1.21.0")]
impl<T: ?Sized> From<Box<T>> for Rc<T> {
    /// Move a boxed object to a new, reference counted, allocation.
    ///
    /// # Example
    ///
    /// ```
    /// # use std::rc::Rc;
    /// let original: Box<i32> = Box::new(1);
    /// let shared: Rc<i32> = Rc::from(original);
    /// assert_eq!(1, *shared);
    /// ```
    #[inline]
    fn from(v: Box<T>) -> Rc<T> {
        Rc::from_box(v)
    }
}

#[cfg(not(no_global_oom_handling))]
#[stable(feature = "shared_from_slice", since = "1.21.0")]
impl<T> From<Vec<T>> for Rc<[T]> {
    /// Allocate a reference-counted slice and move `v`'s items into it.
    ///
    /// # Example
    ///
    /// ```
    /// # use std::rc::Rc;
    /// let original: Box<Vec<i32>> = Box::new(vec![1, 2, 3]);
    /// let shared: Rc<Vec<i32>> = Rc::from(original);
    /// assert_eq!(vec![1, 2, 3], *shared);
    /// ```
    #[inline]
<<<<<<< HEAD
    fn from(v: Vec<T>) -> Rc<[T]> {
        match Rc::try_from_vec_in_place(v) {
            Ok(rc) => rc,
            Err(mut v) => {
                unsafe {
                    let rc = Rc::copy_from_slice(&v);
                    // Allow the Vec to free its memory, but not destroy its contents
                    v.set_len(0);
                    rc
                }
            }
=======
    fn from(mut v: Vec<T>) -> Rc<[T]> {
        unsafe {
            let rc = Rc::copy_from_slice(&v);
            // Allow the Vec to free its memory, but not destroy its contents
            v.set_len(0);
            rc
>>>>>>> 7477c1f4
        }
    }
}

#[stable(feature = "shared_from_cow", since = "1.45.0")]
impl<'a, B> From<Cow<'a, B>> for Rc<B>
where
    B: ToOwned + ?Sized,
    Rc<B>: From<&'a B> + From<B::Owned>,
{
    /// Create a reference-counted pointer from
    /// a clone-on-write pointer by copying its content.
    ///
    /// # Example
    ///
    /// ```rust
    /// # use std::rc::Rc;
    /// # use std::borrow::Cow;
    /// let cow: Cow<str> = Cow::Borrowed("eggplant");
    /// let shared: Rc<str> = Rc::from(cow);
    /// assert_eq!("eggplant", &shared[..]);
    /// ```
    #[inline]
    fn from(cow: Cow<'a, B>) -> Rc<B> {
        match cow {
            Cow::Borrowed(s) => Rc::from(s),
            Cow::Owned(s) => Rc::from(s),
        }
    }
}

#[stable(feature = "shared_from_str", since = "1.62.0")]
impl From<Rc<str>> for Rc<[u8]> {
    /// Converts a reference-counted string slice into a byte slice.
    ///
    /// # Example
    ///
    /// ```
    /// # use std::rc::Rc;
    /// let string: Rc<str> = Rc::from("eggplant");
    /// let bytes: Rc<[u8]> = Rc::from(string);
    /// assert_eq!("eggplant".as_bytes(), bytes.as_ref());
    /// ```
    #[inline]
    fn from(rc: Rc<str>) -> Self {
        // SAFETY: `str` has the same layout as `[u8]`.
        unsafe { Rc::from_raw(Rc::into_raw(rc) as *const [u8]) }
    }
}

#[stable(feature = "boxed_slice_try_from", since = "1.43.0")]
impl<T, const N: usize> TryFrom<Rc<[T]>> for Rc<[T; N]> {
    type Error = Rc<[T]>;

    fn try_from(boxed_slice: Rc<[T]>) -> Result<Self, Self::Error> {
        if boxed_slice.len() == N {
            Ok(unsafe { Rc::from_raw(Rc::into_raw(boxed_slice) as *mut [T; N]) })
        } else {
            Err(boxed_slice)
        }
    }
}

#[cfg(not(no_global_oom_handling))]
#[stable(feature = "shared_from_iter", since = "1.37.0")]
impl<T> iter::FromIterator<T> for Rc<[T]> {
    /// Takes each element in the `Iterator` and collects it into an `Rc<[T]>`.
    ///
    /// # Performance characteristics
    ///
    /// ## The general case
    ///
    /// In the general case, collecting into `Rc<[T]>` is done by first
    /// collecting into a `Vec<T>`. That is, when writing the following:
    ///
    /// ```rust
    /// # use std::rc::Rc;
    /// let evens: Rc<[u8]> = (0..10).filter(|&x| x % 2 == 0).collect();
    /// # assert_eq!(&*evens, &[0, 2, 4, 6, 8]);
    /// ```
    ///
    /// this behaves as if we wrote:
    ///
    /// ```rust
    /// # use std::rc::Rc;
    /// let evens: Rc<[u8]> = (0..10).filter(|&x| x % 2 == 0)
    ///     .collect::<Vec<_>>() // The first set of allocations happens here.
    ///     .into(); // A second allocation for `Rc<[T]>` happens here.
    /// # assert_eq!(&*evens, &[0, 2, 4, 6, 8]);
    /// ```
    ///
    /// This will allocate as many times as needed for constructing the `Vec<T>`
    /// and then it will allocate once for turning the `Vec<T>` into the `Rc<[T]>`.
    ///
    /// ## Iterators of known length
    ///
    /// When your `Iterator` implements `TrustedLen` and is of an exact size,
    /// a single allocation will be made for the `Rc<[T]>`. For example:
    ///
    /// ```rust
    /// # use std::rc::Rc;
    /// let evens: Rc<[u8]> = (0..10).collect(); // Just a single allocation happens here.
    /// # assert_eq!(&*evens, &*(0..10).collect::<Vec<_>>());
    /// ```
    fn from_iter<I: iter::IntoIterator<Item = T>>(iter: I) -> Self {
        ToRcSlice::to_rc_slice(iter.into_iter())
    }
}

/// Specialization trait used for collecting into `Rc<[T]>`.
#[cfg(not(no_global_oom_handling))]
trait ToRcSlice<T>: Iterator<Item = T> + Sized {
    fn to_rc_slice(self) -> Rc<[T]>;
}

#[cfg(not(no_global_oom_handling))]
impl<T, I: Iterator<Item = T>> ToRcSlice<T> for I {
    default fn to_rc_slice(self) -> Rc<[T]> {
        self.collect::<Vec<T>>().into()
    }
}

#[cfg(not(no_global_oom_handling))]
impl<T, I: iter::TrustedLen<Item = T>> ToRcSlice<T> for I {
    fn to_rc_slice(self) -> Rc<[T]> {
        // This is the case for a `TrustedLen` iterator.
        let (low, high) = self.size_hint();
        if let Some(high) = high {
            debug_assert_eq!(
                low,
                high,
                "TrustedLen iterator's size hint is not exact: {:?}",
                (low, high)
            );

            unsafe {
                // SAFETY: We need to ensure that the iterator has an exact length and we have.
                Rc::from_iter_exact(self, low)
            }
        } else {
            // TrustedLen contract guarantees that `upper_bound == `None` implies an iterator
            // length exceeding `usize::MAX`.
            // The default implementation would collect into a vec which would panic.
            // Thus we panic here immediately without invoking `Vec` code.
            panic!("capacity overflow");
        }
    }
}

/// `Weak` is a version of [`Rc`] that holds a non-owning reference to the
/// managed allocation. The allocation is accessed by calling [`upgrade`] on the `Weak`
/// pointer, which returns an <code>[Option]<[Rc]\<T>></code>.
///
/// Since a `Weak` reference does not count towards ownership, it will not
/// prevent the value stored in the allocation from being dropped, and `Weak` itself makes no
/// guarantees about the value still being present. Thus it may return [`None`]
/// when [`upgrade`]d. Note however that a `Weak` reference *does* prevent the allocation
/// itself (the backing store) from being deallocated.
///
/// A `Weak` pointer is useful for keeping a temporary reference to the allocation
/// managed by [`Rc`] without preventing its inner value from being dropped. It is also used to
/// prevent circular references between [`Rc`] pointers, since mutual owning references
/// would never allow either [`Rc`] to be dropped. For example, a tree could
/// have strong [`Rc`] pointers from parent nodes to children, and `Weak`
/// pointers from children back to their parents.
///
/// The typical way to obtain a `Weak` pointer is to call [`Rc::downgrade`].
///
/// [`upgrade`]: Weak::upgrade
#[stable(feature = "rc_weak", since = "1.4.0")]
pub struct Weak<T: ?Sized> {
    // This is a `NonNull` to allow optimizing the size of this type in enums,
    // but it is not necessarily a valid pointer.
    // `Weak::new` sets this to `usize::MAX` so that it doesn’t need
    // to allocate space on the heap.  That's not a value a real pointer
    // will ever have because RcBox has alignment at least 2.
    // This is only possible when `T: Sized`; unsized `T` never dangle.
    ptr: NonNull<RcBox<T>>,
}

#[stable(feature = "rc_weak", since = "1.4.0")]
impl<T: ?Sized> !marker::Send for Weak<T> {}
#[stable(feature = "rc_weak", since = "1.4.0")]
impl<T: ?Sized> !marker::Sync for Weak<T> {}

#[unstable(feature = "coerce_unsized", issue = "27732")]
impl<T: ?Sized + Unsize<U>, U: ?Sized> CoerceUnsized<Weak<U>> for Weak<T> {}

#[unstable(feature = "dispatch_from_dyn", issue = "none")]
impl<T: ?Sized + Unsize<U>, U: ?Sized> DispatchFromDyn<Weak<U>> for Weak<T> {}

impl<T> Weak<T> {
    /// Constructs a new `Weak<T>`, without allocating any memory.
    /// Calling [`upgrade`] on the return value always gives [`None`].
    ///
    /// [`upgrade`]: Weak::upgrade
    ///
    /// # Examples
    ///
    /// ```
    /// use std::rc::Weak;
    ///
    /// let empty: Weak<i64> = Weak::new();
    /// assert!(empty.upgrade().is_none());
    /// ```
    #[stable(feature = "downgraded_weak", since = "1.10.0")]
    #[rustc_const_unstable(feature = "const_weak_new", issue = "95091", reason = "recently added")]
    #[must_use]
    pub const fn new() -> Weak<T> {
        Weak { ptr: unsafe { NonNull::new_unchecked(ptr::invalid_mut::<RcBox<T>>(usize::MAX)) } }
    }
}

pub(crate) fn is_dangling<T: ?Sized>(ptr: *mut T) -> bool {
    (ptr as *mut ()).addr() == usize::MAX
}

/// Helper type to allow accessing the reference counts without
/// making any assertions about the data field.
struct WeakInner<'a> {
    weak: &'a Cell<usize>,
    strong: &'a Cell<usize>,
}

impl<T: ?Sized> Weak<T> {
    /// Returns a raw pointer to the object `T` pointed to by this `Weak<T>`.
    ///
    /// The pointer is valid only if there are some strong references. The pointer may be dangling,
    /// unaligned or even [`null`] otherwise.
    ///
    /// # Examples
    ///
    /// ```
    /// use std::rc::Rc;
    /// use std::ptr;
    ///
    /// let strong = Rc::new("hello".to_owned());
    /// let weak = Rc::downgrade(&strong);
    /// // Both point to the same object
    /// assert!(ptr::eq(&*strong, weak.as_ptr()));
    /// // The strong here keeps it alive, so we can still access the object.
    /// assert_eq!("hello", unsafe { &*weak.as_ptr() });
    ///
    /// drop(strong);
    /// // But not any more. We can do weak.as_ptr(), but accessing the pointer would lead to
    /// // undefined behaviour.
    /// // assert_eq!("hello", unsafe { &*weak.as_ptr() });
    /// ```
    ///
    /// [`null`]: ptr::null
    #[must_use]
    #[stable(feature = "rc_as_ptr", since = "1.45.0")]
    pub fn as_ptr(&self) -> *const T {
        let ptr: *mut RcBox<T> = NonNull::as_ptr(self.ptr);

        if is_dangling(ptr) {
            // If the pointer is dangling, we return the sentinel directly. This cannot be
            // a valid payload address, as the payload is at least as aligned as RcBox (usize).
            ptr as *const T
        } else {
            // SAFETY: if is_dangling returns false, then the pointer is dereferenceable.
            // The payload may be dropped at this point, and we have to maintain provenance,
            // so use raw pointer manipulation.
            unsafe { ptr::addr_of_mut!((*ptr).value) }
        }
    }

    /// Consumes the `Weak<T>` and turns it into a raw pointer.
    ///
    /// This converts the weak pointer into a raw pointer, while still preserving the ownership of
    /// one weak reference (the weak count is not modified by this operation). It can be turned
    /// back into the `Weak<T>` with [`from_raw`].
    ///
    /// The same restrictions of accessing the target of the pointer as with
    /// [`as_ptr`] apply.
    ///
    /// # Examples
    ///
    /// ```
    /// use std::rc::{Rc, Weak};
    ///
    /// let strong = Rc::new("hello".to_owned());
    /// let weak = Rc::downgrade(&strong);
    /// let raw = weak.into_raw();
    ///
    /// assert_eq!(1, Rc::weak_count(&strong));
    /// assert_eq!("hello", unsafe { &*raw });
    ///
    /// drop(unsafe { Weak::from_raw(raw) });
    /// assert_eq!(0, Rc::weak_count(&strong));
    /// ```
    ///
    /// [`from_raw`]: Weak::from_raw
    /// [`as_ptr`]: Weak::as_ptr
    #[must_use = "`self` will be dropped if the result is not used"]
    #[stable(feature = "weak_into_raw", since = "1.45.0")]
    pub fn into_raw(self) -> *const T {
        let result = self.as_ptr();
        mem::forget(self);
        result
    }

    /// Converts a raw pointer previously created by [`into_raw`] back into `Weak<T>`.
    ///
    /// This can be used to safely get a strong reference (by calling [`upgrade`]
    /// later) or to deallocate the weak count by dropping the `Weak<T>`.
    ///
    /// It takes ownership of one weak reference (with the exception of pointers created by [`new`],
    /// as these don't own anything; the method still works on them).
    ///
    /// # Safety
    ///
    /// The pointer must have originated from the [`into_raw`] and must still own its potential
    /// weak reference.
    ///
    /// It is allowed for the strong count to be 0 at the time of calling this. Nevertheless, this
    /// takes ownership of one weak reference currently represented as a raw pointer (the weak
    /// count is not modified by this operation) and therefore it must be paired with a previous
    /// call to [`into_raw`].
    ///
    /// # Examples
    ///
    /// ```
    /// use std::rc::{Rc, Weak};
    ///
    /// let strong = Rc::new("hello".to_owned());
    ///
    /// let raw_1 = Rc::downgrade(&strong).into_raw();
    /// let raw_2 = Rc::downgrade(&strong).into_raw();
    ///
    /// assert_eq!(2, Rc::weak_count(&strong));
    ///
    /// assert_eq!("hello", &*unsafe { Weak::from_raw(raw_1) }.upgrade().unwrap());
    /// assert_eq!(1, Rc::weak_count(&strong));
    ///
    /// drop(strong);
    ///
    /// // Decrement the last weak count.
    /// assert!(unsafe { Weak::from_raw(raw_2) }.upgrade().is_none());
    /// ```
    ///
    /// [`into_raw`]: Weak::into_raw
    /// [`upgrade`]: Weak::upgrade
    /// [`new`]: Weak::new
    #[stable(feature = "weak_into_raw", since = "1.45.0")]
    pub unsafe fn from_raw(ptr: *const T) -> Self {
        // See Weak::as_ptr for context on how the input pointer is derived.

        let ptr = if is_dangling(ptr as *mut T) {
            // This is a dangling Weak.
            ptr as *mut RcBox<T>
        } else {
            // Otherwise, we're guaranteed the pointer came from a nondangling Weak.
            // SAFETY: data_offset is safe to call, as ptr references a real (potentially dropped) T.
            let offset = unsafe { data_offset(ptr) };
            // Thus, we reverse the offset to get the whole RcBox.
            // SAFETY: the pointer originated from a Weak, so this offset is safe.
            unsafe { ptr.byte_sub(offset) as *mut RcBox<T> }
        };

        // SAFETY: we now have recovered the original Weak pointer, so can create the Weak.
        Weak { ptr: unsafe { NonNull::new_unchecked(ptr) } }
    }

    /// Attempts to upgrade the `Weak` pointer to an [`Rc`], delaying
    /// dropping of the inner value if successful.
    ///
    /// Returns [`None`] if the inner value has since been dropped.
    ///
    /// # Examples
    ///
    /// ```
    /// use std::rc::Rc;
    ///
    /// let five = Rc::new(5);
    ///
    /// let weak_five = Rc::downgrade(&five);
    ///
    /// let strong_five: Option<Rc<_>> = weak_five.upgrade();
    /// assert!(strong_five.is_some());
    ///
    /// // Destroy all strong pointers.
    /// drop(strong_five);
    /// drop(five);
    ///
    /// assert!(weak_five.upgrade().is_none());
    /// ```
    #[must_use = "this returns a new `Rc`, \
                  without modifying the original weak pointer"]
    #[stable(feature = "rc_weak", since = "1.4.0")]
    pub fn upgrade(&self) -> Option<Rc<T>> {
        let inner = self.inner()?;

        if inner.strong() == 0 {
            None
        } else {
            unsafe {
                inner.inc_strong();
                Some(Rc::from_inner(self.ptr))
            }
        }
    }

    /// Gets the number of strong (`Rc`) pointers pointing to this allocation.
    ///
    /// If `self` was created using [`Weak::new`], this will return 0.
    #[must_use]
    #[stable(feature = "weak_counts", since = "1.41.0")]
    pub fn strong_count(&self) -> usize {
        if let Some(inner) = self.inner() { inner.strong() } else { 0 }
    }

    /// Gets the number of `Weak` pointers pointing to this allocation.
    ///
    /// If no strong pointers remain, this will return zero.
    #[must_use]
    #[stable(feature = "weak_counts", since = "1.41.0")]
    pub fn weak_count(&self) -> usize {
        self.inner()
            .map(|inner| {
                if inner.strong() > 0 {
                    inner.weak() - 1 // subtract the implicit weak ptr
                } else {
                    0
                }
            })
            .unwrap_or(0)
    }

    /// Returns `None` when the pointer is dangling and there is no allocated `RcBox`,
    /// (i.e., when this `Weak` was created by `Weak::new`).
    #[inline]
    fn inner(&self) -> Option<WeakInner<'_>> {
        if is_dangling(self.ptr.as_ptr()) {
            None
        } else {
            // We are careful to *not* create a reference covering the "data" field, as
            // the field may be mutated concurrently (for example, if the last `Rc`
            // is dropped, the data field will be dropped in-place).
            Some(unsafe {
                let ptr = self.ptr.as_ptr();
                WeakInner { strong: &(*ptr).strong, weak: &(*ptr).weak }
            })
        }
    }

    /// Returns `true` if the two `Weak`s point to the same allocation similar to [`ptr::eq`], or if
    /// both don't point to any allocation (because they were created with `Weak::new()`). See [that
    /// function][`ptr::eq`] for caveats when comparing `dyn Trait` pointers.
    ///
    /// # Notes
    ///
    /// Since this compares pointers it means that `Weak::new()` will equal each
    /// other, even though they don't point to any allocation.
    ///
    /// # Examples
    ///
    /// ```
    /// use std::rc::Rc;
    ///
    /// let first_rc = Rc::new(5);
    /// let first = Rc::downgrade(&first_rc);
    /// let second = Rc::downgrade(&first_rc);
    ///
    /// assert!(first.ptr_eq(&second));
    ///
    /// let third_rc = Rc::new(5);
    /// let third = Rc::downgrade(&third_rc);
    ///
    /// assert!(!first.ptr_eq(&third));
    /// ```
    ///
    /// Comparing `Weak::new`.
    ///
    /// ```
    /// use std::rc::{Rc, Weak};
    ///
    /// let first = Weak::new();
    /// let second = Weak::new();
    /// assert!(first.ptr_eq(&second));
    ///
    /// let third_rc = Rc::new(());
    /// let third = Rc::downgrade(&third_rc);
    /// assert!(!first.ptr_eq(&third));
    /// ```
    #[inline]
    #[must_use]
    #[stable(feature = "weak_ptr_eq", since = "1.39.0")]
    pub fn ptr_eq(&self, other: &Self) -> bool {
        self.ptr.as_ptr() == other.ptr.as_ptr()
    }
}

#[stable(feature = "rc_weak", since = "1.4.0")]
unsafe impl<#[may_dangle] T: ?Sized> Drop for Weak<T> {
    /// Drops the `Weak` pointer.
    ///
    /// # Examples
    ///
    /// ```
    /// use std::rc::{Rc, Weak};
    ///
    /// struct Foo;
    ///
    /// impl Drop for Foo {
    ///     fn drop(&mut self) {
    ///         println!("dropped!");
    ///     }
    /// }
    ///
    /// let foo = Rc::new(Foo);
    /// let weak_foo = Rc::downgrade(&foo);
    /// let other_weak_foo = Weak::clone(&weak_foo);
    ///
    /// drop(weak_foo);   // Doesn't print anything
    /// drop(foo);        // Prints "dropped!"
    ///
    /// assert!(other_weak_foo.upgrade().is_none());
    /// ```
    fn drop(&mut self) {
        let inner = if let Some(inner) = self.inner() { inner } else { return };

        inner.dec_weak();
        // the weak count starts at 1, and will only go to zero if all
        // the strong pointers have disappeared.
        if inner.weak() == 0 {
            unsafe {
                Global.deallocate(self.ptr.cast(), Layout::for_value_raw(self.ptr.as_ptr()));
            }
        }
    }
}

#[stable(feature = "rc_weak", since = "1.4.0")]
impl<T: ?Sized> Clone for Weak<T> {
    /// Makes a clone of the `Weak` pointer that points to the same allocation.
    ///
    /// # Examples
    ///
    /// ```
    /// use std::rc::{Rc, Weak};
    ///
    /// let weak_five = Rc::downgrade(&Rc::new(5));
    ///
    /// let _ = Weak::clone(&weak_five);
    /// ```
    #[inline]
    fn clone(&self) -> Weak<T> {
        if let Some(inner) = self.inner() {
            inner.inc_weak()
        }
        Weak { ptr: self.ptr }
    }
}

#[stable(feature = "rc_weak", since = "1.4.0")]
impl<T: ?Sized + fmt::Debug> fmt::Debug for Weak<T> {
    fn fmt(&self, f: &mut fmt::Formatter<'_>) -> fmt::Result {
        write!(f, "(Weak)")
    }
}

#[stable(feature = "downgraded_weak", since = "1.10.0")]
impl<T> Default for Weak<T> {
    /// Constructs a new `Weak<T>`, without allocating any memory.
    /// Calling [`upgrade`] on the return value always gives [`None`].
    ///
    /// [`upgrade`]: Weak::upgrade
    ///
    /// # Examples
    ///
    /// ```
    /// use std::rc::Weak;
    ///
    /// let empty: Weak<i64> = Default::default();
    /// assert!(empty.upgrade().is_none());
    /// ```
    fn default() -> Weak<T> {
        Weak::new()
    }
}

// NOTE: We checked_add here to deal with mem::forget safely. In particular
// if you mem::forget Rcs (or Weaks), the ref-count can overflow, and then
// you can free the allocation while outstanding Rcs (or Weaks) exist.
// We abort because this is such a degenerate scenario that we don't care about
// what happens -- no real program should ever experience this.
//
// This should have negligible overhead since you don't actually need to
// clone these much in Rust thanks to ownership and move-semantics.

#[doc(hidden)]
trait RcInnerPtr {
    fn weak_ref(&self) -> &Cell<usize>;
    fn strong_ref(&self) -> &Cell<usize>;

    #[inline]
    fn strong(&self) -> usize {
        self.strong_ref().get()
    }

    #[inline]
    fn inc_strong(&self) {
        let strong = self.strong();

        // We insert an `assume` here to hint LLVM at an otherwise
        // missed optimization.
        // SAFETY: The reference count will never be zero when this is
        // called.
        unsafe {
            core::intrinsics::assume(strong != 0);
        }

        let strong = strong.wrapping_add(1);
        self.strong_ref().set(strong);

        // We want to abort on overflow instead of dropping the value.
        // Checking for overflow after the store instead of before
        // allows for slightly better code generation.
        if core::intrinsics::unlikely(strong == 0) {
            abort();
        }
    }

    #[inline]
    fn dec_strong(&self) {
        self.strong_ref().set(self.strong() - 1);
    }

    #[inline]
    fn weak(&self) -> usize {
        self.weak_ref().get()
    }

    #[inline]
    fn inc_weak(&self) {
        let weak = self.weak();

        // We insert an `assume` here to hint LLVM at an otherwise
        // missed optimization.
        // SAFETY: The reference count will never be zero when this is
        // called.
        unsafe {
            core::intrinsics::assume(weak != 0);
        }

        let weak = weak.wrapping_add(1);
        self.weak_ref().set(weak);

        // We want to abort on overflow instead of dropping the value.
        // Checking for overflow after the store instead of before
        // allows for slightly better code generation.
        if core::intrinsics::unlikely(weak == 0) {
            abort();
        }
    }

    #[inline]
    fn dec_weak(&self) {
        self.weak_ref().set(self.weak() - 1);
    }
}

impl<T: ?Sized> RcInnerPtr for RcBox<T> {
    #[inline(always)]
    fn weak_ref(&self) -> &Cell<usize> {
        &self.weak
    }

    #[inline(always)]
    fn strong_ref(&self) -> &Cell<usize> {
        &self.strong
    }
}

impl<'a> RcInnerPtr for WeakInner<'a> {
    #[inline(always)]
    fn weak_ref(&self) -> &Cell<usize> {
        self.weak
    }

    #[inline(always)]
    fn strong_ref(&self) -> &Cell<usize> {
        self.strong
    }
}

#[stable(feature = "rust1", since = "1.0.0")]
impl<T: ?Sized> borrow::Borrow<T> for Rc<T> {
    fn borrow(&self) -> &T {
        &**self
    }
}

#[stable(since = "1.5.0", feature = "smart_ptr_as_ref")]
impl<T: ?Sized> AsRef<T> for Rc<T> {
    fn as_ref(&self) -> &T {
        &**self
    }
}

#[stable(feature = "pin", since = "1.33.0")]
impl<T: ?Sized> Unpin for Rc<T> {}

/// Get the offset within an `RcBox` for the payload behind a pointer.
///
/// # Safety
///
/// The pointer must point to (and have valid metadata for) a previously
/// valid instance of T, but the T is allowed to be dropped.
unsafe fn data_offset<T: ?Sized>(ptr: *const T) -> usize {
    // Align the unsized value to the end of the RcBox.
    // Because RcBox is repr(C), it will always be the last field in memory.
    // SAFETY: since the only unsized types possible are slices, trait objects,
    // and extern types, the input safety requirement is currently enough to
    // satisfy the requirements of align_of_val_raw; this is an implementation
    // detail of the language that must not be relied upon outside of std.
    unsafe { data_offset_align(align_of_val_raw(ptr)) }
}

#[inline]
fn data_offset_align(align: usize) -> usize {
    let layout = Layout::new::<RcBox<()>>();
    layout.size() + layout.padding_needed_for(align)
}<|MERGE_RESOLUTION|>--- conflicted
+++ resolved
@@ -1441,48 +1441,6 @@
         }
     }
 
-    /// Create an `Rc<[T]>` by reusing the underlying memory
-    /// of a `Vec<T>`. This will return the vector if the existing allocation
-    /// is not large enough.
-    #[cfg(not(no_global_oom_handling))]
-    fn try_from_vec_in_place(mut v: Vec<T>) -> Result<Rc<[T]>, Vec<T>> {
-        let layout_elements = Layout::array::<T>(v.len()).unwrap();
-        let layout_allocation = Layout::array::<T>(v.capacity()).unwrap();
-        let layout_rcbox = rcbox_layout_for_value_layout(layout_elements);
-        let mut ptr = NonNull::new(v.as_mut_ptr()).expect("`Vec<T>` stores `NonNull<T>`");
-        if layout_rcbox.size() > layout_allocation.size()
-            || layout_rcbox.align() > layout_allocation.align()
-        {
-            // Can't fit - calling `grow` would involve `realloc`
-            // (which copies the elements), followed by copying again.
-            return Err(v);
-        }
-        if layout_rcbox.size() < layout_allocation.size()
-            || layout_rcbox.align() < layout_allocation.align()
-        {
-            // We need to shrink the allocation so that it fits
-            // https://doc.rust-lang.org/nightly/std/alloc/trait.Allocator.html#memory-fitting
-            // SAFETY:
-            // - Vec allocates by requesting `Layout::array::<T>(capacity)`, so this capacity matches
-            // - `layout_rcbox` is smaller
-            // If this fails, the ownership has not been transferred
-            if let Ok(p) = unsafe { Global.shrink(ptr.cast(), layout_allocation, layout_rcbox) } {
-                ptr = p.cast();
-            } else {
-                return Err(v);
-            }
-        }
-        // Make sure the vec's memory isn't deallocated now
-        let v = mem::ManuallyDrop::new(v);
-        let ptr: *mut RcBox<[T]> = ptr::slice_from_raw_parts_mut(ptr.as_ptr(), v.len()) as _;
-        unsafe {
-            ptr::copy(ptr.cast::<T>(), &mut (*ptr).value as *mut [T] as *mut T, v.len());
-            ptr::write(&mut (*ptr).strong, Cell::new(1));
-            ptr::write(&mut (*ptr).weak, Cell::new(1));
-            Ok(Self::from_ptr(ptr))
-        }
-    }
-
     /// Constructs an `Rc<[T]>` from an iterator known to be of a certain size.
     ///
     /// Behavior is undefined should the size be wrong.
@@ -2008,26 +1966,12 @@
     /// assert_eq!(vec![1, 2, 3], *shared);
     /// ```
     #[inline]
-<<<<<<< HEAD
-    fn from(v: Vec<T>) -> Rc<[T]> {
-        match Rc::try_from_vec_in_place(v) {
-            Ok(rc) => rc,
-            Err(mut v) => {
-                unsafe {
-                    let rc = Rc::copy_from_slice(&v);
-                    // Allow the Vec to free its memory, but not destroy its contents
-                    v.set_len(0);
-                    rc
-                }
-            }
-=======
     fn from(mut v: Vec<T>) -> Rc<[T]> {
         unsafe {
             let rc = Rc::copy_from_slice(&v);
             // Allow the Vec to free its memory, but not destroy its contents
             v.set_len(0);
             rc
->>>>>>> 7477c1f4
         }
     }
 }
