//! A priority queue implemented with a binary heap.
//!
//! Insertion and popping the largest element have *O*(log(*n*)) time complexity.
//! Checking the largest element is *O*(1). Converting a vector to a binary heap
//! can be done in-place, and has *O*(*n*) complexity. A binary heap can also be
//! converted to a sorted vector in-place, allowing it to be used for an *O*(*n* * log(*n*))
//! in-place heapsort.
//!
//! # Examples
//!
//! This is a larger example that implements [Dijkstra's algorithm][dijkstra]
//! to solve the [shortest path problem][sssp] on a [directed graph][dir_graph].
//! It shows how to use [`BinaryHeap`] with custom types.
//!
//! [dijkstra]: https://en.wikipedia.org/wiki/Dijkstra%27s_algorithm
//! [sssp]: https://en.wikipedia.org/wiki/Shortest_path_problem
//! [dir_graph]: https://en.wikipedia.org/wiki/Directed_graph
//!
//! ```
//! use std::cmp::Ordering;
//! use std::collections::BinaryHeap;
//!
//! #[derive(Copy, Clone, Eq, PartialEq)]
//! struct State {
//!     cost: usize,
//!     position: usize,
//! }
//!
//! // The priority queue depends on `Ord`.
//! // Explicitly implement the trait so the queue becomes a min-heap
//! // instead of a max-heap.
//! impl Ord for State {
//!     fn cmp(&self, other: &Self) -> Ordering {
//!         // Notice that the we flip the ordering on costs.
//!         // In case of a tie we compare positions - this step is necessary
//!         // to make implementations of `PartialEq` and `Ord` consistent.
//!         other.cost.cmp(&self.cost)
//!             .then_with(|| self.position.cmp(&other.position))
//!     }
//! }
//!
//! // `PartialOrd` needs to be implemented as well.
//! impl PartialOrd for State {
//!     fn partial_cmp(&self, other: &Self) -> Option<Ordering> {
//!         Some(self.cmp(other))
//!     }
//! }
//!
//! // Each node is represented as a `usize`, for a shorter implementation.
//! struct Edge {
//!     node: usize,
//!     cost: usize,
//! }
//!
//! // Dijkstra's shortest path algorithm.
//!
//! // Start at `start` and use `dist` to track the current shortest distance
//! // to each node. This implementation isn't memory-efficient as it may leave duplicate
//! // nodes in the queue. It also uses `usize::MAX` as a sentinel value,
//! // for a simpler implementation.
//! fn shortest_path(adj_list: &Vec<Vec<Edge>>, start: usize, goal: usize) -> Option<usize> {
//!     // dist[node] = current shortest distance from `start` to `node`
//!     let mut dist: Vec<_> = (0..adj_list.len()).map(|_| usize::MAX).collect();
//!
//!     let mut heap = BinaryHeap::new();
//!
//!     // We're at `start`, with a zero cost
//!     dist[start] = 0;
//!     heap.push(State { cost: 0, position: start });
//!
//!     // Examine the frontier with lower cost nodes first (min-heap)
//!     while let Some(State { cost, position }) = heap.pop() {
//!         // Alternatively we could have continued to find all shortest paths
//!         if position == goal { return Some(cost); }
//!
//!         // Important as we may have already found a better way
//!         if cost > dist[position] { continue; }
//!
//!         // For each node we can reach, see if we can find a way with
//!         // a lower cost going through this node
//!         for edge in &adj_list[position] {
//!             let next = State { cost: cost + edge.cost, position: edge.node };
//!
//!             // If so, add it to the frontier and continue
//!             if next.cost < dist[next.position] {
//!                 heap.push(next);
//!                 // Relaxation, we have now found a better way
//!                 dist[next.position] = next.cost;
//!             }
//!         }
//!     }
//!
//!     // Goal not reachable
//!     None
//! }
//!
//! fn main() {
//!     // This is the directed graph we're going to use.
//!     // The node numbers correspond to the different states,
//!     // and the edge weights symbolize the cost of moving
//!     // from one node to another.
//!     // Note that the edges are one-way.
//!     //
//!     //                  7
//!     //          +-----------------+
//!     //          |                 |
//!     //          v   1        2    |  2
//!     //          0 -----> 1 -----> 3 ---> 4
//!     //          |        ^        ^      ^
//!     //          |        | 1      |      |
//!     //          |        |        | 3    | 1
//!     //          +------> 2 -------+      |
//!     //           10      |               |
//!     //                   +---------------+
//!     //
//!     // The graph is represented as an adjacency list where each index,
//!     // corresponding to a node value, has a list of outgoing edges.
//!     // Chosen for its efficiency.
//!     let graph = vec![
//!         // Node 0
//!         vec![Edge { node: 2, cost: 10 },
//!              Edge { node: 1, cost: 1 }],
//!         // Node 1
//!         vec![Edge { node: 3, cost: 2 }],
//!         // Node 2
//!         vec![Edge { node: 1, cost: 1 },
//!              Edge { node: 3, cost: 3 },
//!              Edge { node: 4, cost: 1 }],
//!         // Node 3
//!         vec![Edge { node: 0, cost: 7 },
//!              Edge { node: 4, cost: 2 }],
//!         // Node 4
//!         vec![]];
//!
//!     assert_eq!(shortest_path(&graph, 0, 1), Some(1));
//!     assert_eq!(shortest_path(&graph, 0, 3), Some(3));
//!     assert_eq!(shortest_path(&graph, 3, 0), Some(7));
//!     assert_eq!(shortest_path(&graph, 0, 4), Some(5));
//!     assert_eq!(shortest_path(&graph, 4, 0), None);
//! }
//! ```

#![allow(missing_docs)]
#![stable(feature = "rust1", since = "1.0.0")]

use core::fmt;
use core::iter::{FromIterator, FusedIterator, InPlaceIterable, SourceIter, TrustedLen};
use core::mem::{self, swap, ManuallyDrop};
use core::ops::{Deref, DerefMut};
use core::ptr;

use crate::collections::TryReserveError;
use crate::slice;
use crate::vec::{self, AsVecIntoIter, Vec};

use super::SpecExtend;

#[cfg(test)]
mod tests;

/// A priority queue implemented with a binary heap.
///
/// This will be a max-heap.
///
/// It is a logic error for an item to be modified in such a way that the
/// item's ordering relative to any other item, as determined by the [`Ord`]
/// trait, changes while it is in the heap. This is normally only possible
/// through [`Cell`], [`RefCell`], global state, I/O, or unsafe code. The
/// behavior resulting from such a logic error is not specified, but will
/// be encapsulated to the `BinaryHeap` that observed the logic error and not
/// result in undefined behavior. This could include panics, incorrect results,
/// aborts, memory leaks, and non-termination.
///
/// # Examples
///
/// ```
/// use std::collections::BinaryHeap;
///
/// // Type inference lets us omit an explicit type signature (which
/// // would be `BinaryHeap<i32>` in this example).
/// let mut heap = BinaryHeap::new();
///
/// // We can use peek to look at the next item in the heap. In this case,
/// // there's no items in there yet so we get None.
/// assert_eq!(heap.peek(), None);
///
/// // Let's add some scores...
/// heap.push(1);
/// heap.push(5);
/// heap.push(2);
///
/// // Now peek shows the most important item in the heap.
/// assert_eq!(heap.peek(), Some(&5));
///
/// // We can check the length of a heap.
/// assert_eq!(heap.len(), 3);
///
/// // We can iterate over the items in the heap, although they are returned in
/// // a random order.
/// for x in &heap {
///     println!("{x}");
/// }
///
/// // If we instead pop these scores, they should come back in order.
/// assert_eq!(heap.pop(), Some(5));
/// assert_eq!(heap.pop(), Some(2));
/// assert_eq!(heap.pop(), Some(1));
/// assert_eq!(heap.pop(), None);
///
/// // We can clear the heap of any remaining items.
/// heap.clear();
///
/// // The heap should now be empty.
/// assert!(heap.is_empty())
/// ```
///
/// A `BinaryHeap` with a known list of items can be initialized from an array:
///
/// ```
/// use std::collections::BinaryHeap;
///
/// let heap = BinaryHeap::from([1, 5, 2]);
/// ```
///
/// ## Min-heap
///
/// Either [`core::cmp::Reverse`] or a custom [`Ord`] implementation can be used to
/// make `BinaryHeap` a min-heap. This makes `heap.pop()` return the smallest
/// value instead of the greatest one.
///
/// ```
/// use std::collections::BinaryHeap;
/// use std::cmp::Reverse;
///
/// let mut heap = BinaryHeap::new();
///
/// // Wrap values in `Reverse`
/// heap.push(Reverse(1));
/// heap.push(Reverse(5));
/// heap.push(Reverse(2));
///
/// // If we pop these scores now, they should come back in the reverse order.
/// assert_eq!(heap.pop(), Some(Reverse(1)));
/// assert_eq!(heap.pop(), Some(Reverse(2)));
/// assert_eq!(heap.pop(), Some(Reverse(5)));
/// assert_eq!(heap.pop(), None);
/// ```
///
/// # Time complexity
///
/// | [push]  | [pop]         | [peek]/[peek\_mut] |
/// |---------|---------------|--------------------|
/// | *O*(1)~ | *O*(log(*n*)) | *O*(1)             |
///
/// The value for `push` is an expected cost; the method documentation gives a
/// more detailed analysis.
///
/// [`core::cmp::Reverse`]: core::cmp::Reverse
/// [`Ord`]: core::cmp::Ord
/// [`Cell`]: core::cell::Cell
/// [`RefCell`]: core::cell::RefCell
/// [push]: BinaryHeap::push
/// [pop]: BinaryHeap::pop
/// [peek]: BinaryHeap::peek
/// [peek\_mut]: BinaryHeap::peek_mut
#[stable(feature = "rust1", since = "1.0.0")]
#[cfg_attr(not(test), rustc_diagnostic_item = "BinaryHeap")]
pub struct BinaryHeap<T> {
    data: Vec<T>,
}

/// Structure wrapping a mutable reference to the greatest item on a
/// `BinaryHeap`.
///
/// This `struct` is created by the [`peek_mut`] method on [`BinaryHeap`]. See
/// its documentation for more.
///
/// [`peek_mut`]: BinaryHeap::peek_mut
#[stable(feature = "binary_heap_peek_mut", since = "1.12.0")]
pub struct PeekMut<'a, T: 'a + Ord> {
    heap: &'a mut BinaryHeap<T>,
    sift: bool,
}

#[stable(feature = "collection_debug", since = "1.17.0")]
impl<T: Ord + fmt::Debug> fmt::Debug for PeekMut<'_, T> {
    fn fmt(&self, f: &mut fmt::Formatter<'_>) -> fmt::Result {
        f.debug_tuple("PeekMut").field(&self.heap.data[0]).finish()
    }
}

#[stable(feature = "binary_heap_peek_mut", since = "1.12.0")]
impl<T: Ord> Drop for PeekMut<'_, T> {
    fn drop(&mut self) {
        if self.sift {
            // SAFETY: PeekMut is only instantiated for non-empty heaps.
            unsafe { self.heap.sift_down(0) };
        }
    }
}

#[stable(feature = "binary_heap_peek_mut", since = "1.12.0")]
impl<T: Ord> Deref for PeekMut<'_, T> {
    type Target = T;
    fn deref(&self) -> &T {
        debug_assert!(!self.heap.is_empty());
        // SAFE: PeekMut is only instantiated for non-empty heaps
        unsafe { self.heap.data.get_unchecked(0) }
    }
}

#[stable(feature = "binary_heap_peek_mut", since = "1.12.0")]
impl<T: Ord> DerefMut for PeekMut<'_, T> {
    fn deref_mut(&mut self) -> &mut T {
        debug_assert!(!self.heap.is_empty());
        self.sift = true;
        // SAFE: PeekMut is only instantiated for non-empty heaps
        unsafe { self.heap.data.get_unchecked_mut(0) }
    }
}

impl<'a, T: Ord> PeekMut<'a, T> {
    /// Removes the peeked value from the heap and returns it.
    #[stable(feature = "binary_heap_peek_mut_pop", since = "1.18.0")]
    pub fn pop(mut this: PeekMut<'a, T>) -> T {
        let value = this.heap.pop().unwrap();
        this.sift = false;
        value
    }
}

#[stable(feature = "rust1", since = "1.0.0")]
impl<T: Clone> Clone for BinaryHeap<T> {
    fn clone(&self) -> Self {
        BinaryHeap { data: self.data.clone() }
    }

    fn clone_from(&mut self, source: &Self) {
        self.data.clone_from(&source.data);
    }
}

#[stable(feature = "rust1", since = "1.0.0")]
impl<T: Ord> Default for BinaryHeap<T> {
    /// Creates an empty `BinaryHeap<T>`.
    #[inline]
    fn default() -> BinaryHeap<T> {
        BinaryHeap::new()
    }
}

#[stable(feature = "binaryheap_debug", since = "1.4.0")]
impl<T: fmt::Debug> fmt::Debug for BinaryHeap<T> {
    fn fmt(&self, f: &mut fmt::Formatter<'_>) -> fmt::Result {
        f.debug_list().entries(self.iter()).finish()
    }
}

impl<T: Ord> BinaryHeap<T> {
    /// Creates an empty `BinaryHeap` as a max-heap.
    ///
    /// # Examples
    ///
    /// Basic usage:
    ///
    /// ```
    /// use std::collections::BinaryHeap;
    /// let mut heap = BinaryHeap::new();
    /// heap.push(4);
    /// ```
    #[stable(feature = "rust1", since = "1.0.0")]
    #[must_use]
    pub fn new() -> BinaryHeap<T> {
        BinaryHeap { data: vec![] }
    }

    /// Creates an empty `BinaryHeap` with at least the specified capacity.
    ///
    /// The binary heap will be able to hold at least `capacity` elements without
    /// reallocating. This method is allowed to allocate for more elements than
    /// `capacity`. If `capacity` is 0, the binary heap will not allocate.
    ///
    /// # Examples
    ///
    /// Basic usage:
    ///
    /// ```
    /// use std::collections::BinaryHeap;
    /// let mut heap = BinaryHeap::with_capacity(10);
    /// heap.push(4);
    /// ```
    #[stable(feature = "rust1", since = "1.0.0")]
    #[must_use]
    pub fn with_capacity(capacity: usize) -> BinaryHeap<T> {
        BinaryHeap { data: Vec::with_capacity(capacity) }
    }

    /// Returns a mutable reference to the greatest item in the binary heap, or
    /// `None` if it is empty.
    ///
    /// Note: If the `PeekMut` value is leaked, the heap may be in an
    /// inconsistent state.
    ///
    /// # Examples
    ///
    /// Basic usage:
    ///
    /// ```
    /// use std::collections::BinaryHeap;
    /// let mut heap = BinaryHeap::new();
    /// assert!(heap.peek_mut().is_none());
    ///
    /// heap.push(1);
    /// heap.push(5);
    /// heap.push(2);
    /// {
    ///     let mut val = heap.peek_mut().unwrap();
    ///     *val = 0;
    /// }
    /// assert_eq!(heap.peek(), Some(&2));
    /// ```
    ///
    /// # Time complexity
    ///
    /// If the item is modified then the worst case time complexity is *O*(log(*n*)),
    /// otherwise it's *O*(1).
    #[stable(feature = "binary_heap_peek_mut", since = "1.12.0")]
    pub fn peek_mut(&mut self) -> Option<PeekMut<'_, T>> {
        if self.is_empty() { None } else { Some(PeekMut { heap: self, sift: false }) }
    }

    /// Removes the greatest item from the binary heap and returns it, or `None` if it
    /// is empty.
    ///
    /// # Examples
    ///
    /// Basic usage:
    ///
    /// ```
    /// use std::collections::BinaryHeap;
    /// let mut heap = BinaryHeap::from([1, 3]);
    ///
    /// assert_eq!(heap.pop(), Some(3));
    /// assert_eq!(heap.pop(), Some(1));
    /// assert_eq!(heap.pop(), None);
    /// ```
    ///
    /// # Time complexity
    ///
    /// The worst case cost of `pop` on a heap containing *n* elements is *O*(log(*n*)).
    #[stable(feature = "rust1", since = "1.0.0")]
    pub fn pop(&mut self) -> Option<T> {
        self.data.pop().map(|mut item| {
            if !self.is_empty() {
                swap(&mut item, &mut self.data[0]);
                // SAFETY: !self.is_empty() means that self.len() > 0
                unsafe { self.sift_down_to_bottom(0) };
            }
            item
        })
    }

    /// Pushes an item onto the binary heap.
    ///
    /// # Examples
    ///
    /// Basic usage:
    ///
    /// ```
    /// use std::collections::BinaryHeap;
    /// let mut heap = BinaryHeap::new();
    /// heap.push(3);
    /// heap.push(5);
    /// heap.push(1);
    ///
    /// assert_eq!(heap.len(), 3);
    /// assert_eq!(heap.peek(), Some(&5));
    /// ```
    ///
    /// # Time complexity
    ///
    /// The expected cost of `push`, averaged over every possible ordering of
    /// the elements being pushed, and over a sufficiently large number of
    /// pushes, is *O*(1). This is the most meaningful cost metric when pushing
    /// elements that are *not* already in any sorted pattern.
    ///
    /// The time complexity degrades if elements are pushed in predominantly
    /// ascending order. In the worst case, elements are pushed in ascending
    /// sorted order and the amortized cost per push is *O*(log(*n*)) against a heap
    /// containing *n* elements.
    ///
    /// The worst case cost of a *single* call to `push` is *O*(*n*). The worst case
    /// occurs when capacity is exhausted and needs a resize. The resize cost
    /// has been amortized in the previous figures.
    #[stable(feature = "rust1", since = "1.0.0")]
    pub fn push(&mut self, item: T) {
        let old_len = self.len();
        self.data.push(item);
        // SAFETY: Since we pushed a new item it means that
        //  old_len = self.len() - 1 < self.len()
        unsafe { self.sift_up(0, old_len) };
    }

    /// Consumes the `BinaryHeap` and returns a vector in sorted
    /// (ascending) order.
    ///
    /// # Examples
    ///
    /// Basic usage:
    ///
    /// ```
    /// use std::collections::BinaryHeap;
    ///
    /// let mut heap = BinaryHeap::from([1, 2, 4, 5, 7]);
    /// heap.push(6);
    /// heap.push(3);
    ///
    /// let vec = heap.into_sorted_vec();
    /// assert_eq!(vec, [1, 2, 3, 4, 5, 6, 7]);
    /// ```
    #[must_use = "`self` will be dropped if the result is not used"]
    #[stable(feature = "binary_heap_extras_15", since = "1.5.0")]
    pub fn into_sorted_vec(mut self) -> Vec<T> {
        let mut end = self.len();
        while end > 1 {
            end -= 1;
            // SAFETY: `end` goes from `self.len() - 1` to 1 (both included),
            //  so it's always a valid index to access.
            //  It is safe to access index 0 (i.e. `ptr`), because
            //  1 <= end < self.len(), which means self.len() >= 2.
            unsafe {
                let ptr = self.data.as_mut_ptr();
                ptr::swap(ptr, ptr.add(end));
            }
            // SAFETY: `end` goes from `self.len() - 1` to 1 (both included) so:
            //  0 < 1 <= end <= self.len() - 1 < self.len()
            //  Which means 0 < end and end < self.len().
            unsafe { self.sift_down_range(0, end) };
        }
        self.into_vec()
    }

    // The implementations of sift_up and sift_down use unsafe blocks in
    // order to move an element out of the vector (leaving behind a
    // hole), shift along the others and move the removed element back into the
    // vector at the final location of the hole.
    // The `Hole` type is used to represent this, and make sure
    // the hole is filled back at the end of its scope, even on panic.
    // Using a hole reduces the constant factor compared to using swaps,
    // which involves twice as many moves.

    /// # Safety
    ///
    /// The caller must guarantee that `pos < self.len()`.
    unsafe fn sift_up(&mut self, start: usize, pos: usize) -> usize {
        // Take out the value at `pos` and create a hole.
        // SAFETY: The caller guarantees that pos < self.len()
        let mut hole = unsafe { Hole::new(&mut self.data, pos) };

        while hole.pos() > start {
            let parent = (hole.pos() - 1) / 2;

            // SAFETY: hole.pos() > start >= 0, which means hole.pos() > 0
            //  and so hole.pos() - 1 can't underflow.
            //  This guarantees that parent < hole.pos() so
            //  it's a valid index and also != hole.pos().
            if hole.element() <= unsafe { hole.get(parent) } {
                break;
            }

            // SAFETY: Same as above
            unsafe { hole.move_to(parent) };
        }

        hole.pos()
    }

    /// Take an element at `pos` and move it down the heap,
    /// while its children are larger.
    ///
    /// # Safety
    ///
    /// The caller must guarantee that `pos < end <= self.len()`.
    unsafe fn sift_down_range(&mut self, pos: usize, end: usize) {
        // SAFETY: The caller guarantees that pos < end <= self.len().
        let mut hole = unsafe { Hole::new(&mut self.data, pos) };
        let mut child = 2 * hole.pos() + 1;

        // Loop invariant: child == 2 * hole.pos() + 1.
        while child <= end.saturating_sub(2) {
            // compare with the greater of the two children
            // SAFETY: child < end - 1 < self.len() and
            //  child + 1 < end <= self.len(), so they're valid indexes.
            //  child == 2 * hole.pos() + 1 != hole.pos() and
            //  child + 1 == 2 * hole.pos() + 2 != hole.pos().
            // FIXME: 2 * hole.pos() + 1 or 2 * hole.pos() + 2 could overflow
            //  if T is a ZST
            child += unsafe { hole.get(child) <= hole.get(child + 1) } as usize;

            // if we are already in order, stop.
            // SAFETY: child is now either the old child or the old child+1
            //  We already proven that both are < self.len() and != hole.pos()
            if hole.element() >= unsafe { hole.get(child) } {
                return;
            }

            // SAFETY: same as above.
            unsafe { hole.move_to(child) };
            child = 2 * hole.pos() + 1;
        }

        // SAFETY: && short circuit, which means that in the
        //  second condition it's already true that child == end - 1 < self.len().
        if child == end - 1 && hole.element() < unsafe { hole.get(child) } {
            // SAFETY: child is already proven to be a valid index and
            //  child == 2 * hole.pos() + 1 != hole.pos().
            unsafe { hole.move_to(child) };
        }
    }

    /// # Safety
    ///
    /// The caller must guarantee that `pos < self.len()`.
    unsafe fn sift_down(&mut self, pos: usize) {
        let len = self.len();
        // SAFETY: pos < len is guaranteed by the caller and
        //  obviously len = self.len() <= self.len().
        unsafe { self.sift_down_range(pos, len) };
    }

    /// Take an element at `pos` and move it all the way down the heap,
    /// then sift it up to its position.
    ///
    /// Note: This is faster when the element is known to be large / should
    /// be closer to the bottom.
    ///
    /// # Safety
    ///
    /// The caller must guarantee that `pos < self.len()`.
    unsafe fn sift_down_to_bottom(&mut self, mut pos: usize) {
        let end = self.len();
        let start = pos;

        // SAFETY: The caller guarantees that pos < self.len().
        let mut hole = unsafe { Hole::new(&mut self.data, pos) };
        let mut child = 2 * hole.pos() + 1;

        // Loop invariant: child == 2 * hole.pos() + 1.
        while child <= end.saturating_sub(2) {
            // SAFETY: child < end - 1 < self.len() and
            //  child + 1 < end <= self.len(), so they're valid indexes.
            //  child == 2 * hole.pos() + 1 != hole.pos() and
            //  child + 1 == 2 * hole.pos() + 2 != hole.pos().
            // FIXME: 2 * hole.pos() + 1 or 2 * hole.pos() + 2 could overflow
            //  if T is a ZST
            child += unsafe { hole.get(child) <= hole.get(child + 1) } as usize;

            // SAFETY: Same as above
            unsafe { hole.move_to(child) };
            child = 2 * hole.pos() + 1;
        }

        if child == end - 1 {
            // SAFETY: child == end - 1 < self.len(), so it's a valid index
            //  and child == 2 * hole.pos() + 1 != hole.pos().
            unsafe { hole.move_to(child) };
        }
        pos = hole.pos();
        drop(hole);

        // SAFETY: pos is the position in the hole and was already proven
        //  to be a valid index.
        unsafe { self.sift_up(start, pos) };
    }

    /// Rebuild assuming data[0..start] is still a proper heap.
    fn rebuild_tail(&mut self, start: usize) {
        if start == self.len() {
            return;
        }

        let tail_len = self.len() - start;

        #[inline(always)]
        fn log2_fast(x: usize) -> usize {
            (usize::BITS - x.leading_zeros() - 1) as usize
        }

        // `rebuild` takes O(self.len()) operations
        // and about 2 * self.len() comparisons in the worst case
        // while repeating `sift_up` takes O(tail_len * log(start)) operations
        // and about 1 * tail_len * log_2(start) comparisons in the worst case,
        // assuming start >= tail_len. For larger heaps, the crossover point
        // no longer follows this reasoning and was determined empirically.
        let better_to_rebuild = if start < tail_len {
            true
        } else if self.len() <= 2048 {
            2 * self.len() < tail_len * log2_fast(start)
        } else {
            2 * self.len() < tail_len * 11
        };

        if better_to_rebuild {
            self.rebuild();
        } else {
            for i in start..self.len() {
                // SAFETY: The index `i` is always less than self.len().
                unsafe { self.sift_up(0, i) };
            }
        }
    }

    fn rebuild(&mut self) {
        let mut n = self.len() / 2;
        while n > 0 {
            n -= 1;
            // SAFETY: n starts from self.len() / 2 and goes down to 0.
            //  The only case when !(n < self.len()) is if
            //  self.len() == 0, but it's ruled out by the loop condition.
            unsafe { self.sift_down(n) };
        }
    }

    /// Moves all the elements of `other` into `self`, leaving `other` empty.
    ///
    /// # Examples
    ///
    /// Basic usage:
    ///
    /// ```
    /// use std::collections::BinaryHeap;
    ///
    /// let mut a = BinaryHeap::from([-10, 1, 2, 3, 3]);
    /// let mut b = BinaryHeap::from([-20, 5, 43]);
    ///
    /// a.append(&mut b);
    ///
    /// assert_eq!(a.into_sorted_vec(), [-20, -10, 1, 2, 3, 3, 5, 43]);
    /// assert!(b.is_empty());
    /// ```
    #[stable(feature = "binary_heap_append", since = "1.11.0")]
    pub fn append(&mut self, other: &mut Self) {
        if self.len() < other.len() {
            swap(self, other);
        }

        let start = self.data.len();

        self.data.append(&mut other.data);

        self.rebuild_tail(start);
    }

    /// Clears the binary heap, returning an iterator over the removed elements
    /// in heap order. If the iterator is dropped before being fully consumed,
    /// it drops the remaining elements in heap order.
    ///
    /// The returned iterator keeps a mutable borrow on the heap to optimize
    /// its implementation.
    ///
    /// Note:
    /// * `.drain_sorted()` is *O*(*n* \* log(*n*)); much slower than `.drain()`.
    ///   You should use the latter for most cases.
    ///
    /// # Examples
    ///
    /// Basic usage:
    ///
    /// ```
    /// #![feature(binary_heap_drain_sorted)]
    /// use std::collections::BinaryHeap;
    ///
    /// let mut heap = BinaryHeap::from([1, 2, 3, 4, 5]);
    /// assert_eq!(heap.len(), 5);
    ///
    /// drop(heap.drain_sorted()); // removes all elements in heap order
    /// assert_eq!(heap.len(), 0);
    /// ```
    #[inline]
    #[unstable(feature = "binary_heap_drain_sorted", issue = "59278")]
    pub fn drain_sorted(&mut self) -> DrainSorted<'_, T> {
        DrainSorted { inner: self }
    }

    /// Retains only the elements specified by the predicate.
    ///
    /// In other words, remove all elements `e` for which `f(&e)` returns
    /// `false`. The elements are visited in unsorted (and unspecified) order.
    ///
    /// # Examples
    ///
    /// Basic usage:
    ///
    /// ```
    /// #![feature(binary_heap_retain)]
    /// use std::collections::BinaryHeap;
    ///
    /// let mut heap = BinaryHeap::from([-10, -5, 1, 2, 4, 13]);
    ///
    /// heap.retain(|x| x % 2 == 0); // only keep even numbers
    ///
    /// assert_eq!(heap.into_sorted_vec(), [-10, 2, 4])
    /// ```
    #[unstable(feature = "binary_heap_retain", issue = "71503")]
    pub fn retain<F>(&mut self, mut f: F)
    where
        F: FnMut(&T) -> bool,
    {
        let mut first_removed = self.len();
        let mut i = 0;
        self.data.retain(|e| {
            let keep = f(e);
            if !keep && i < first_removed {
                first_removed = i;
            }
            i += 1;
            keep
        });
        // data[0..first_removed] is untouched, so we only need to rebuild the tail:
        self.rebuild_tail(first_removed);
    }
}

impl<T> BinaryHeap<T> {
    /// Returns an iterator visiting all values in the underlying vector, in
    /// arbitrary order.
    ///
    /// # Examples
    ///
    /// Basic usage:
    ///
    /// ```
    /// use std::collections::BinaryHeap;
    /// let heap = BinaryHeap::from([1, 2, 3, 4]);
    ///
    /// // Print 1, 2, 3, 4 in arbitrary order
    /// for x in heap.iter() {
    ///     println!("{x}");
    /// }
    /// ```
    #[stable(feature = "rust1", since = "1.0.0")]
    pub fn iter(&self) -> Iter<'_, T> {
        Iter { iter: self.data.iter() }
    }

    /// Returns an iterator which retrieves elements in heap order.
    /// This method consumes the original heap.
    ///
    /// # Examples
    ///
    /// Basic usage:
    ///
    /// ```
    /// #![feature(binary_heap_into_iter_sorted)]
    /// use std::collections::BinaryHeap;
    /// let heap = BinaryHeap::from([1, 2, 3, 4, 5]);
    ///
    /// assert_eq!(heap.into_iter_sorted().take(2).collect::<Vec<_>>(), [5, 4]);
    /// ```
    #[unstable(feature = "binary_heap_into_iter_sorted", issue = "59278")]
    pub fn into_iter_sorted(self) -> IntoIterSorted<T> {
        IntoIterSorted { inner: self }
    }

    /// Returns the greatest item in the binary heap, or `None` if it is empty.
    ///
    /// # Examples
    ///
    /// Basic usage:
    ///
    /// ```
    /// use std::collections::BinaryHeap;
    /// let mut heap = BinaryHeap::new();
    /// assert_eq!(heap.peek(), None);
    ///
    /// heap.push(1);
    /// heap.push(5);
    /// heap.push(2);
    /// assert_eq!(heap.peek(), Some(&5));
    ///
    /// ```
    ///
    /// # Time complexity
    ///
    /// Cost is *O*(1) in the worst case.
    #[must_use]
    #[stable(feature = "rust1", since = "1.0.0")]
    pub fn peek(&self) -> Option<&T> {
        self.data.get(0)
    }

    /// Returns the number of elements the binary heap can hold without reallocating.
    ///
    /// # Examples
    ///
    /// Basic usage:
    ///
    /// ```
    /// use std::collections::BinaryHeap;
    /// let mut heap = BinaryHeap::with_capacity(100);
    /// assert!(heap.capacity() >= 100);
    /// heap.push(4);
    /// ```
    #[must_use]
    #[stable(feature = "rust1", since = "1.0.0")]
    pub fn capacity(&self) -> usize {
        self.data.capacity()
    }

    /// Reserves the minimum capacity for at least `additional` elements more than
    /// the current length. Unlike [`reserve`], this will not
    /// deliberately over-allocate to speculatively avoid frequent allocations.
    /// After calling `reserve_exact`, capacity will be greater than or equal to
    /// `self.len() + additional`. Does nothing if the capacity is already
    /// sufficient.
    ///
    /// [`reserve`]: BinaryHeap::reserve
    ///
    /// # Panics
    ///
    /// Panics if the new capacity overflows [`usize`].
    ///
    /// # Examples
    ///
    /// Basic usage:
    ///
    /// ```
    /// use std::collections::BinaryHeap;
    /// let mut heap = BinaryHeap::new();
    /// heap.reserve_exact(100);
    /// assert!(heap.capacity() >= 100);
    /// heap.push(4);
    /// ```
    ///
    /// [`reserve`]: BinaryHeap::reserve
    #[stable(feature = "rust1", since = "1.0.0")]
    pub fn reserve_exact(&mut self, additional: usize) {
        self.data.reserve_exact(additional);
    }

    /// Reserves capacity for at least `additional` elements more than the
    /// current length. The allocator may reserve more space to speculatively
    /// avoid frequent allocations. After calling `reserve`,
    /// capacity will be greater than or equal to `self.len() + additional`.
    /// Does nothing if capacity is already sufficient.
    ///
    /// # Panics
    ///
    /// Panics if the new capacity overflows [`usize`].
    ///
    /// # Examples
    ///
    /// Basic usage:
    ///
    /// ```
    /// use std::collections::BinaryHeap;
    /// let mut heap = BinaryHeap::new();
    /// heap.reserve(100);
    /// assert!(heap.capacity() >= 100);
    /// heap.push(4);
    /// ```
    #[stable(feature = "rust1", since = "1.0.0")]
    pub fn reserve(&mut self, additional: usize) {
        self.data.reserve(additional);
    }

    /// Tries to reserve the minimum capacity for at least `additional` elements
    /// more than the current length. Unlike [`try_reserve`], this will not
    /// deliberately over-allocate to speculatively avoid frequent allocations.
    /// After calling `try_reserve_exact`, capacity will be greater than or
    /// equal to `self.len() + additional` if it returns `Ok(())`.
    /// Does nothing if the capacity is already sufficient.
    ///
    /// Note that the allocator may give the collection more space than it
    /// requests. Therefore, capacity can not be relied upon to be precisely
    /// minimal. Prefer [`try_reserve`] if future insertions are expected.
    ///
    /// [`try_reserve`]: BinaryHeap::try_reserve
    ///
    /// # Errors
    ///
    /// If the capacity overflows, or the allocator reports a failure, then an error
    /// is returned.
    ///
    /// # Examples
    ///
    /// ```
    /// use std::collections::BinaryHeap;
    /// use std::collections::TryReserveError;
    ///
    /// fn find_max_slow(data: &[u32]) -> Result<Option<u32>, TryReserveError> {
    ///     let mut heap = BinaryHeap::new();
    ///
    ///     // Pre-reserve the memory, exiting if we can't
    ///     heap.try_reserve_exact(data.len())?;
    ///
    ///     // Now we know this can't OOM in the middle of our complex work
    ///     heap.extend(data.iter());
    ///
    ///     Ok(heap.pop())
    /// }
    /// # find_max_slow(&[1, 2, 3]).expect("why is the test harness OOMing on 12 bytes?");
    /// ```
<<<<<<< HEAD
    #[stable(feature = "rust1", since = "1.0.0")]
=======
    #[stable(feature = "try_reserve_2", since = "1.63.0")]
>>>>>>> 2b91cbe2
    pub fn try_reserve_exact(&mut self, additional: usize) -> Result<(), TryReserveError> {
        self.data.try_reserve_exact(additional)
    }

    /// Tries to reserve capacity for at least `additional` elements more than the
    /// current length. The allocator may reserve more space to speculatively
    /// avoid frequent allocations. After calling `try_reserve`, capacity will be
    /// greater than or equal to `self.len() + additional` if it returns
    /// `Ok(())`. Does nothing if capacity is already sufficient. This method
    /// preserves the contents even if an error occurs.
    ///
    /// # Errors
    ///
    /// If the capacity overflows, or the allocator reports a failure, then an error
    /// is returned.
    ///
    /// # Examples
    ///
    /// ```
    /// use std::collections::BinaryHeap;
    /// use std::collections::TryReserveError;
    ///
    /// fn find_max_slow(data: &[u32]) -> Result<Option<u32>, TryReserveError> {
    ///     let mut heap = BinaryHeap::new();
    ///
    ///     // Pre-reserve the memory, exiting if we can't
    ///     heap.try_reserve(data.len())?;
    ///
    ///     // Now we know this can't OOM in the middle of our complex work
    ///     heap.extend(data.iter());
    ///
    ///     Ok(heap.pop())
    /// }
    /// # find_max_slow(&[1, 2, 3]).expect("why is the test harness OOMing on 12 bytes?");
    /// ```
<<<<<<< HEAD
    #[stable(feature = "rust1", since = "1.0.0")]
=======
    #[stable(feature = "try_reserve_2", since = "1.63.0")]
>>>>>>> 2b91cbe2
    pub fn try_reserve(&mut self, additional: usize) -> Result<(), TryReserveError> {
        self.data.try_reserve(additional)
    }

    /// Discards as much additional capacity as possible.
    ///
    /// # Examples
    ///
    /// Basic usage:
    ///
    /// ```
    /// use std::collections::BinaryHeap;
    /// let mut heap: BinaryHeap<i32> = BinaryHeap::with_capacity(100);
    ///
    /// assert!(heap.capacity() >= 100);
    /// heap.shrink_to_fit();
    /// assert!(heap.capacity() == 0);
    /// ```
    #[stable(feature = "rust1", since = "1.0.0")]
    pub fn shrink_to_fit(&mut self) {
        self.data.shrink_to_fit();
    }

    /// Discards capacity with a lower bound.
    ///
    /// The capacity will remain at least as large as both the length
    /// and the supplied value.
    ///
    /// If the current capacity is less than the lower limit, this is a no-op.
    ///
    /// # Examples
    ///
    /// ```
    /// use std::collections::BinaryHeap;
    /// let mut heap: BinaryHeap<i32> = BinaryHeap::with_capacity(100);
    ///
    /// assert!(heap.capacity() >= 100);
    /// heap.shrink_to(10);
    /// assert!(heap.capacity() >= 10);
    /// ```
    #[inline]
    #[stable(feature = "shrink_to", since = "1.56.0")]
    pub fn shrink_to(&mut self, min_capacity: usize) {
        self.data.shrink_to(min_capacity)
    }

    /// Returns a slice of all values in the underlying vector, in arbitrary
    /// order.
    ///
    /// # Examples
    ///
    /// Basic usage:
    ///
    /// ```
    /// #![feature(binary_heap_as_slice)]
    /// use std::collections::BinaryHeap;
    /// use std::io::{self, Write};
    ///
    /// let heap = BinaryHeap::from([1, 2, 3, 4, 5, 6, 7]);
    ///
    /// io::sink().write(heap.as_slice()).unwrap();
    /// ```
    #[must_use]
    #[unstable(feature = "binary_heap_as_slice", issue = "83659")]
    pub fn as_slice(&self) -> &[T] {
        self.data.as_slice()
    }

    /// Consumes the `BinaryHeap` and returns the underlying vector
    /// in arbitrary order.
    ///
    /// # Examples
    ///
    /// Basic usage:
    ///
    /// ```
    /// use std::collections::BinaryHeap;
    /// let heap = BinaryHeap::from([1, 2, 3, 4, 5, 6, 7]);
    /// let vec = heap.into_vec();
    ///
    /// // Will print in some order
    /// for x in vec {
    ///     println!("{x}");
    /// }
    /// ```
    #[must_use = "`self` will be dropped if the result is not used"]
    #[stable(feature = "binary_heap_extras_15", since = "1.5.0")]
    pub fn into_vec(self) -> Vec<T> {
        self.into()
    }

    /// Returns the length of the binary heap.
    ///
    /// # Examples
    ///
    /// Basic usage:
    ///
    /// ```
    /// use std::collections::BinaryHeap;
    /// let heap = BinaryHeap::from([1, 3]);
    ///
    /// assert_eq!(heap.len(), 2);
    /// ```
    #[must_use]
    #[stable(feature = "rust1", since = "1.0.0")]
    pub fn len(&self) -> usize {
        self.data.len()
    }

    /// Checks if the binary heap is empty.
    ///
    /// # Examples
    ///
    /// Basic usage:
    ///
    /// ```
    /// use std::collections::BinaryHeap;
    /// let mut heap = BinaryHeap::new();
    ///
    /// assert!(heap.is_empty());
    ///
    /// heap.push(3);
    /// heap.push(5);
    /// heap.push(1);
    ///
    /// assert!(!heap.is_empty());
    /// ```
    #[must_use]
    #[stable(feature = "rust1", since = "1.0.0")]
    pub fn is_empty(&self) -> bool {
        self.len() == 0
    }

    /// Clears the binary heap, returning an iterator over the removed elements
    /// in arbitrary order. If the iterator is dropped before being fully
    /// consumed, it drops the remaining elements in arbitrary order.
    ///
    /// The returned iterator keeps a mutable borrow on the heap to optimize
    /// its implementation.
    ///
    /// # Examples
    ///
    /// Basic usage:
    ///
    /// ```
    /// use std::collections::BinaryHeap;
    /// let mut heap = BinaryHeap::from([1, 3]);
    ///
    /// assert!(!heap.is_empty());
    ///
    /// for x in heap.drain() {
    ///     println!("{x}");
    /// }
    ///
    /// assert!(heap.is_empty());
    /// ```
    #[inline]
    #[stable(feature = "drain", since = "1.6.0")]
    pub fn drain(&mut self) -> Drain<'_, T> {
        Drain { iter: self.data.drain(..) }
    }

    /// Drops all items from the binary heap.
    ///
    /// # Examples
    ///
    /// Basic usage:
    ///
    /// ```
    /// use std::collections::BinaryHeap;
    /// let mut heap = BinaryHeap::from([1, 3]);
    ///
    /// assert!(!heap.is_empty());
    ///
    /// heap.clear();
    ///
    /// assert!(heap.is_empty());
    /// ```
    #[stable(feature = "rust1", since = "1.0.0")]
    pub fn clear(&mut self) {
        self.drain();
    }
}

/// Hole represents a hole in a slice i.e., an index without valid value
/// (because it was moved from or duplicated).
/// In drop, `Hole` will restore the slice by filling the hole
/// position with the value that was originally removed.
struct Hole<'a, T: 'a> {
    data: &'a mut [T],
    elt: ManuallyDrop<T>,
    pos: usize,
}

impl<'a, T> Hole<'a, T> {
    /// Create a new `Hole` at index `pos`.
    ///
    /// Unsafe because pos must be within the data slice.
    #[inline]
    unsafe fn new(data: &'a mut [T], pos: usize) -> Self {
        debug_assert!(pos < data.len());
        // SAFE: pos should be inside the slice
        let elt = unsafe { ptr::read(data.get_unchecked(pos)) };
        Hole { data, elt: ManuallyDrop::new(elt), pos }
    }

    #[inline]
    fn pos(&self) -> usize {
        self.pos
    }

    /// Returns a reference to the element removed.
    #[inline]
    fn element(&self) -> &T {
        &self.elt
    }

    /// Returns a reference to the element at `index`.
    ///
    /// Unsafe because index must be within the data slice and not equal to pos.
    #[inline]
    unsafe fn get(&self, index: usize) -> &T {
        debug_assert!(index != self.pos);
        debug_assert!(index < self.data.len());
        unsafe { self.data.get_unchecked(index) }
    }

    /// Move hole to new location
    ///
    /// Unsafe because index must be within the data slice and not equal to pos.
    #[inline]
    unsafe fn move_to(&mut self, index: usize) {
        debug_assert!(index != self.pos);
        debug_assert!(index < self.data.len());
        unsafe {
            let ptr = self.data.as_mut_ptr();
            let index_ptr: *const _ = ptr.add(index);
            let hole_ptr = ptr.add(self.pos);
            ptr::copy_nonoverlapping(index_ptr, hole_ptr, 1);
        }
        self.pos = index;
    }
}

impl<T> Drop for Hole<'_, T> {
    #[inline]
    fn drop(&mut self) {
        // fill the hole again
        unsafe {
            let pos = self.pos;
            ptr::copy_nonoverlapping(&*self.elt, self.data.get_unchecked_mut(pos), 1);
        }
    }
}

/// An iterator over the elements of a `BinaryHeap`.
///
/// This `struct` is created by [`BinaryHeap::iter()`]. See its
/// documentation for more.
///
/// [`iter`]: BinaryHeap::iter
#[must_use = "iterators are lazy and do nothing unless consumed"]
#[stable(feature = "rust1", since = "1.0.0")]
pub struct Iter<'a, T: 'a> {
    iter: slice::Iter<'a, T>,
}

#[stable(feature = "collection_debug", since = "1.17.0")]
impl<T: fmt::Debug> fmt::Debug for Iter<'_, T> {
    fn fmt(&self, f: &mut fmt::Formatter<'_>) -> fmt::Result {
        f.debug_tuple("Iter").field(&self.iter.as_slice()).finish()
    }
}

// FIXME(#26925) Remove in favor of `#[derive(Clone)]`
#[stable(feature = "rust1", since = "1.0.0")]
impl<T> Clone for Iter<'_, T> {
    fn clone(&self) -> Self {
        Iter { iter: self.iter.clone() }
    }
}

#[stable(feature = "rust1", since = "1.0.0")]
impl<'a, T> Iterator for Iter<'a, T> {
    type Item = &'a T;

    #[inline]
    fn next(&mut self) -> Option<&'a T> {
        self.iter.next()
    }

    #[inline]
    fn size_hint(&self) -> (usize, Option<usize>) {
        self.iter.size_hint()
    }

    #[inline]
    fn last(self) -> Option<&'a T> {
        self.iter.last()
    }
}

#[stable(feature = "rust1", since = "1.0.0")]
impl<'a, T> DoubleEndedIterator for Iter<'a, T> {
    #[inline]
    fn next_back(&mut self) -> Option<&'a T> {
        self.iter.next_back()
    }
}

#[stable(feature = "rust1", since = "1.0.0")]
impl<T> ExactSizeIterator for Iter<'_, T> {
    fn is_empty(&self) -> bool {
        self.iter.is_empty()
    }
}

#[stable(feature = "fused", since = "1.26.0")]
impl<T> FusedIterator for Iter<'_, T> {}

/// An owning iterator over the elements of a `BinaryHeap`.
///
/// This `struct` is created by [`BinaryHeap::into_iter()`]
/// (provided by the [`IntoIterator`] trait). See its documentation for more.
///
/// [`into_iter`]: BinaryHeap::into_iter
/// [`IntoIterator`]: core::iter::IntoIterator
#[stable(feature = "rust1", since = "1.0.0")]
#[derive(Clone)]
pub struct IntoIter<T> {
    iter: vec::IntoIter<T>,
}

#[stable(feature = "collection_debug", since = "1.17.0")]
impl<T: fmt::Debug> fmt::Debug for IntoIter<T> {
    fn fmt(&self, f: &mut fmt::Formatter<'_>) -> fmt::Result {
        f.debug_tuple("IntoIter").field(&self.iter.as_slice()).finish()
    }
}

#[stable(feature = "rust1", since = "1.0.0")]
impl<T> Iterator for IntoIter<T> {
    type Item = T;

    #[inline]
    fn next(&mut self) -> Option<T> {
        self.iter.next()
    }

    #[inline]
    fn size_hint(&self) -> (usize, Option<usize>) {
        self.iter.size_hint()
    }
}

#[stable(feature = "rust1", since = "1.0.0")]
impl<T> DoubleEndedIterator for IntoIter<T> {
    #[inline]
    fn next_back(&mut self) -> Option<T> {
        self.iter.next_back()
    }
}

#[stable(feature = "rust1", since = "1.0.0")]
impl<T> ExactSizeIterator for IntoIter<T> {
    fn is_empty(&self) -> bool {
        self.iter.is_empty()
    }
}

#[stable(feature = "fused", since = "1.26.0")]
impl<T> FusedIterator for IntoIter<T> {}

// In addition to the SAFETY invariants of the following three unsafe traits
// also refer to the vec::in_place_collect module documentation to get an overview
#[unstable(issue = "none", feature = "inplace_iteration")]
#[doc(hidden)]
unsafe impl<T> SourceIter for IntoIter<T> {
    type Source = IntoIter<T>;

    #[inline]
    unsafe fn as_inner(&mut self) -> &mut Self::Source {
        self
    }
}

#[unstable(issue = "none", feature = "inplace_iteration")]
#[doc(hidden)]
unsafe impl<I> InPlaceIterable for IntoIter<I> {}

unsafe impl<I> AsVecIntoIter for IntoIter<I> {
    type Item = I;

    fn as_into_iter(&mut self) -> &mut vec::IntoIter<Self::Item> {
        &mut self.iter
    }
}

#[must_use = "iterators are lazy and do nothing unless consumed"]
#[unstable(feature = "binary_heap_into_iter_sorted", issue = "59278")]
#[derive(Clone, Debug)]
pub struct IntoIterSorted<T> {
    inner: BinaryHeap<T>,
}

#[unstable(feature = "binary_heap_into_iter_sorted", issue = "59278")]
impl<T: Ord> Iterator for IntoIterSorted<T> {
    type Item = T;

    #[inline]
    fn next(&mut self) -> Option<T> {
        self.inner.pop()
    }

    #[inline]
    fn size_hint(&self) -> (usize, Option<usize>) {
        let exact = self.inner.len();
        (exact, Some(exact))
    }
}

#[unstable(feature = "binary_heap_into_iter_sorted", issue = "59278")]
impl<T: Ord> ExactSizeIterator for IntoIterSorted<T> {}

#[unstable(feature = "binary_heap_into_iter_sorted", issue = "59278")]
impl<T: Ord> FusedIterator for IntoIterSorted<T> {}

#[unstable(feature = "trusted_len", issue = "37572")]
unsafe impl<T: Ord> TrustedLen for IntoIterSorted<T> {}

/// A draining iterator over the elements of a `BinaryHeap`.
///
/// This `struct` is created by [`BinaryHeap::drain()`]. See its
/// documentation for more.
///
/// [`drain`]: BinaryHeap::drain
#[stable(feature = "drain", since = "1.6.0")]
#[derive(Debug)]
pub struct Drain<'a, T: 'a> {
    iter: vec::Drain<'a, T>,
}

#[stable(feature = "drain", since = "1.6.0")]
impl<T> Iterator for Drain<'_, T> {
    type Item = T;

    #[inline]
    fn next(&mut self) -> Option<T> {
        self.iter.next()
    }

    #[inline]
    fn size_hint(&self) -> (usize, Option<usize>) {
        self.iter.size_hint()
    }
}

#[stable(feature = "drain", since = "1.6.0")]
impl<T> DoubleEndedIterator for Drain<'_, T> {
    #[inline]
    fn next_back(&mut self) -> Option<T> {
        self.iter.next_back()
    }
}

#[stable(feature = "drain", since = "1.6.0")]
impl<T> ExactSizeIterator for Drain<'_, T> {
    fn is_empty(&self) -> bool {
        self.iter.is_empty()
    }
}

#[stable(feature = "fused", since = "1.26.0")]
impl<T> FusedIterator for Drain<'_, T> {}

/// A draining iterator over the elements of a `BinaryHeap`.
///
/// This `struct` is created by [`BinaryHeap::drain_sorted()`]. See its
/// documentation for more.
///
/// [`drain_sorted`]: BinaryHeap::drain_sorted
#[unstable(feature = "binary_heap_drain_sorted", issue = "59278")]
#[derive(Debug)]
pub struct DrainSorted<'a, T: Ord> {
    inner: &'a mut BinaryHeap<T>,
}

#[unstable(feature = "binary_heap_drain_sorted", issue = "59278")]
impl<'a, T: Ord> Drop for DrainSorted<'a, T> {
    /// Removes heap elements in heap order.
    fn drop(&mut self) {
        struct DropGuard<'r, 'a, T: Ord>(&'r mut DrainSorted<'a, T>);

        impl<'r, 'a, T: Ord> Drop for DropGuard<'r, 'a, T> {
            fn drop(&mut self) {
                while self.0.inner.pop().is_some() {}
            }
        }

        while let Some(item) = self.inner.pop() {
            let guard = DropGuard(self);
            drop(item);
            mem::forget(guard);
        }
    }
}

#[unstable(feature = "binary_heap_drain_sorted", issue = "59278")]
impl<T: Ord> Iterator for DrainSorted<'_, T> {
    type Item = T;

    #[inline]
    fn next(&mut self) -> Option<T> {
        self.inner.pop()
    }

    #[inline]
    fn size_hint(&self) -> (usize, Option<usize>) {
        let exact = self.inner.len();
        (exact, Some(exact))
    }
}

#[unstable(feature = "binary_heap_drain_sorted", issue = "59278")]
impl<T: Ord> ExactSizeIterator for DrainSorted<'_, T> {}

#[unstable(feature = "binary_heap_drain_sorted", issue = "59278")]
impl<T: Ord> FusedIterator for DrainSorted<'_, T> {}

#[unstable(feature = "trusted_len", issue = "37572")]
unsafe impl<T: Ord> TrustedLen for DrainSorted<'_, T> {}

#[stable(feature = "binary_heap_extras_15", since = "1.5.0")]
impl<T: Ord> From<Vec<T>> for BinaryHeap<T> {
    /// Converts a `Vec<T>` into a `BinaryHeap<T>`.
    ///
    /// This conversion happens in-place, and has *O*(*n*) time complexity.
    fn from(vec: Vec<T>) -> BinaryHeap<T> {
        let mut heap = BinaryHeap { data: vec };
        heap.rebuild();
        heap
    }
}

#[stable(feature = "std_collections_from_array", since = "1.56.0")]
impl<T: Ord, const N: usize> From<[T; N]> for BinaryHeap<T> {
    /// ```
    /// use std::collections::BinaryHeap;
    ///
    /// let mut h1 = BinaryHeap::from([1, 4, 2, 3]);
    /// let mut h2: BinaryHeap<_> = [1, 4, 2, 3].into();
    /// while let Some((a, b)) = h1.pop().zip(h2.pop()) {
    ///     assert_eq!(a, b);
    /// }
    /// ```
    fn from(arr: [T; N]) -> Self {
        Self::from_iter(arr)
    }
}

#[stable(feature = "binary_heap_extras_15", since = "1.5.0")]
impl<T> From<BinaryHeap<T>> for Vec<T> {
    /// Converts a `BinaryHeap<T>` into a `Vec<T>`.
    ///
    /// This conversion requires no data movement or allocation, and has
    /// constant time complexity.
    fn from(heap: BinaryHeap<T>) -> Vec<T> {
        heap.data
    }
}

#[stable(feature = "rust1", since = "1.0.0")]
impl<T: Ord> FromIterator<T> for BinaryHeap<T> {
    fn from_iter<I: IntoIterator<Item = T>>(iter: I) -> BinaryHeap<T> {
        BinaryHeap::from(iter.into_iter().collect::<Vec<_>>())
    }
}

#[stable(feature = "rust1", since = "1.0.0")]
impl<T> IntoIterator for BinaryHeap<T> {
    type Item = T;
    type IntoIter = IntoIter<T>;

    /// Creates a consuming iterator, that is, one that moves each value out of
    /// the binary heap in arbitrary order. The binary heap cannot be used
    /// after calling this.
    ///
    /// # Examples
    ///
    /// Basic usage:
    ///
    /// ```
    /// use std::collections::BinaryHeap;
    /// let heap = BinaryHeap::from([1, 2, 3, 4]);
    ///
    /// // Print 1, 2, 3, 4 in arbitrary order
    /// for x in heap.into_iter() {
    ///     // x has type i32, not &i32
    ///     println!("{x}");
    /// }
    /// ```
    fn into_iter(self) -> IntoIter<T> {
        IntoIter { iter: self.data.into_iter() }
    }
}

#[stable(feature = "rust1", since = "1.0.0")]
impl<'a, T> IntoIterator for &'a BinaryHeap<T> {
    type Item = &'a T;
    type IntoIter = Iter<'a, T>;

    fn into_iter(self) -> Iter<'a, T> {
        self.iter()
    }
}

#[stable(feature = "rust1", since = "1.0.0")]
impl<T: Ord> Extend<T> for BinaryHeap<T> {
    #[inline]
    fn extend<I: IntoIterator<Item = T>>(&mut self, iter: I) {
        <Self as SpecExtend<I>>::spec_extend(self, iter);
    }

    #[inline]
    fn extend_one(&mut self, item: T) {
        self.push(item);
    }

    #[inline]
    fn extend_reserve(&mut self, additional: usize) {
        self.reserve(additional);
    }
}

impl<T: Ord, I: IntoIterator<Item = T>> SpecExtend<I> for BinaryHeap<T> {
    default fn spec_extend(&mut self, iter: I) {
        self.extend_desugared(iter.into_iter());
    }
}

impl<T: Ord> SpecExtend<Vec<T>> for BinaryHeap<T> {
    fn spec_extend(&mut self, ref mut other: Vec<T>) {
        let start = self.data.len();
        self.data.append(other);
        self.rebuild_tail(start);
    }
}

impl<T: Ord> SpecExtend<BinaryHeap<T>> for BinaryHeap<T> {
    fn spec_extend(&mut self, ref mut other: BinaryHeap<T>) {
        self.append(other);
    }
}

impl<T: Ord> BinaryHeap<T> {
    fn extend_desugared<I: IntoIterator<Item = T>>(&mut self, iter: I) {
        let iterator = iter.into_iter();
        let (lower, _) = iterator.size_hint();

        self.reserve(lower);

        iterator.for_each(move |elem| self.push(elem));
    }
}

#[stable(feature = "extend_ref", since = "1.2.0")]
impl<'a, T: 'a + Ord + Copy> Extend<&'a T> for BinaryHeap<T> {
    fn extend<I: IntoIterator<Item = &'a T>>(&mut self, iter: I) {
        self.extend(iter.into_iter().cloned());
    }

    #[inline]
    fn extend_one(&mut self, &item: &'a T) {
        self.push(item);
    }

    #[inline]
    fn extend_reserve(&mut self, additional: usize) {
        self.reserve(additional);
    }
}<|MERGE_RESOLUTION|>--- conflicted
+++ resolved
@@ -1001,11 +1001,7 @@
     /// }
     /// # find_max_slow(&[1, 2, 3]).expect("why is the test harness OOMing on 12 bytes?");
     /// ```
-<<<<<<< HEAD
-    #[stable(feature = "rust1", since = "1.0.0")]
-=======
     #[stable(feature = "try_reserve_2", since = "1.63.0")]
->>>>>>> 2b91cbe2
     pub fn try_reserve_exact(&mut self, additional: usize) -> Result<(), TryReserveError> {
         self.data.try_reserve_exact(additional)
     }
@@ -1041,11 +1037,7 @@
     /// }
     /// # find_max_slow(&[1, 2, 3]).expect("why is the test harness OOMing on 12 bytes?");
     /// ```
-<<<<<<< HEAD
-    #[stable(feature = "rust1", since = "1.0.0")]
-=======
     #[stable(feature = "try_reserve_2", since = "1.63.0")]
->>>>>>> 2b91cbe2
     pub fn try_reserve(&mut self, additional: usize) -> Result<(), TryReserveError> {
         self.data.try_reserve(additional)
     }
