--- conflicted
+++ resolved
@@ -1,8 +1,4 @@
 #[path = "../../testing/crash_test.rs"]
-<<<<<<< HEAD
-pub mod crash_test;
-=======
 pub mod crash_test;
 #[path = "../../testing/macros.rs"]
-pub mod macros;
->>>>>>> d41e12f1
+pub mod macros;