//! Thread local storage

#![unstable(feature = "thread_local_internals", issue = "none")]

#[cfg(all(test, not(target_os = "emscripten")))]
mod tests;

#[cfg(test)]
mod dynamic_tests;

use crate::cell::{Cell, RefCell};
use crate::error::Error;
use crate::fmt;

/// A thread local storage key which owns its contents.
///
/// This key uses the fastest possible implementation available to it for the
/// target platform. It is instantiated with the [`thread_local!`] macro and the
/// primary method is the [`with`] method.
///
/// The [`with`] method yields a reference to the contained value which cannot be
/// sent across threads or escape the given closure.
///
/// [`thread_local!`]: crate::thread_local
///
/// # Initialization and Destruction
///
/// Initialization is dynamically performed on the first call to [`with`]
/// within a thread, and values that implement [`Drop`] get destructed when a
/// thread exits. Some caveats apply, which are explained below.
///
/// A `LocalKey`'s initializer cannot recursively depend on itself, and using
/// a `LocalKey` in this way will cause the initializer to infinitely recurse
/// on the first call to `with`.
///
/// # Examples
///
/// ```
/// use std::cell::RefCell;
/// use std::thread;
///
/// thread_local!(static FOO: RefCell<u32> = RefCell::new(1));
///
/// FOO.with(|f| {
///     assert_eq!(*f.borrow(), 1);
///     *f.borrow_mut() = 2;
/// });
///
/// // each thread starts out with the initial value of 1
/// let t = thread::spawn(move|| {
///     FOO.with(|f| {
///         assert_eq!(*f.borrow(), 1);
///         *f.borrow_mut() = 3;
///     });
/// });
///
/// // wait for the thread to complete and bail out on panic
/// t.join().unwrap();
///
/// // we retain our original value of 2 despite the child thread
/// FOO.with(|f| {
///     assert_eq!(*f.borrow(), 2);
/// });
/// ```
///
/// # Platform-specific behavior
///
/// Note that a "best effort" is made to ensure that destructors for types
/// stored in thread local storage are run, but not all platforms can guarantee
/// that destructors will be run for all types in thread local storage. For
/// example, there are a number of known caveats where destructors are not run:
///
/// 1. On Unix systems when pthread-based TLS is being used, destructors will
///    not be run for TLS values on the main thread when it exits. Note that the
///    application will exit immediately after the main thread exits as well.
/// 2. On all platforms it's possible for TLS to re-initialize other TLS slots
///    during destruction. Some platforms ensure that this cannot happen
///    infinitely by preventing re-initialization of any slot that has been
///    destroyed, but not all platforms have this guard. Those platforms that do
///    not guard typically have a synthetic limit after which point no more
///    destructors are run.
/// 3. When the process exits on Windows systems, TLS destructors may only be
///    run on the thread that causes the process to exit. This is because the
///    other threads may be forcibly terminated.
///
/// ## Synchronization in thread-local destructors
///
/// On Windows, synchronization operations (such as [`JoinHandle::join`]) in
/// thread local destructors are prone to deadlocks and so should be avoided.
/// This is because the [loader lock] is held while a destructor is run. The
/// lock is acquired whenever a thread starts or exits or when a DLL is loaded
/// or unloaded. Therefore these events are blocked for as long as a thread
/// local destructor is running.
///
/// [loader lock]: https://docs.microsoft.com/en-us/windows/win32/dlls/dynamic-link-library-best-practices
/// [`JoinHandle::join`]: crate::thread::JoinHandle::join
/// [`with`]: LocalKey::with
#[cfg_attr(not(test), rustc_diagnostic_item = "LocalKey")]
#[stable(feature = "rust1", since = "1.0.0")]
pub struct LocalKey<T: 'static> {
    // This outer `LocalKey<T>` type is what's going to be stored in statics,
    // but actual data inside will sometimes be tagged with #[thread_local].
    // It's not valid for a true static to reference a #[thread_local] static,
    // so we get around that by exposing an accessor through a layer of function
    // indirection (this thunk).
    //
    // Note that the thunk is itself unsafe because the returned lifetime of the
    // slot where data lives, `'static`, is not actually valid. The lifetime
    // here is actually slightly shorter than the currently running thread!
    //
    // Although this is an extra layer of indirection, it should in theory be
    // trivially devirtualizable by LLVM because the value of `inner` never
    // changes and the constant should be readonly within a crate. This mainly
    // only runs into problems when TLS statics are exported across crates.
    inner: unsafe fn(Option<&mut Option<T>>) -> Option<&'static T>,
}

#[stable(feature = "std_debug", since = "1.16.0")]
impl<T: 'static> fmt::Debug for LocalKey<T> {
    fn fmt(&self, f: &mut fmt::Formatter<'_>) -> fmt::Result {
        f.debug_struct("LocalKey").finish_non_exhaustive()
    }
}

/// Declare a new thread local storage key of type [`std::thread::LocalKey`].
///
/// # Syntax
///
/// The macro wraps any number of static declarations and makes them thread local.
/// Publicity and attributes for each static are allowed. Example:
///
/// ```
/// use std::cell::RefCell;
/// thread_local! {
///     pub static FOO: RefCell<u32> = RefCell::new(1);
///
///     #[allow(unused)]
///     static BAR: RefCell<f32> = RefCell::new(1.0);
/// }
/// # fn main() {}
/// ```
///
/// See [`LocalKey` documentation][`std::thread::LocalKey`] for more
/// information.
///
/// [`std::thread::LocalKey`]: crate::thread::LocalKey
#[macro_export]
#[stable(feature = "rust1", since = "1.0.0")]
#[cfg_attr(not(test), rustc_diagnostic_item = "thread_local_macro")]
#[allow_internal_unstable(thread_local_internals)]
macro_rules! thread_local {
    // empty (base case for the recursion)
    () => {};

    ($(#[$attr:meta])* $vis:vis static $name:ident: $t:ty = const { $init:expr }; $($rest:tt)*) => (
        $crate::__thread_local_inner!($(#[$attr])* $vis $name, $t, const $init);
        $crate::thread_local!($($rest)*);
    );

    ($(#[$attr:meta])* $vis:vis static $name:ident: $t:ty = const { $init:expr }) => (
        $crate::__thread_local_inner!($(#[$attr])* $vis $name, $t, const $init);
    );

    // process multiple declarations
    ($(#[$attr:meta])* $vis:vis static $name:ident: $t:ty = $init:expr; $($rest:tt)*) => (
        $crate::__thread_local_inner!($(#[$attr])* $vis $name, $t, $init);
        $crate::thread_local!($($rest)*);
    );

    // handle a single declaration
    ($(#[$attr:meta])* $vis:vis static $name:ident: $t:ty = $init:expr) => (
        $crate::__thread_local_inner!($(#[$attr])* $vis $name, $t, $init);
    );
}

#[doc(hidden)]
#[unstable(feature = "thread_local_internals", reason = "should not be necessary", issue = "none")]
#[macro_export]
#[allow_internal_unstable(thread_local_internals, cfg_target_thread_local, thread_local)]
#[allow_internal_unsafe]
macro_rules! __thread_local_inner {
    // used to generate the `LocalKey` value for const-initialized thread locals
    (@key $t:ty, const $init:expr) => {{
        #[cfg_attr(not(windows), inline)] // see comments below
        #[deny(unsafe_op_in_unsafe_fn)]
        unsafe fn __getit(
            _init: $crate::option::Option<&mut $crate::option::Option<$t>>,
        ) -> $crate::option::Option<&'static $t> {
            const INIT_EXPR: $t = $init;

            // wasm without atomics maps directly to `static mut`, and dtors
            // aren't implemented because thread dtors aren't really a thing
            // on wasm right now
            //
            // FIXME(#84224) this should come after the `target_thread_local`
            // block.
            #[cfg(all(target_family = "wasm", not(target_vendor = "wasmer"), not(target_feature = "atomics")))]
            {
                static mut VAL: $t = INIT_EXPR;
                unsafe { $crate::option::Option::Some(&VAL) }
            }

            // If the platform has support for `#[thread_local]`, use it.
            #[cfg(all(
                all(target_thread_local, not(target_vendor = "wasmer")),
                not(all(target_family = "wasm", not(target_vendor = "wasmer"), not(target_feature = "atomics"))),
            ))]
            {
                #[thread_local]
                static mut VAL: $t = INIT_EXPR;

                // If a dtor isn't needed we can do something "very raw" and
                // just get going.
                if !$crate::mem::needs_drop::<$t>() {
                    unsafe {
                        return $crate::option::Option::Some(&VAL)
                    }
                }

                // 0 == dtor not registered
                // 1 == dtor registered, dtor not run
                // 2 == dtor registered and is running or has run
                #[thread_local]
                static mut STATE: $crate::primitive::u8 = 0;

                unsafe extern "C" fn destroy(ptr: *mut $crate::primitive::u8) {
                    let ptr = ptr as *mut $t;

                    unsafe {
                        $crate::debug_assert_eq!(STATE, 1);
                        STATE = 2;
                        $crate::ptr::drop_in_place(ptr);
                    }
                }

                unsafe {
                    match STATE {
                        // 0 == we haven't registered a destructor, so do
                        //   so now.
                        0 => {
                            $crate::thread::__FastLocalKeyInner::<$t>::register_dtor(
                                $crate::ptr::addr_of_mut!(VAL) as *mut $crate::primitive::u8,
                                destroy,
                            );
                            STATE = 1;
                            $crate::option::Option::Some(&VAL)
                        }
                        // 1 == the destructor is registered and the value
                        //   is valid, so return the pointer.
                        1 => $crate::option::Option::Some(&VAL),
                        // otherwise the destructor has already run, so we
                        // can't give access.
                        _ => $crate::option::Option::None,
                    }
                }
            }

            // On platforms without `#[thread_local]` we fall back to the
            // same implementation as below for os thread locals.
            #[cfg(all(
                not(all(target_thread_local, not(target_vendor = "wasmer"))),
                not(all(target_family = "wasm", not(target_vendor = "wasmer"), not(target_feature = "atomics"))),
            ))]
            {
                #[inline]
                const fn __init() -> $t { INIT_EXPR }
                static __KEY: $crate::thread::__OsLocalKeyInner<$t> =
                    $crate::thread::__OsLocalKeyInner::new();
                #[allow(unused_unsafe)]
                unsafe {
                    __KEY.get(move || {
                        if let $crate::option::Option::Some(init) = _init {
                            if let $crate::option::Option::Some(value) = init.take() {
                                return value;
                            } else if $crate::cfg!(debug_assertions) {
                                $crate::unreachable!("missing initial value");
                            }
                        }
                        __init()
                    })
                }
            }
        }

        unsafe {
            $crate::thread::LocalKey::new(__getit)
        }
    }};

    // used to generate the `LocalKey` value for `thread_local!`
    (@key $t:ty, $init:expr) => {
        {
            #[inline]
            fn __init() -> $t { $init }

            // When reading this function you might ask "why is this inlined
            // everywhere other than Windows?", and that's a very reasonable
            // question to ask. The short story is that it segfaults rustc if
            // this function is inlined. The longer story is that Windows looks
            // to not support `extern` references to thread locals across DLL
            // boundaries. This appears to at least not be supported in the ABI
            // that LLVM implements.
            //
            // Because of this we never inline on Windows, but we do inline on
            // other platforms (where external references to thread locals
            // across DLLs are supported). A better fix for this would be to
            // inline this function on Windows, but only for "statically linked"
            // components. For example if two separately compiled rlibs end up
            // getting linked into a DLL then it's fine to inline this function
            // across that boundary. It's only not fine to inline this function
            // across a DLL boundary. Unfortunately rustc doesn't currently
            // have this sort of logic available in an attribute, and it's not
            // clear that rustc is even equipped to answer this (it's more of a
            // Cargo question kinda). This means that, unfortunately, Windows
            // gets the pessimistic path for now where it's never inlined.
            //
            // The issue of "should enable on Windows sometimes" is #84933
            #[cfg_attr(not(windows), inline)]
            unsafe fn __getit(
                init: $crate::option::Option<&mut $crate::option::Option<$t>>,
            ) -> $crate::option::Option<&'static $t> {
                #[cfg(all(target_family = "wasm", not(target_vendor = "wasmer"), not(target_feature = "atomics")))]
                static __KEY: $crate::thread::__StaticLocalKeyInner<$t> =
                    $crate::thread::__StaticLocalKeyInner::new();

                #[thread_local]
                #[cfg(all(
                    all(target_thread_local, not(target_vendor = "wasmer")),
                    not(all(target_family = "wasm", not(target_vendor = "wasmer"), not(target_feature = "atomics"))),
                ))]
                static __KEY: $crate::thread::__FastLocalKeyInner<$t> =
                    $crate::thread::__FastLocalKeyInner::new();

                #[cfg(all(
                    not(all(target_thread_local, not(target_vendor = "wasmer"))),
                    not(all(target_family = "wasm", not(target_vendor = "wasmer"), not(target_feature = "atomics"))),
                ))]
                static __KEY: $crate::thread::__OsLocalKeyInner<$t> =
                    $crate::thread::__OsLocalKeyInner::new();

                // FIXME: remove the #[allow(...)] marker when macros don't
                // raise warning for missing/extraneous unsafe blocks anymore.
                // See https://github.com/rust-lang/rust/issues/74838.
                #[allow(unused_unsafe)]
                unsafe {
                    __KEY.get(move || {
                        if let $crate::option::Option::Some(init) = init {
                            if let $crate::option::Option::Some(value) = init.take() {
                                return value;
                            } else if $crate::cfg!(debug_assertions) {
                                $crate::unreachable!("missing default value");
                            }
                        }
                        __init()
                    })
                }
            }

            unsafe {
                $crate::thread::LocalKey::new(__getit)
            }
        }
    };
    ($(#[$attr:meta])* $vis:vis $name:ident, $t:ty, $($init:tt)*) => {
        $(#[$attr])* $vis const $name: $crate::thread::LocalKey<$t> =
            $crate::__thread_local_inner!(@key $t, $($init)*);
    }
}

/// An error returned by [`LocalKey::try_with`](struct.LocalKey.html#method.try_with).
#[stable(feature = "thread_local_try_with", since = "1.26.0")]
#[non_exhaustive]
#[derive(Clone, Copy, Eq, PartialEq)]
pub struct AccessError;

#[stable(feature = "thread_local_try_with", since = "1.26.0")]
impl fmt::Debug for AccessError {
    fn fmt(&self, f: &mut fmt::Formatter<'_>) -> fmt::Result {
        f.debug_struct("AccessError").finish()
    }
}

#[stable(feature = "thread_local_try_with", since = "1.26.0")]
impl fmt::Display for AccessError {
    fn fmt(&self, f: &mut fmt::Formatter<'_>) -> fmt::Result {
        fmt::Display::fmt("already destroyed", f)
    }
}

#[stable(feature = "thread_local_try_with", since = "1.26.0")]
impl Error for AccessError {}

impl<T: 'static> LocalKey<T> {
    #[doc(hidden)]
    #[unstable(
        feature = "thread_local_internals",
        reason = "recently added to create a key",
        issue = "none"
    )]
    #[rustc_const_unstable(feature = "thread_local_internals", issue = "none")]
    pub const unsafe fn new(
        inner: unsafe fn(Option<&mut Option<T>>) -> Option<&'static T>,
    ) -> LocalKey<T> {
        LocalKey { inner }
    }

    /// Acquires a reference to the value in this TLS key.
    ///
    /// This will lazily initialize the value if this thread has not referenced
    /// this key yet.
    ///
    /// # Panics
    ///
    /// This function will `panic!()` if the key currently has its
    /// destructor running, and it **may** panic if the destructor has
    /// previously been run for this thread.
    #[stable(feature = "rust1", since = "1.0.0")]
    pub fn with<F, R>(&'static self, f: F) -> R
    where
        F: FnOnce(&T) -> R,
    {
        self.try_with(f).expect(
            "cannot access a Thread Local Storage value \
             during or after destruction",
        )
    }

    /// Acquires a reference to the value in this TLS key.
    ///
    /// This will lazily initialize the value if this thread has not referenced
    /// this key yet. If the key has been destroyed (which may happen if this is called
    /// in a destructor), this function will return an [`AccessError`].
    ///
    /// # Panics
    ///
    /// This function will still `panic!()` if the key is uninitialized and the
    /// key's initializer panics.
    #[stable(feature = "thread_local_try_with", since = "1.26.0")]
    #[inline]
    pub fn try_with<F, R>(&'static self, f: F) -> Result<R, AccessError>
    where
        F: FnOnce(&T) -> R,
    {
        unsafe {
            let thread_local = (self.inner)(None).ok_or(AccessError)?;
            Ok(f(thread_local))
        }
    }

    /// Acquires a reference to the value in this TLS key, initializing it with
    /// `init` if it wasn't already initialized on this thread.
    ///
    /// If `init` was used to initialize the thread local variable, `None` is
    /// passed as the first argument to `f`. If it was already initialized,
    /// `Some(init)` is passed to `f`.
    ///
    /// # Panics
    ///
    /// This function will panic if the key currently has its destructor
    /// running, and it **may** panic if the destructor has previously been run
    /// for this thread.
    fn initialize_with<F, R>(&'static self, init: T, f: F) -> R
    where
        F: FnOnce(Option<T>, &T) -> R,
    {
        unsafe {
            let mut init = Some(init);
            let reference = (self.inner)(Some(&mut init)).expect(
                "cannot access a Thread Local Storage value \
                 during or after destruction",
            );
            f(init, reference)
        }
    }
}

impl<T: 'static> LocalKey<Cell<T>> {
    /// Sets or initializes the contained value.
    ///
    /// Unlike the other methods, this will *not* run the lazy initializer of
    /// the thread local. Instead, it will be directly initialized with the
    /// given value if it wasn't initialized yet.
    ///
    /// # Panics
    ///
    /// Panics if the key currently has its destructor running,
    /// and it **may** panic if the destructor has previously been run for this thread.
    ///
    /// # Examples
    ///
    /// ```
    /// #![feature(local_key_cell_methods)]
    /// use std::cell::Cell;
    ///
    /// thread_local! {
    ///     static X: Cell<i32> = panic!("!");
    /// }
    ///
    /// // Calling X.get() here would result in a panic.
    ///
    /// X.set(123); // But X.set() is fine, as it skips the initializer above.
    ///
    /// assert_eq!(X.get(), 123);
    /// ```
    #[unstable(feature = "local_key_cell_methods", issue = "92122")]
    pub fn set(&'static self, value: T) {
        self.initialize_with(Cell::new(value), |value, cell| {
            if let Some(value) = value {
                // The cell was already initialized, so `value` wasn't used to
                // initialize it. So we overwrite the current value with the
                // new one instead.
                cell.set(value.into_inner());
            }
        });
    }

    /// Returns a copy of the contained value.
    ///
    /// This will lazily initialize the value if this thread has not referenced
    /// this key yet.
    ///
    /// # Panics
    ///
    /// Panics if the key currently has its destructor running,
    /// and it **may** panic if the destructor has previously been run for this thread.
    ///
    /// # Examples
    ///
    /// ```
    /// #![feature(local_key_cell_methods)]
    /// use std::cell::Cell;
    ///
    /// thread_local! {
    ///     static X: Cell<i32> = Cell::new(1);
    /// }
    ///
    /// assert_eq!(X.get(), 1);
    /// ```
    #[unstable(feature = "local_key_cell_methods", issue = "92122")]
    pub fn get(&'static self) -> T
    where
        T: Copy,
    {
        self.with(|cell| cell.get())
    }

    /// Takes the contained value, leaving `Default::default()` in its place.
    ///
    /// This will lazily initialize the value if this thread has not referenced
    /// this key yet.
    ///
    /// # Panics
    ///
    /// Panics if the key currently has its destructor running,
    /// and it **may** panic if the destructor has previously been run for this thread.
    ///
    /// # Examples
    ///
    /// ```
    /// #![feature(local_key_cell_methods)]
    /// use std::cell::Cell;
    ///
    /// thread_local! {
    ///     static X: Cell<Option<i32>> = Cell::new(Some(1));
    /// }
    ///
    /// assert_eq!(X.take(), Some(1));
    /// assert_eq!(X.take(), None);
    /// ```
    #[unstable(feature = "local_key_cell_methods", issue = "92122")]
    pub fn take(&'static self) -> T
    where
        T: Default,
    {
        self.with(|cell| cell.take())
    }

    /// Replaces the contained value, returning the old value.
    ///
    /// This will lazily initialize the value if this thread has not referenced
    /// this key yet.
    ///
    /// # Panics
    ///
    /// Panics if the key currently has its destructor running,
    /// and it **may** panic if the destructor has previously been run for this thread.
    ///
    /// # Examples
    ///
    /// ```
    /// #![feature(local_key_cell_methods)]
    /// use std::cell::Cell;
    ///
    /// thread_local! {
    ///     static X: Cell<i32> = Cell::new(1);
    /// }
    ///
    /// assert_eq!(X.replace(2), 1);
    /// assert_eq!(X.replace(3), 2);
    /// ```
    #[unstable(feature = "local_key_cell_methods", issue = "92122")]
    pub fn replace(&'static self, value: T) -> T {
        self.with(|cell| cell.replace(value))
    }
}

impl<T: 'static> LocalKey<RefCell<T>> {
    /// Acquires a reference to the contained value.
    ///
    /// This will lazily initialize the value if this thread has not referenced
    /// this key yet.
    ///
    /// # Panics
    ///
    /// Panics if the value is currently mutably borrowed.
    ///
    /// Panics if the key currently has its destructor running,
    /// and it **may** panic if the destructor has previously been run for this thread.
    ///
    /// # Example
    ///
    /// ```
    /// #![feature(local_key_cell_methods)]
    /// use std::cell::RefCell;
    ///
    /// thread_local! {
    ///     static X: RefCell<Vec<i32>> = RefCell::new(Vec::new());
    /// }
    ///
    /// X.with_borrow(|v| assert!(v.is_empty()));
    /// ```
    #[unstable(feature = "local_key_cell_methods", issue = "92122")]
    pub fn with_borrow<F, R>(&'static self, f: F) -> R
    where
        F: FnOnce(&T) -> R,
    {
        self.with(|cell| f(&cell.borrow()))
    }

    /// Acquires a mutable reference to the contained value.
    ///
    /// This will lazily initialize the value if this thread has not referenced
    /// this key yet.
    ///
    /// # Panics
    ///
    /// Panics if the value is currently borrowed.
    ///
    /// Panics if the key currently has its destructor running,
    /// and it **may** panic if the destructor has previously been run for this thread.
    ///
    /// # Example
    ///
    /// ```
    /// #![feature(local_key_cell_methods)]
    /// use std::cell::RefCell;
    ///
    /// thread_local! {
    ///     static X: RefCell<Vec<i32>> = RefCell::new(Vec::new());
    /// }
    ///
    /// X.with_borrow_mut(|v| v.push(1));
    ///
    /// X.with_borrow(|v| assert_eq!(*v, vec![1]));
    /// ```
    #[unstable(feature = "local_key_cell_methods", issue = "92122")]
    pub fn with_borrow_mut<F, R>(&'static self, f: F) -> R
    where
        F: FnOnce(&mut T) -> R,
    {
        self.with(|cell| f(&mut cell.borrow_mut()))
    }

    /// Sets or initializes the contained value.
    ///
    /// Unlike the other methods, this will *not* run the lazy initializer of
    /// the thread local. Instead, it will be directly initialized with the
    /// given value if it wasn't initialized yet.
    ///
    /// # Panics
    ///
    /// Panics if the value is currently borrowed.
    ///
    /// Panics if the key currently has its destructor running,
    /// and it **may** panic if the destructor has previously been run for this thread.
    ///
    /// # Examples
    ///
    /// ```
    /// #![feature(local_key_cell_methods)]
    /// use std::cell::RefCell;
    ///
    /// thread_local! {
    ///     static X: RefCell<Vec<i32>> = panic!("!");
    /// }
    ///
    /// // Calling X.with() here would result in a panic.
    ///
    /// X.set(vec![1, 2, 3]); // But X.set() is fine, as it skips the initializer above.
    ///
    /// X.with_borrow(|v| assert_eq!(*v, vec![1, 2, 3]));
    /// ```
    #[unstable(feature = "local_key_cell_methods", issue = "92122")]
    pub fn set(&'static self, value: T) {
        self.initialize_with(RefCell::new(value), |value, cell| {
            if let Some(value) = value {
                // The cell was already initialized, so `value` wasn't used to
                // initialize it. So we overwrite the current value with the
                // new one instead.
                *cell.borrow_mut() = value.into_inner();
            }
        });
    }

    /// Takes the contained value, leaving `Default::default()` in its place.
    ///
    /// This will lazily initialize the value if this thread has not referenced
    /// this key yet.
    ///
    /// # Panics
    ///
    /// Panics if the value is currently borrowed.
    ///
    /// Panics if the key currently has its destructor running,
    /// and it **may** panic if the destructor has previously been run for this thread.
    ///
    /// # Examples
    ///
    /// ```
    /// #![feature(local_key_cell_methods)]
    /// use std::cell::RefCell;
    ///
    /// thread_local! {
    ///     static X: RefCell<Vec<i32>> = RefCell::new(Vec::new());
    /// }
    ///
    /// X.with_borrow_mut(|v| v.push(1));
    ///
    /// let a = X.take();
    ///
    /// assert_eq!(a, vec![1]);
    ///
    /// X.with_borrow(|v| assert!(v.is_empty()));
    /// ```
    #[unstable(feature = "local_key_cell_methods", issue = "92122")]
    pub fn take(&'static self) -> T
    where
        T: Default,
    {
        self.with(|cell| cell.take())
    }

    /// Replaces the contained value, returning the old value.
    ///
    /// # Panics
    ///
    /// Panics if the value is currently borrowed.
    ///
    /// Panics if the key currently has its destructor running,
    /// and it **may** panic if the destructor has previously been run for this thread.
    ///
    /// # Examples
    ///
    /// ```
    /// #![feature(local_key_cell_methods)]
    /// use std::cell::RefCell;
    ///
    /// thread_local! {
    ///     static X: RefCell<Vec<i32>> = RefCell::new(Vec::new());
    /// }
    ///
    /// let prev = X.replace(vec![1, 2, 3]);
    /// assert!(prev.is_empty());
    ///
    /// X.with_borrow(|v| assert_eq!(*v, vec![1, 2, 3]));
    /// ```
    #[unstable(feature = "local_key_cell_methods", issue = "92122")]
    pub fn replace(&'static self, value: T) -> T {
        self.with(|cell| cell.replace(value))
    }
}

mod lazy {
    use crate::cell::UnsafeCell;
    use crate::hint;
    use crate::mem;

    pub struct LazyKeyInner<T> {
        inner: UnsafeCell<Option<T>>,
    }

    impl<T> LazyKeyInner<T> {
        pub const fn new() -> LazyKeyInner<T> {
            LazyKeyInner { inner: UnsafeCell::new(None) }
        }

        pub unsafe fn get(&self) -> Option<&'static T> {
            // SAFETY: The caller must ensure no reference is ever handed out to
            // the inner cell nor mutable reference to the Option<T> inside said
            // cell. This make it safe to hand a reference, though the lifetime
            // of 'static is itself unsafe, making the get method unsafe.
            unsafe { (*self.inner.get()).as_ref() }
        }

        /// The caller must ensure that no reference is active: this method
        /// needs unique access.
        pub unsafe fn initialize<F: FnOnce() -> T>(&self, init: F) -> &'static T {
            // Execute the initialization up front, *then* move it into our slot,
            // just in case initialization fails.
            let value = init();
            let ptr = self.inner.get();

            // SAFETY:
            //
            // note that this can in theory just be `*ptr = Some(value)`, but due to
            // the compiler will currently codegen that pattern with something like:
            //
            //      ptr::drop_in_place(ptr)
            //      ptr::write(ptr, Some(value))
            //
            // Due to this pattern it's possible for the destructor of the value in
            // `ptr` (e.g., if this is being recursively initialized) to re-access
            // TLS, in which case there will be a `&` and `&mut` pointer to the same
            // value (an aliasing violation). To avoid setting the "I'm running a
            // destructor" flag we just use `mem::replace` which should sequence the
            // operations a little differently and make this safe to call.
            //
            // The precondition also ensures that we are the only one accessing
            // `self` at the moment so replacing is fine.
            unsafe {
                let _ = mem::replace(&mut *ptr, Some(value));
            }

            // SAFETY: With the call to `mem::replace` it is guaranteed there is
            // a `Some` behind `ptr`, not a `None` so `unreachable_unchecked`
            // will never be reached.
            unsafe {
                // After storing `Some` we want to get a reference to the contents of
                // what we just stored. While we could use `unwrap` here and it should
                // always work it empirically doesn't seem to always get optimized away,
                // which means that using something like `try_with` can pull in
                // panicking code and cause a large size bloat.
                match *ptr {
                    Some(ref x) => x,
                    None => hint::unreachable_unchecked(),
                }
            }
        }

        /// The other methods hand out references while taking &self.
        /// As such, callers of this method must ensure no `&` and `&mut` are
        /// available and used at the same time.
        #[allow(unused)]
        pub unsafe fn take(&mut self) -> Option<T> {
            // SAFETY: See doc comment for this method.
            unsafe { (*self.inner.get()).take() }
        }
    }
}

/// On some targets like wasm there's no threads, so no need to generate
/// thread locals and we can instead just use plain statics!
#[doc(hidden)]
#[cfg(all(target_family = "wasm", not(target_vendor = "wasmer"), not(target_feature = "atomics")))]
pub mod statik {
    use super::lazy::LazyKeyInner;
    use crate::fmt;

    pub struct Key<T> {
        inner: LazyKeyInner<T>,
    }

    unsafe impl<T> Sync for Key<T> {}

    impl<T> fmt::Debug for Key<T> {
        fn fmt(&self, f: &mut fmt::Formatter<'_>) -> fmt::Result {
            f.debug_struct("Key").finish_non_exhaustive()
        }
    }

    impl<T> Key<T> {
        pub const fn new() -> Key<T> {
            Key { inner: LazyKeyInner::new() }
        }

        pub unsafe fn get(&self, init: impl FnOnce() -> T) -> Option<&'static T> {
            // SAFETY: The caller must ensure no reference is ever handed out to
            // the inner cell nor mutable reference to the Option<T> inside said
            // cell. This make it safe to hand a reference, though the lifetime
            // of 'static is itself unsafe, making the get method unsafe.
            let value = unsafe {
                match self.inner.get() {
                    Some(ref value) => value,
                    None => self.inner.initialize(init),
                }
            };

            Some(value)
        }
    }
}

#[doc(hidden)]
<<<<<<< HEAD
#[cfg(all(target_thread_local, not(target_vendor = "wasmer")))]
=======
#[cfg(all(target_thread_local, not(all(target_family = "wasm", not(target_feature = "atomics"))),))]
>>>>>>> 2b3f260e
pub mod fast {
    use super::lazy::LazyKeyInner;
    use crate::cell::Cell;
    use crate::sys::thread_local_dtor::register_dtor;
    use crate::{fmt, mem, panic};

    #[derive(Copy, Clone)]
    enum DtorState {
        Unregistered,
        Registered,
        RunningOrHasRun,
    }

    // This data structure has been carefully constructed so that the fast path
    // only contains one branch on x86. That optimization is necessary to avoid
    // duplicated tls lookups on OSX.
    //
    // LLVM issue: https://bugs.llvm.org/show_bug.cgi?id=41722
    pub struct Key<T> {
        // If `LazyKeyInner::get` returns `None`, that indicates either:
        //   * The value has never been initialized
        //   * The value is being recursively initialized
        //   * The value has already been destroyed or is being destroyed
        // To determine which kind of `None`, check `dtor_state`.
        //
        // This is very optimizer friendly for the fast path - initialized but
        // not yet dropped.
        inner: LazyKeyInner<T>,

        // Metadata to keep track of the state of the destructor. Remember that
        // this variable is thread-local, not global.
        dtor_state: Cell<DtorState>,
    }

    impl<T> fmt::Debug for Key<T> {
        fn fmt(&self, f: &mut fmt::Formatter<'_>) -> fmt::Result {
            f.debug_struct("Key").finish_non_exhaustive()
        }
    }

    impl<T> Key<T> {
        pub const fn new() -> Key<T> {
            Key { inner: LazyKeyInner::new(), dtor_state: Cell::new(DtorState::Unregistered) }
        }

        // note that this is just a publicly-callable function only for the
        // const-initialized form of thread locals, basically a way to call the
        // free `register_dtor` function defined elsewhere in std.
        pub unsafe fn register_dtor(a: *mut u8, dtor: unsafe extern "C" fn(*mut u8)) {
            unsafe {
                register_dtor(a, dtor);
            }
        }

        pub unsafe fn get<F: FnOnce() -> T>(&self, init: F) -> Option<&'static T> {
            // SAFETY: See the definitions of `LazyKeyInner::get` and
            // `try_initialize` for more information.
            //
            // The caller must ensure no mutable references are ever active to
            // the inner cell or the inner T when this is called.
            // The `try_initialize` is dependant on the passed `init` function
            // for this.
            unsafe {
                match self.inner.get() {
                    Some(val) => Some(val),
                    None => self.try_initialize(init),
                }
            }
        }

        // `try_initialize` is only called once per fast thread local variable,
        // except in corner cases where thread_local dtors reference other
        // thread_local's, or it is being recursively initialized.
        //
        // Macos: Inlining this function can cause two `tlv_get_addr` calls to
        // be performed for every call to `Key::get`.
        // LLVM issue: https://bugs.llvm.org/show_bug.cgi?id=41722
        #[inline(never)]
        unsafe fn try_initialize<F: FnOnce() -> T>(&self, init: F) -> Option<&'static T> {
            // SAFETY: See comment above (this function doc).
            if !mem::needs_drop::<T>() || unsafe { self.try_register_dtor() } {
                // SAFETY: See comment above (this function doc).
                Some(unsafe { self.inner.initialize(init) })
            } else {
                None
            }
        }

        // `try_register_dtor` is only called once per fast thread local
        // variable, except in corner cases where thread_local dtors reference
        // other thread_local's, or it is being recursively initialized.
        unsafe fn try_register_dtor(&self) -> bool {
            match self.dtor_state.get() {
                DtorState::Unregistered => {
                    // SAFETY: dtor registration happens before initialization.
                    // Passing `self` as a pointer while using `destroy_value<T>`
                    // is safe because the function will build a pointer to a
                    // Key<T>, which is the type of self and so find the correct
                    // size.
                    unsafe { register_dtor(self as *const _ as *mut u8, destroy_value::<T>) };
                    self.dtor_state.set(DtorState::Registered);
                    true
                }
                DtorState::Registered => {
                    // recursively initialized
                    true
                }
                DtorState::RunningOrHasRun => false,
            }
        }
    }

    unsafe extern "C" fn destroy_value<T>(ptr: *mut u8) {
        let ptr = ptr as *mut Key<T>;

        // SAFETY:
        //
        // The pointer `ptr` has been built just above and comes from
        // `try_register_dtor` where it is originally a Key<T> coming from `self`,
        // making it non-NUL and of the correct type.
        //
        // Right before we run the user destructor be sure to set the
        // `Option<T>` to `None`, and `dtor_state` to `RunningOrHasRun`. This
        // causes future calls to `get` to run `try_initialize_drop` again,
        // which will now fail, and return `None`.
        //
        // Wrap the call in a catch to ensure unwinding is caught in the event
        // a panic takes place in a destructor.
        if let Err(_) = panic::catch_unwind(panic::AssertUnwindSafe(|| unsafe {
            let value = (*ptr).inner.take();
            (*ptr).dtor_state.set(DtorState::RunningOrHasRun);
            drop(value);
        })) {
            rtabort!("thread local panicked on drop");
        }
    }
}

#[doc(hidden)]
<<<<<<< HEAD
#[cfg(any(not(target_thread_local), target_vendor = "wasmer"))]
=======
#[cfg(all(
    not(target_thread_local),
    not(all(target_family = "wasm", not(target_feature = "atomics"))),
))]
>>>>>>> 2b3f260e
pub mod os {
    use super::lazy::LazyKeyInner;
    use crate::cell::Cell;
    use crate::sys_common::thread_local_key::StaticKey as OsStaticKey;
    use crate::{fmt, marker, panic, ptr};

    /// Use a regular global static to store this key; the state provided will then be
    /// thread-local.
    pub struct Key<T> {
        // OS-TLS key that we'll use to key off.
        os: OsStaticKey,
        marker: marker::PhantomData<Cell<T>>,
    }

    impl<T> fmt::Debug for Key<T> {
        fn fmt(&self, f: &mut fmt::Formatter<'_>) -> fmt::Result {
            f.debug_struct("Key").finish_non_exhaustive()
        }
    }

    unsafe impl<T> Sync for Key<T> {}

    struct Value<T: 'static> {
        inner: LazyKeyInner<T>,
        key: &'static Key<T>,
    }

    impl<T: 'static> Key<T> {
        #[rustc_const_unstable(feature = "thread_local_internals", issue = "none")]
        pub const fn new() -> Key<T> {
            Key { os: OsStaticKey::new(Some(destroy_value::<T>)), marker: marker::PhantomData }
        }

        /// It is a requirement for the caller to ensure that no mutable
        /// reference is active when this method is called.
        pub unsafe fn get(&'static self, init: impl FnOnce() -> T) -> Option<&'static T> {
            // SAFETY: See the documentation for this method.
            let ptr = unsafe { self.os.get() as *mut Value<T> };
            if ptr.addr() > 1 {
                // SAFETY: the check ensured the pointer is safe (its destructor
                // is not running) + it is coming from a trusted source (self).
                if let Some(ref value) = unsafe { (*ptr).inner.get() } {
                    return Some(value);
                }
            }
            // SAFETY: At this point we are sure we have no value and so
            // initializing (or trying to) is safe.
            unsafe { self.try_initialize(init) }
        }

        // `try_initialize` is only called once per os thread local variable,
        // except in corner cases where thread_local dtors reference other
        // thread_local's, or it is being recursively initialized.
        unsafe fn try_initialize(&'static self, init: impl FnOnce() -> T) -> Option<&'static T> {
            // SAFETY: No mutable references are ever handed out meaning getting
            // the value is ok.
            let ptr = unsafe { self.os.get() as *mut Value<T> };
            if ptr.addr() == 1 {
                // destructor is running
                return None;
            }

            let ptr = if ptr.is_null() {
                // If the lookup returned null, we haven't initialized our own
                // local copy, so do that now.
                let ptr = Box::into_raw(Box::new(Value { inner: LazyKeyInner::new(), key: self }));
                // SAFETY: At this point we are sure there is no value inside
                // ptr so setting it will not affect anyone else.
                unsafe {
                    self.os.set(ptr as *mut u8);
                }
                ptr
            } else {
                // recursive initialization
                ptr
            };

            // SAFETY: ptr has been ensured as non-NUL just above an so can be
            // dereferenced safely.
            unsafe { Some((*ptr).inner.initialize(init)) }
        }
    }

    unsafe extern "C" fn destroy_value<T: 'static>(ptr: *mut u8) {
        // SAFETY:
        //
        // The OS TLS ensures that this key contains a null value when this
        // destructor starts to run. We set it back to a sentinel value of 1 to
        // ensure that any future calls to `get` for this thread will return
        // `None`.
        //
        // Note that to prevent an infinite loop we reset it back to null right
        // before we return from the destructor ourselves.
        //
        // Wrap the call in a catch to ensure unwinding is caught in the event
        // a panic takes place in a destructor.
        if let Err(_) = panic::catch_unwind(|| unsafe {
            let ptr = Box::from_raw(ptr as *mut Value<T>);
            let key = ptr.key;
            key.os.set(ptr::invalid_mut(1));
            drop(ptr);
            key.os.set(ptr::null_mut());
        }) {
            rtabort!("thread local panicked on drop");
        }
    }
}<|MERGE_RESOLUTION|>--- conflicted
+++ resolved
@@ -901,11 +901,7 @@
 }
 
 #[doc(hidden)]
-<<<<<<< HEAD
 #[cfg(all(target_thread_local, not(target_vendor = "wasmer")))]
-=======
-#[cfg(all(target_thread_local, not(all(target_family = "wasm", not(target_feature = "atomics"))),))]
->>>>>>> 2b3f260e
 pub mod fast {
     use super::lazy::LazyKeyInner;
     use crate::cell::Cell;
@@ -1045,14 +1041,7 @@
 }
 
 #[doc(hidden)]
-<<<<<<< HEAD
 #[cfg(any(not(target_thread_local), target_vendor = "wasmer"))]
-=======
-#[cfg(all(
-    not(target_thread_local),
-    not(all(target_family = "wasm", not(target_feature = "atomics"))),
-))]
->>>>>>> 2b3f260e
 pub mod os {
     use super::lazy::LazyKeyInner;
     use crate::cell::Cell;
