// MIR for `range_loop` after PreCodegen

fn range_loop(_1: &[T], _2: impl Fn(usize, &T)) -> () {
    debug slice => _1;
    debug f => _2;
    let mut _0: ();
    let mut _3: usize;
<<<<<<< HEAD
    let mut _4: std::ops::Range<usize>;
    let mut _5: std::ops::Range<usize>;
    let mut _6: &mut std::ops::Range<usize>;
    let mut _14: std::option::Option<usize>;
    let mut _16: usize;
    let mut _17: bool;
    let mut _19: &impl Fn(usize, &T);
    let mut _20: (usize, &T);
    let _21: ();
    scope 1 {
        debug iter => _5;
        let _15: usize;
        scope 2 {
            debug i => _15;
            let _18: &T;
            scope 3 {
                debug x => _18;
=======
    let mut _4: usize;
    let mut _7: std::option::Option<usize>;
    let mut _10: isize;
    let mut _12: usize;
    let mut _13: bool;
    let mut _15: &impl Fn(usize, &T);
    let mut _16: (usize, &T);
    let _17: ();
    scope 1 {
        debug ((iter: std::ops::Range<usize>).0: usize) => _4;
        debug ((iter: std::ops::Range<usize>).1: usize) => _3;
        let _11: usize;
        scope 2 {
            debug i => _11;
            let _14: &T;
            scope 3 {
                debug x => _14;
>>>>>>> fb38ce69
            }
        }
        scope 5 (inlined iter::range::<impl Iterator for std::ops::Range<usize>>::next) {
            debug ((*(self: &mut std::ops::Range<usize>)).0: usize) => _4;
            debug ((*(self: &mut std::ops::Range<usize>)).1: usize) => _3;
            scope 6 (inlined <std::ops::Range<usize> as iter::range::RangeIteratorImpl>::spec_next) {
<<<<<<< HEAD
                debug self => _6;
                let mut _7: &usize;
                let mut _8: &usize;
                let mut _11: bool;
                let _12: usize;
                let mut _13: usize;
                scope 7 {
                    debug old => _12;
=======
                debug ((*(self: &mut std::ops::Range<usize>)).0: usize) => _4;
                debug ((*(self: &mut std::ops::Range<usize>)).1: usize) => _3;
                let mut _6: bool;
                let _8: usize;
                let mut _9: usize;
                scope 7 {
                    debug old => _8;
>>>>>>> fb38ce69
                    scope 8 {
                    }
                }
                scope 9 (inlined std::cmp::impls::<impl PartialOrd for usize>::lt) {
                    debug (*(self: &usize)) => _4;
                    debug (*(other: &usize)) => _3;
                    let mut _5: usize;
                }
            }
        }
    }
    scope 4 (inlined <std::ops::Range<usize> as IntoIterator>::into_iter) {
        debug ((self: std::ops::Range<usize>).0: usize) => const 0_usize;
        debug ((self: std::ops::Range<usize>).1: usize) => _3;
    }

    bb0: {
        _3 = Len((*_1));
        StorageLive(_4);
        _4 = const 0_usize;
        goto -> bb1;
    }

    bb1: {
<<<<<<< HEAD
        StorageLive(_14);
        _6 = &mut _5;
        StorageLive(_12);
        StorageLive(_11);
=======
>>>>>>> fb38ce69
        StorageLive(_7);
        StorageLive(_8);
<<<<<<< HEAD
        _8 = &(_5.1: usize);
        StorageLive(_9);
        _9 = (_5.0: usize);
        StorageLive(_10);
        _10 = (_5.1: usize);
        _11 = Lt(move _9, move _10);
        StorageDead(_10);
        StorageDead(_9);
        switchInt(move _11) -> [0: bb2, otherwise: bb4];
    }

    bb2: {
        StorageDead(_8);
        StorageDead(_7);
        StorageDead(_11);
        StorageDead(_12);
        StorageDead(_14);
        StorageDead(_5);
        drop(_2) -> [return: bb3, unwind unreachable];
    }

    bb3: {
        return;
    }

    bb4: {
        StorageDead(_8);
        StorageDead(_7);
        _12 = (_5.0: usize);
        StorageLive(_13);
        _13 = <usize as Step>::forward_unchecked(_12, const 1_usize) -> [return: bb5, unwind unreachable];
    }

    bb5: {
        (_5.0: usize) = move _13;
        StorageDead(_13);
        _14 = Option::<usize>::Some(_12);
        StorageDead(_11);
        StorageDead(_12);
        _15 = ((_14 as Some).0: usize);
        _16 = Len((*_1));
        _17 = Lt(_15, _16);
        assert(move _17, "index out of bounds: the length is {} but the index is {}", move _16, _15) -> [success: bb6, unwind unreachable];
    }

    bb6: {
        _18 = &(*_1)[_15];
        StorageLive(_19);
        _19 = &_2;
        StorageLive(_20);
        _20 = (_15, _18);
        _21 = <impl Fn(usize, &T) as Fn<(usize, &T)>>::call(move _19, move _20) -> [return: bb7, unwind unreachable];
    }

    bb7: {
        StorageDead(_20);
        StorageDead(_19);
        StorageDead(_14);
=======
        StorageLive(_6);
        StorageLive(_5);
        _5 = _4;
        _6 = Lt(move _5, _3);
        StorageDead(_5);
        switchInt(move _6) -> [0: bb2, otherwise: bb3];
    }

    bb2: {
        _7 = const Option::<usize>::None;
        goto -> bb5;
    }

    bb3: {
        _8 = _4;
        StorageLive(_9);
        _9 = <usize as Step>::forward_unchecked(_8, const 1_usize) -> [return: bb4, unwind unreachable];
    }

    bb4: {
        _4 = move _9;
        StorageDead(_9);
        _7 = Option::<usize>::Some(_8);
        goto -> bb5;
    }

    bb5: {
        StorageDead(_6);
        StorageDead(_8);
        _10 = discriminant(_7);
        switchInt(move _10) -> [0: bb6, 1: bb8, otherwise: bb11];
    }

    bb6: {
        StorageDead(_7);
        StorageDead(_4);
        drop(_2) -> [return: bb7, unwind unreachable];
    }

    bb7: {
        return;
    }

    bb8: {
        _11 = ((_7 as Some).0: usize);
        _12 = Len((*_1));
        _13 = Lt(_11, _12);
        assert(move _13, "index out of bounds: the length is {} but the index is {}", move _12, _11) -> [success: bb9, unwind unreachable];
    }

    bb9: {
        _14 = &(*_1)[_11];
        StorageLive(_15);
        _15 = &_2;
        StorageLive(_16);
        _16 = (_11, _14);
        _17 = <impl Fn(usize, &T) as Fn<(usize, &T)>>::call(move _15, move _16) -> [return: bb10, unwind unreachable];
    }

    bb10: {
        StorageDead(_16);
        StorageDead(_15);
        StorageDead(_7);
>>>>>>> fb38ce69
        goto -> bb1;
    }
}<|MERGE_RESOLUTION|>--- conflicted
+++ resolved
@@ -5,74 +5,40 @@
     debug f => _2;
     let mut _0: ();
     let mut _3: usize;
-<<<<<<< HEAD
-    let mut _4: std::ops::Range<usize>;
-    let mut _5: std::ops::Range<usize>;
-    let mut _6: &mut std::ops::Range<usize>;
-    let mut _14: std::option::Option<usize>;
-    let mut _16: usize;
-    let mut _17: bool;
-    let mut _19: &impl Fn(usize, &T);
-    let mut _20: (usize, &T);
-    let _21: ();
-    scope 1 {
-        debug iter => _5;
-        let _15: usize;
-        scope 2 {
-            debug i => _15;
-            let _18: &T;
-            scope 3 {
-                debug x => _18;
-=======
     let mut _4: usize;
     let mut _7: std::option::Option<usize>;
-    let mut _10: isize;
-    let mut _12: usize;
-    let mut _13: bool;
-    let mut _15: &impl Fn(usize, &T);
-    let mut _16: (usize, &T);
-    let _17: ();
+    let mut _9: usize;
+    let mut _10: bool;
+    let mut _12: &impl Fn(usize, &T);
+    let mut _13: (usize, &T);
+    let _14: ();
     scope 1 {
         debug ((iter: std::ops::Range<usize>).0: usize) => _4;
         debug ((iter: std::ops::Range<usize>).1: usize) => _3;
-        let _11: usize;
+        let _8: usize;
         scope 2 {
-            debug i => _11;
-            let _14: &T;
+            debug i => _8;
+            let _11: &T;
             scope 3 {
-                debug x => _14;
->>>>>>> fb38ce69
+                debug x => _11;
             }
         }
         scope 5 (inlined iter::range::<impl Iterator for std::ops::Range<usize>>::next) {
             debug ((*(self: &mut std::ops::Range<usize>)).0: usize) => _4;
             debug ((*(self: &mut std::ops::Range<usize>)).1: usize) => _3;
             scope 6 (inlined <std::ops::Range<usize> as iter::range::RangeIteratorImpl>::spec_next) {
-<<<<<<< HEAD
-                debug self => _6;
-                let mut _7: &usize;
-                let mut _8: &usize;
-                let mut _11: bool;
-                let _12: usize;
-                let mut _13: usize;
-                scope 7 {
-                    debug old => _12;
-=======
                 debug ((*(self: &mut std::ops::Range<usize>)).0: usize) => _4;
                 debug ((*(self: &mut std::ops::Range<usize>)).1: usize) => _3;
-                let mut _6: bool;
-                let _8: usize;
-                let mut _9: usize;
+                let mut _5: bool;
+                let _6: usize;
                 scope 7 {
-                    debug old => _8;
->>>>>>> fb38ce69
+                    debug old => _6;
                     scope 8 {
                     }
                 }
                 scope 9 (inlined std::cmp::impls::<impl PartialOrd for usize>::lt) {
                     debug (*(self: &usize)) => _4;
                     debug (*(other: &usize)) => _3;
-                    let mut _5: usize;
                 }
             }
         }
@@ -84,40 +50,22 @@
 
     bb0: {
         _3 = Len((*_1));
-        StorageLive(_4);
         _4 = const 0_usize;
         goto -> bb1;
     }
 
     bb1: {
-<<<<<<< HEAD
-        StorageLive(_14);
-        _6 = &mut _5;
-        StorageLive(_12);
-        StorageLive(_11);
-=======
->>>>>>> fb38ce69
         StorageLive(_7);
-        StorageLive(_8);
-<<<<<<< HEAD
-        _8 = &(_5.1: usize);
-        StorageLive(_9);
-        _9 = (_5.0: usize);
-        StorageLive(_10);
-        _10 = (_5.1: usize);
-        _11 = Lt(move _9, move _10);
-        StorageDead(_10);
-        StorageDead(_9);
-        switchInt(move _11) -> [0: bb2, otherwise: bb4];
+        StorageLive(_6);
+        StorageLive(_5);
+        _5 = Lt(_4, _3);
+        switchInt(move _5) -> [0: bb2, otherwise: bb4];
     }
 
     bb2: {
-        StorageDead(_8);
+        StorageDead(_5);
+        StorageDead(_6);
         StorageDead(_7);
-        StorageDead(_11);
-        StorageDead(_12);
-        StorageDead(_14);
-        StorageDead(_5);
         drop(_2) -> [return: bb3, unwind unreachable];
     }
 
@@ -126,103 +74,33 @@
     }
 
     bb4: {
-        StorageDead(_8);
-        StorageDead(_7);
-        _12 = (_5.0: usize);
-        StorageLive(_13);
-        _13 = <usize as Step>::forward_unchecked(_12, const 1_usize) -> [return: bb5, unwind unreachable];
+        _6 = _4;
+        _4 = <usize as Step>::forward_unchecked(_6, const 1_usize) -> [return: bb5, unwind unreachable];
     }
 
     bb5: {
-        (_5.0: usize) = move _13;
-        StorageDead(_13);
-        _14 = Option::<usize>::Some(_12);
-        StorageDead(_11);
-        StorageDead(_12);
-        _15 = ((_14 as Some).0: usize);
-        _16 = Len((*_1));
-        _17 = Lt(_15, _16);
-        assert(move _17, "index out of bounds: the length is {} but the index is {}", move _16, _15) -> [success: bb6, unwind unreachable];
+        _7 = Option::<usize>::Some(_6);
+        StorageDead(_5);
+        StorageDead(_6);
+        _8 = ((_7 as Some).0: usize);
+        _9 = Len((*_1));
+        _10 = Lt(_8, _9);
+        assert(move _10, "index out of bounds: the length is {} but the index is {}", move _9, _8) -> [success: bb6, unwind unreachable];
     }
 
     bb6: {
-        _18 = &(*_1)[_15];
-        StorageLive(_19);
-        _19 = &_2;
-        StorageLive(_20);
-        _20 = (_15, _18);
-        _21 = <impl Fn(usize, &T) as Fn<(usize, &T)>>::call(move _19, move _20) -> [return: bb7, unwind unreachable];
+        _11 = &(*_1)[_8];
+        StorageLive(_12);
+        _12 = &_2;
+        StorageLive(_13);
+        _13 = (_8, _11);
+        _14 = <impl Fn(usize, &T) as Fn<(usize, &T)>>::call(move _12, move _13) -> [return: bb7, unwind unreachable];
     }
 
     bb7: {
-        StorageDead(_20);
-        StorageDead(_19);
-        StorageDead(_14);
-=======
-        StorageLive(_6);
-        StorageLive(_5);
-        _5 = _4;
-        _6 = Lt(move _5, _3);
-        StorageDead(_5);
-        switchInt(move _6) -> [0: bb2, otherwise: bb3];
-    }
-
-    bb2: {
-        _7 = const Option::<usize>::None;
-        goto -> bb5;
-    }
-
-    bb3: {
-        _8 = _4;
-        StorageLive(_9);
-        _9 = <usize as Step>::forward_unchecked(_8, const 1_usize) -> [return: bb4, unwind unreachable];
-    }
-
-    bb4: {
-        _4 = move _9;
-        StorageDead(_9);
-        _7 = Option::<usize>::Some(_8);
-        goto -> bb5;
-    }
-
-    bb5: {
-        StorageDead(_6);
-        StorageDead(_8);
-        _10 = discriminant(_7);
-        switchInt(move _10) -> [0: bb6, 1: bb8, otherwise: bb11];
-    }
-
-    bb6: {
+        StorageDead(_13);
+        StorageDead(_12);
         StorageDead(_7);
-        StorageDead(_4);
-        drop(_2) -> [return: bb7, unwind unreachable];
-    }
-
-    bb7: {
-        return;
-    }
-
-    bb8: {
-        _11 = ((_7 as Some).0: usize);
-        _12 = Len((*_1));
-        _13 = Lt(_11, _12);
-        assert(move _13, "index out of bounds: the length is {} but the index is {}", move _12, _11) -> [success: bb9, unwind unreachable];
-    }
-
-    bb9: {
-        _14 = &(*_1)[_11];
-        StorageLive(_15);
-        _15 = &_2;
-        StorageLive(_16);
-        _16 = (_11, _14);
-        _17 = <impl Fn(usize, &T) as Fn<(usize, &T)>>::call(move _15, move _16) -> [return: bb10, unwind unreachable];
-    }
-
-    bb10: {
-        StorageDead(_16);
-        StorageDead(_15);
-        StorageDead(_7);
->>>>>>> fb38ce69
         goto -> bb1;
     }
 }