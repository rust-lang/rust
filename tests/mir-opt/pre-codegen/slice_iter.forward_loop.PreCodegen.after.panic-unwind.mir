--- conflicted
+++ resolved
@@ -4,19 +4,19 @@
     debug slice => _1;
     debug f => _2;
     let mut _0: ();
+    let mut _11: std::slice::Iter<'_, T>;
     let mut _12: std::slice::Iter<'_, T>;
-    let mut _13: std::slice::Iter<'_, T>;
-    let mut _14: &mut std::slice::Iter<'_, T>;
-    let mut _15: std::option::Option<&T>;
-    let mut _16: isize;
-    let mut _18: &impl Fn(&T);
-    let mut _19: (&T,);
-    let _20: ();
+    let mut _13: &mut std::slice::Iter<'_, T>;
+    let mut _14: std::option::Option<&T>;
+    let mut _15: isize;
+    let mut _17: &impl Fn(&T);
+    let mut _18: (&T,);
+    let _19: ();
     scope 1 {
-        debug iter => _13;
-        let _17: &T;
+        debug iter => _12;
+        let _16: &T;
         scope 2 {
-            debug x => _17;
+            debug x => _16;
         }
     }
     scope 3 (inlined core::slice::<impl [T]>::iter) {
@@ -29,12 +29,7 @@
             let mut _7: *const T;
             let mut _8: usize;
             let mut _9: *mut T;
-<<<<<<< HEAD
-            let mut _11: std::ptr::NonNull<T>;
-=======
             let mut _10: std::ptr::NonNull<T>;
-            let mut _11: *const T;
->>>>>>> f5def50f
             scope 5 {
                 debug ptr => _4;
                 scope 6 {
@@ -42,25 +37,21 @@
                         debug end_or_len => _7;
                         scope 13 (inlined NonNull::<T>::new_unchecked) {
                             debug ptr => _9;
-<<<<<<< HEAD
-                            let mut _10: *const T;
-=======
->>>>>>> f5def50f
-                            let mut _21: *mut T;
+                            let mut _20: *mut T;
                             scope 14 {
                                 scope 15 (inlined NonNull::<T>::new_unchecked::runtime::<T>) {
-                                    debug ptr => _21;
+                                    debug ptr => _20;
                                     scope 16 (inlined std::ptr::mut_ptr::<impl *mut T>::is_null) {
-                                        debug self => _21;
-                                        let mut _22: *mut u8;
+                                        debug self => _20;
+                                        let mut _21: *mut u8;
                                         scope 17 {
                                             scope 18 (inlined std::ptr::mut_ptr::<impl *mut T>::is_null::runtime_impl) {
-                                                debug ptr => _22;
+                                                debug ptr => _21;
                                                 scope 19 (inlined std::ptr::mut_ptr::<impl *mut u8>::addr) {
-                                                    debug self => _22;
+                                                    debug self => _21;
                                                     scope 20 {
                                                         scope 21 (inlined std::ptr::mut_ptr::<impl *mut u8>::cast::<()>) {
-                                                            debug self => _22;
+                                                            debug self => _21;
                                                         }
                                                     }
                                                 }
@@ -91,7 +82,7 @@
         }
     }
     scope 22 (inlined <std::slice::Iter<'_, T> as IntoIterator>::into_iter) {
-        debug self => _12;
+        debug self => _11;
     }
 
     bb0: {
@@ -99,13 +90,7 @@
         StorageLive(_7);
         StorageLive(_3);
         _3 = &raw const (*_1);
-<<<<<<< HEAD
-        _4 = move _3 as *const T (PtrToPtr);
-        StorageDead(_3);
-=======
         _4 = _3 as *const T (PtrToPtr);
-        StorageLive(_7);
->>>>>>> f5def50f
         StorageLive(_5);
         _5 = const _;
         switchInt(move _5) -> [0: bb1, otherwise: bb2];
@@ -130,55 +115,40 @@
     bb3: {
         StorageDead(_5);
         StorageLive(_10);
-<<<<<<< HEAD
-        StorageLive(_21);
-        StorageLive(_22);
-        _10 = _9 as *const T (PointerCoercion(MutToConstPointer));
-        _11 = NonNull::<T> { pointer: _10 };
-        StorageDead(_22);
-        StorageDead(_21);
-        StorageDead(_10);
-        StorageDead(_9);
-        _12 = std::slice::Iter::<'_, T> { ptr: move _11, end_or_len: move _7, _marker: const ZeroSized: PhantomData<&T> };
-=======
         StorageLive(_9);
         _9 = _3 as *mut T (PtrToPtr);
+        StorageLive(_20);
         StorageLive(_21);
-        StorageLive(_22);
         _10 = NonNull::<T> { pointer: _4 };
-        StorageDead(_22);
         StorageDead(_21);
+        StorageDead(_20);
         StorageDead(_9);
-        StorageLive(_11);
-        _11 = _7;
-        _12 = std::slice::Iter::<'_, T> { ptr: move _10, end_or_len: move _11, _marker: const ZeroSized: PhantomData<&T> };
->>>>>>> f5def50f
-        StorageDead(_11);
+        _11 = std::slice::Iter::<'_, T> { ptr: move _10, end_or_len: move _7, _marker: const ZeroSized: PhantomData<&T> };
         StorageDead(_10);
+        StorageDead(_3);
         StorageDead(_7);
-        StorageDead(_3);
         StorageDead(_4);
-        StorageLive(_13);
-        _13 = _12;
+        StorageLive(_12);
+        _12 = _11;
         goto -> bb4;
     }
 
     bb4: {
-        StorageLive(_15);
         StorageLive(_14);
-        _14 = &mut _13;
-        _15 = <std::slice::Iter<'_, T> as Iterator>::next(move _14) -> [return: bb5, unwind: bb11];
+        StorageLive(_13);
+        _13 = &mut _12;
+        _14 = <std::slice::Iter<'_, T> as Iterator>::next(move _13) -> [return: bb5, unwind: bb11];
     }
 
     bb5: {
-        StorageDead(_14);
-        _16 = discriminant(_15);
-        switchInt(move _16) -> [0: bb6, 1: bb8, otherwise: bb10];
+        StorageDead(_13);
+        _15 = discriminant(_14);
+        switchInt(move _15) -> [0: bb6, 1: bb8, otherwise: bb10];
     }
 
     bb6: {
-        StorageDead(_15);
-        StorageDead(_13);
+        StorageDead(_14);
+        StorageDead(_12);
         drop(_2) -> [return: bb7, unwind continue];
     }
 
@@ -187,18 +157,18 @@
     }
 
     bb8: {
-        _17 = ((_15 as Some).0: &T);
+        _16 = ((_14 as Some).0: &T);
+        StorageLive(_17);
+        _17 = &_2;
         StorageLive(_18);
-        _18 = &_2;
-        StorageLive(_19);
-        _19 = (_17,);
-        _20 = <impl Fn(&T) as Fn<(&T,)>>::call(move _18, move _19) -> [return: bb9, unwind: bb11];
+        _18 = (_16,);
+        _19 = <impl Fn(&T) as Fn<(&T,)>>::call(move _17, move _18) -> [return: bb9, unwind: bb11];
     }
 
     bb9: {
-        StorageDead(_19);
         StorageDead(_18);
-        StorageDead(_15);
+        StorageDead(_17);
+        StorageDead(_14);
         goto -> bb4;
     }
 
