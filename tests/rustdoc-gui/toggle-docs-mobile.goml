// Checks that the documentation toggles on mobile have the correct position, style and work
// as expected.
go-to: "file://" + |DOC_PATH| + "/test_docs/struct.Foo.html"
set-window-size: (433, 600)
assert-attribute: (".top-doc", {"open": ""})
click: (4, 270) // This is the position of the top doc comment toggle
assert-attribute-false: (".top-doc", {"open": ""})
click: (4, 270)
assert-attribute: (".top-doc", {"open": ""})
// To ensure that the toggle isn't over the text, we check that the toggle isn't clicked.
click: (3, 270)
assert-attribute: (".top-doc", {"open": ""})

// Assert the position of the toggle on the top doc block.
assert-position: (".top-doc summary::before", {"x": 4})
// Assert the position of the toggle on the impl block.
assert-position: ("#implementations-list > details > summary::before", {"x": 11})
// Assert the position of the toggle on a method.
assert-position: (
    "#trait-implementations-list .impl-items .method-toggle > summary::before",
    {"x": 6},
)

// Now we do the same but with a little bigger width
set-window-size: (600, 600)
assert-attribute: (".top-doc", {"open": ""})
click: (30, 270) // New Y position since all search elements are back on one line.
assert-attribute-false: (".top-doc", {"open": ""})
click: (30, 270)
assert-attribute: (".top-doc", {"open": ""})
// To ensure that the toggle isn't over the text, we check that the toggle isn't clicked.
<<<<<<< HEAD
click: (3, 270)
assert-attribute: (".top-doc", {"open": ""})

// Same check on trait items.
fail-on-request-error: false // To prevent downloads errors on "trait.impl/test_docs/trait.ItemsTrait.js"
go-to: "file://" + |DOC_PATH| + "/test_docs/trait.ItemsTrait.html"

define-function: (
    "check-trait-item",
    [nth, text],
    block {
        store-value: (selector, ".methods:nth-of-type(" + |nth| + ") > details summary")
        assert-text: (|selector| + " h4", |text|)
        assert-position: (
            |selector| + "::before",
            {"x": 6},
        )
    },
)

// Assert the position of the toggle on an associated const.
call-function: ("check-trait-item", {"nth": 2, "text": "const X: u32"})
// Assert the position of the toggle on an associated type.
call-function: ("check-trait-item", {"nth": 3, "text": "type F"})
// Assert the position of the toggle on an associated required method.
call-function: ("check-trait-item", {"nth": 4, "text": "fn bar()"})
// Assert the position of the toggle on an associated provided method.
call-function: ("check-trait-item", {"nth": 5, "text": "fn foo()"})
=======
click: (31, 270)
assert-attribute: (".top-doc", {"open": ""})
>>>>>>> 05917033
<|MERGE_RESOLUTION|>--- conflicted
+++ resolved
@@ -29,8 +29,7 @@
 click: (30, 270)
 assert-attribute: (".top-doc", {"open": ""})
 // To ensure that the toggle isn't over the text, we check that the toggle isn't clicked.
-<<<<<<< HEAD
-click: (3, 270)
+click: (31, 270)
 assert-attribute: (".top-doc", {"open": ""})
 
 // Same check on trait items.
@@ -57,8 +56,4 @@
 // Assert the position of the toggle on an associated required method.
 call-function: ("check-trait-item", {"nth": 4, "text": "fn bar()"})
 // Assert the position of the toggle on an associated provided method.
-call-function: ("check-trait-item", {"nth": 5, "text": "fn foo()"})
-=======
-click: (31, 270)
-assert-attribute: (".top-doc", {"open": ""})
->>>>>>> 05917033
+call-function: ("check-trait-item", {"nth": 5, "text": "fn foo()"})