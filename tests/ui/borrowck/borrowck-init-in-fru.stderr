--- conflicted
+++ resolved
@@ -8,13 +8,8 @@
    |
 help: consider assigning a value
    |
-<<<<<<< HEAD
-LL |     let mut origin: Point = value;
-   |                           +++++++
-=======
 LL |     let mut origin: Point = /* value */;
    |                           +++++++++++++
->>>>>>> b7581490
 
 error: aborting due to 1 previous error
 
