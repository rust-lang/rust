--- conflicted
+++ resolved
@@ -193,11 +193,7 @@
    |
 
 error: literal with an empty format string
-<<<<<<< HEAD
-  --> tests/ui/print_literal.rs:71:20
-=======
   --> tests/ui/print_literal.rs:83:20
->>>>>>> d8ecde0e
    |
 LL |     println!("{}", r#"""#);
    |                    ^^^^^^
@@ -209,21 +205,12 @@
    |
 
 error: literal with an empty format string
-<<<<<<< HEAD
-  --> tests/ui/print_literal.rs:74:9
-   |
-LL | /         r#"
-LL | |         foo
-LL | |         \
-LL | |         \\
-=======
   --> tests/ui/print_literal.rs:87:9
    |
 LL | /         r#"
 LL | |
 LL | |         foo
 LL | |         \
->>>>>>> d8ecde0e
 ...  |
 LL | |         bar
 LL | | "#
@@ -232,10 +219,7 @@
 help: try
    |
 LL ~         "
-<<<<<<< HEAD
-=======
 LL +
->>>>>>> d8ecde0e
 LL +         foo
 LL +         \\
 LL +         \\\\
