error: suffixes on string literals are invalid
  --> $DIR/bad-lit-suffixes.rs:4:5
   |
LL |     "C"suffix
   |     ^^^^^^^^^ invalid suffix `suffix`

error: suffixes on string literals are invalid
  --> $DIR/bad-lit-suffixes.rs:8:5
   |
LL |     "C"suffix
   |     ^^^^^^^^^ invalid suffix `suffix`

<<<<<<< HEAD
error: suffixes on string literals are invalid
  --> $DIR/bad-lit-suffixes.rs:14:5
   |
LL |     r#""#suffix;
   |     ^^^^^^^^^^^ invalid suffix `suffix`

error: suffixes on string literals are invalid
  --> $DIR/bad-lit-suffixes.rs:30:17
   |
LL | #[rustc_dummy = "string"suffix]
   |                 ^^^^^^^^^^^^^^ invalid suffix `suffix`

error: suffixes on string literals are invalid
  --> $DIR/bad-lit-suffixes.rs:34:14
   |
LL | #[must_use = "string"suffix]
   |              ^^^^^^^^^^^^^^ invalid suffix `suffix`

error: suffixes on string literals are invalid
  --> $DIR/bad-lit-suffixes.rs:39:15
   |
LL | #[link(name = "string"suffix)]
   |               ^^^^^^^^^^^^^^ invalid suffix `suffix`

error: invalid suffix `suffix` for number literal
  --> $DIR/bad-lit-suffixes.rs:43:41
   |
LL | #[rustc_layout_scalar_valid_range_start(0suffix)]
   |                                         ^^^^^^^ invalid suffix `suffix`
   |
   = help: the suffix must be one of the numeric types (`u32`, `isize`, `f32`, etc.)

=======
>>>>>>> 53a741fc
warning: `extern` declarations without an explicit ABI are deprecated
  --> $DIR/bad-lit-suffixes.rs:3:1
   |
LL | extern
   | ^^^^^^ help: explicitly specify the "C" ABI: `extern "C"`
   |
   = note: `#[warn(missing_abi)]` on by default

warning: `extern` declarations without an explicit ABI are deprecated
  --> $DIR/bad-lit-suffixes.rs:7:1
   |
LL | extern
   | ^^^^^^ help: explicitly specify the "C" ABI: `extern "C"`

error: suffixes on string literals are invalid
  --> $DIR/bad-lit-suffixes.rs:12:5
   |
LL |     ""suffix;
   |     ^^^^^^^^ invalid suffix `suffix`

error: suffixes on byte string literals are invalid
  --> $DIR/bad-lit-suffixes.rs:13:5
   |
LL |     b""suffix;
   |     ^^^^^^^^^ invalid suffix `suffix`

error: suffixes on byte string literals are invalid
  --> $DIR/bad-lit-suffixes.rs:15:5
   |
LL |     br#""#suffix;
   |     ^^^^^^^^^^^^ invalid suffix `suffix`

error: suffixes on char literals are invalid
  --> $DIR/bad-lit-suffixes.rs:16:5
   |
LL |     'a'suffix;
   |     ^^^^^^^^^ invalid suffix `suffix`

error: suffixes on byte literals are invalid
  --> $DIR/bad-lit-suffixes.rs:17:5
   |
LL |     b'a'suffix;
   |     ^^^^^^^^^^ invalid suffix `suffix`

error: invalid width `1024` for integer literal
  --> $DIR/bad-lit-suffixes.rs:19:5
   |
LL |     1234u1024;
   |     ^^^^^^^^^
   |
   = help: valid widths are 8, 16, 32, 64 and 128

error: invalid width `1024` for integer literal
  --> $DIR/bad-lit-suffixes.rs:20:5
   |
LL |     1234i1024;
   |     ^^^^^^^^^
   |
   = help: valid widths are 8, 16, 32, 64 and 128

error: invalid width `1024` for float literal
  --> $DIR/bad-lit-suffixes.rs:21:5
   |
LL |     1234f1024;
   |     ^^^^^^^^^
   |
   = help: valid widths are 32 and 64

error: invalid width `1024` for float literal
  --> $DIR/bad-lit-suffixes.rs:22:5
   |
LL |     1234.5f1024;
   |     ^^^^^^^^^^^
   |
   = help: valid widths are 32 and 64

error: invalid suffix `suffix` for number literal
  --> $DIR/bad-lit-suffixes.rs:24:5
   |
LL |     1234suffix;
   |     ^^^^^^^^^^ invalid suffix `suffix`
   |
   = help: the suffix must be one of the numeric types (`u32`, `isize`, `f32`, etc.)

error: invalid suffix `suffix` for number literal
  --> $DIR/bad-lit-suffixes.rs:25:5
   |
LL |     0b101suffix;
   |     ^^^^^^^^^^^ invalid suffix `suffix`
   |
   = help: the suffix must be one of the numeric types (`u32`, `isize`, `f32`, etc.)

error: invalid suffix `suffix` for float literal
  --> $DIR/bad-lit-suffixes.rs:26:5
   |
LL |     1.0suffix;
   |     ^^^^^^^^^ invalid suffix `suffix`
   |
   = help: valid suffixes are `f32` and `f64`

error: invalid suffix `suffix` for float literal
  --> $DIR/bad-lit-suffixes.rs:27:5
   |
LL |     1.0e10suffix;
   |     ^^^^^^^^^^^^ invalid suffix `suffix`
   |
   = help: valid suffixes are `f32` and `f64`

error: suffixes on string literals are invalid
  --> $DIR/bad-lit-suffixes.rs:30:17
   |
LL | #[rustc_dummy = "string"suffix]
   |                 ^^^^^^^^^^^^^^ invalid suffix `suffix`

error: suffixes on string literals are invalid
  --> $DIR/bad-lit-suffixes.rs:34:14
   |
LL | #[must_use = "string"suffix]
   |              ^^^^^^^^^^^^^^ invalid suffix `suffix`

error[E0539]: malformed `must_use` attribute input
  --> $DIR/bad-lit-suffixes.rs:34:1
   |
LL | #[must_use = "string"suffix]
   | ^^^^^^^^^^^^^--------------^
   |              |
   |              expected a string literal here
   |
   = note: for more information, visit <https://doc.rust-lang.org/reference/attributes/diagnostics.html#the-must_use-attribute>
help: try changing it to one of the following valid forms of the attribute
   |
LL - #[must_use = "string"suffix]
LL + #[must_use = "reason"]
   |
LL - #[must_use = "string"suffix]
LL + #[must_use]
   |

error: suffixes on string literals are invalid
  --> $DIR/bad-lit-suffixes.rs:39:15
   |
LL | #[link(name = "string"suffix)]
   |               ^^^^^^^^^^^^^^ invalid suffix `suffix`

error: invalid suffix `suffix` for number literal
  --> $DIR/bad-lit-suffixes.rs:43:41
   |
LL | #[rustc_layout_scalar_valid_range_start(0suffix)]
   |                                         ^^^^^^^ invalid suffix `suffix`
   |
   = help: the suffix must be one of the numeric types (`u32`, `isize`, `f32`, etc.)

error: suffixes on string literals are invalid
  --> $DIR/bad-lit-suffixes.rs:48:25
   |
LL |     #[rustc_confusables("blah"suffix)]
   |                         ^^^^^^^^^^^^ invalid suffix `suffix`

error: aborting due to 22 previous errors; 2 warnings emitted

For more information about this error, try `rustc --explain E0539`.<|MERGE_RESOLUTION|>--- conflicted
+++ resolved
@@ -10,7 +10,6 @@
 LL |     "C"suffix
    |     ^^^^^^^^^ invalid suffix `suffix`
 
-<<<<<<< HEAD
 error: suffixes on string literals are invalid
   --> $DIR/bad-lit-suffixes.rs:14:5
    |
@@ -43,8 +42,6 @@
    |
    = help: the suffix must be one of the numeric types (`u32`, `isize`, `f32`, etc.)
 
-=======
->>>>>>> 53a741fc
 warning: `extern` declarations without an explicit ABI are deprecated
   --> $DIR/bad-lit-suffixes.rs:3:1
    |
