//! Built-in attributes and `cfg` flag gating.

use std::sync::LazyLock;

use AttributeDuplicates::*;
use AttributeGate::*;
use AttributeType::*;
use rustc_data_structures::fx::FxHashMap;
use rustc_span::{Symbol, sym};

use crate::{Features, Stability};

type GateFn = fn(&Features) -> bool;

pub type GatedCfg = (Symbol, Symbol, GateFn);

/// `cfg(...)`'s that are feature gated.
const GATED_CFGS: &[GatedCfg] = &[
    // (name in cfg, feature, function to check if the feature is enabled)
    (sym::overflow_checks, sym::cfg_overflow_checks, Features::cfg_overflow_checks),
    (sym::ub_checks, sym::cfg_ub_checks, Features::cfg_ub_checks),
    (sym::target_thread_local, sym::cfg_target_thread_local, Features::cfg_target_thread_local),
    (
        sym::target_has_atomic_equal_alignment,
        sym::cfg_target_has_atomic_equal_alignment,
        Features::cfg_target_has_atomic_equal_alignment,
    ),
    (
        sym::target_has_atomic_load_store,
        sym::cfg_target_has_atomic,
        Features::cfg_target_has_atomic,
    ),
    (sym::sanitize, sym::cfg_sanitize, Features::cfg_sanitize),
    (sym::version, sym::cfg_version, Features::cfg_version),
    (sym::relocation_model, sym::cfg_relocation_model, Features::cfg_relocation_model),
    (sym::sanitizer_cfi_generalize_pointers, sym::cfg_sanitizer_cfi, Features::cfg_sanitizer_cfi),
    (sym::sanitizer_cfi_normalize_integers, sym::cfg_sanitizer_cfi, Features::cfg_sanitizer_cfi),
    // this is consistent with naming of the compiler flag it's for
    (sym::fmt_debug, sym::fmt_debug, Features::fmt_debug),
    (sym::emscripten_wasm_eh, sym::cfg_emscripten_wasm_eh, Features::cfg_emscripten_wasm_eh),
];

/// Find a gated cfg determined by the `pred`icate which is given the cfg's name.
pub fn find_gated_cfg(pred: impl Fn(Symbol) -> bool) -> Option<&'static GatedCfg> {
    GATED_CFGS.iter().find(|(cfg_sym, ..)| pred(*cfg_sym))
}

// If you change this, please modify `src/doc/unstable-book` as well. You must
// move that documentation into the relevant place in the other docs, and
// remove the chapter on the flag.

#[derive(Copy, Clone, PartialEq, Debug)]
pub enum AttributeType {
    /// Normal, builtin attribute that is consumed
    /// by the compiler before the unused_attribute check
    Normal,

    /// Builtin attribute that is only allowed at the crate level
    CrateLevel,
}

#[derive(Copy, Clone, PartialEq, Debug)]
pub enum AttributeSafety {
    /// Normal attribute that does not need `#[unsafe(...)]`
    Normal,

    /// Unsafe attribute that requires safety obligations
    /// to be discharged
    Unsafe,
}

#[derive(Clone, Copy)]
pub enum AttributeGate {
    /// Is gated by a given feature gate, reason
    /// and function to check if enabled
    Gated(Stability, Symbol, &'static str, fn(&Features) -> bool),

    /// Ungated attribute, can be used on all release channels
    Ungated,
}

// fn() is not Debug
impl std::fmt::Debug for AttributeGate {
    fn fmt(&self, fmt: &mut std::fmt::Formatter<'_>) -> std::fmt::Result {
        match *self {
            Self::Gated(ref stab, name, expl, _) => {
                write!(fmt, "Gated({stab:?}, {name}, {expl})")
            }
            Self::Ungated => write!(fmt, "Ungated"),
        }
    }
}

impl AttributeGate {
    fn is_deprecated(&self) -> bool {
        matches!(*self, Self::Gated(Stability::Deprecated(_, _), ..))
    }
}

/// A template that the attribute input must match.
/// Only top-level shape (`#[attr]` vs `#[attr(...)]` vs `#[attr = ...]`) is considered now.
#[derive(Clone, Copy, Default)]
pub struct AttributeTemplate {
    /// If `true`, the attribute is allowed to be a bare word like `#[test]`.
    pub word: bool,
    /// If `Some`, the attribute is allowed to take a list of items like `#[allow(..)]`.
    pub list: Option<&'static [&'static str]>,
    /// If non-empty, the attribute is allowed to take a list containing exactly
    /// one of the listed words, like `#[coverage(off)]`.
    pub one_of: &'static [Symbol],
    /// If `Some`, the attribute is allowed to be a name/value pair where the
    /// value is a string, like `#[must_use = "reason"]`.
    pub name_value_str: Option<&'static str>,
}

/// How to handle multiple duplicate attributes on the same item.
#[derive(Clone, Copy, Default)]
pub enum AttributeDuplicates {
    /// Duplicates of this attribute are allowed.
    ///
    /// This should only be used with attributes where duplicates have semantic
    /// meaning, or some kind of "additive" behavior. For example, `#[warn(..)]`
    /// can be specified multiple times, and it combines all the entries. Or use
    /// this if there is validation done elsewhere.
    #[default]
    DuplicatesOk,
    /// Duplicates after the first attribute will be an unused_attribute warning.
    ///
    /// This is usually used for "word" attributes, where they are used as a
    /// boolean marker, like `#[used]`. It is not necessarily wrong that there
    /// are duplicates, but the others should probably be removed.
    WarnFollowing,
    /// Same as `WarnFollowing`, but only issues warnings for word-style attributes.
    ///
    /// This is only for special cases, for example multiple `#[macro_use]` can
    /// be warned, but multiple `#[macro_use(...)]` should not because the list
    /// form has different meaning from the word form.
    WarnFollowingWordOnly,
    /// Duplicates after the first attribute will be an error.
    ///
    /// This should be used where duplicates would be ignored, but carry extra
    /// meaning that could cause confusion. For example, `#[stable(since="1.0")]
    /// #[stable(since="2.0")]`, which version should be used for `stable`?
    ErrorFollowing,
    /// Duplicates preceding the last instance of the attribute will be an error.
    ///
    /// This is the same as `ErrorFollowing`, except the last attribute is the
    /// one that is "used". This is typically used in cases like codegen
    /// attributes which usually only honor the last attribute.
    ErrorPreceding,
    /// Duplicates after the first attribute will be an unused_attribute warning
    /// with a note that this will be an error in the future.
    ///
    /// This should be used for attributes that should be `ErrorFollowing`, but
    /// because older versions of rustc silently accepted (and ignored) the
    /// attributes, this is used to transition.
    FutureWarnFollowing,
    /// Duplicates preceding the last instance of the attribute will be a
    /// warning, with a note that this will be an error in the future.
    ///
    /// This is the same as `FutureWarnFollowing`, except the last attribute is
    /// the one that is "used". Ideally these can eventually migrate to
    /// `ErrorPreceding`.
    FutureWarnPreceding,
}

/// A convenience macro for constructing attribute templates.
/// E.g., `template!(Word, List: "description")` means that the attribute
/// supports forms `#[attr]` and `#[attr(description)]`.
macro_rules! template {
    (Word) => { template!(@ true, None, &[], None) };
    (List: $descr: expr) => { template!(@ false, Some($descr), &[], None) };
    (OneOf: $one_of: expr) => { template!(@ false, None, $one_of, None) };
    (NameValueStr: $descr: expr) => { template!(@ false, None, &[], Some($descr)) };
    (Word, List: $descr: expr) => { template!(@ true, Some($descr), &[], None) };
    (Word, NameValueStr: $descr: expr) => { template!(@ true, None, &[], Some($descr)) };
    (List: $descr1: expr, NameValueStr: $descr2: expr) => {
        template!(@ false, Some($descr1), &[], Some($descr2))
    };
    (Word, List: $descr1: expr, NameValueStr: $descr2: expr) => {
        template!(@ true, Some($descr1), &[], Some($descr2))
    };
    (@ $word: expr, $list: expr, $one_of: expr, $name_value_str: expr) => { AttributeTemplate {
        word: $word, list: $list, one_of: $one_of, name_value_str: $name_value_str
    } };
}

macro_rules! ungated {
    (unsafe $attr:ident, $typ:expr, $tpl:expr, $duplicates:expr, $encode_cross_crate:expr $(,)?) => {
        BuiltinAttribute {
            name: sym::$attr,
            encode_cross_crate: $encode_cross_crate,
            type_: $typ,
            safety: AttributeSafety::Unsafe,
            template: $tpl,
            gate: Ungated,
            duplicates: $duplicates,
        }
    };
    ($attr:ident, $typ:expr, $tpl:expr, $duplicates:expr, $encode_cross_crate:expr $(,)?) => {
        BuiltinAttribute {
            name: sym::$attr,
            encode_cross_crate: $encode_cross_crate,
            type_: $typ,
            safety: AttributeSafety::Normal,
            template: $tpl,
            gate: Ungated,
            duplicates: $duplicates,
        }
    };
}

macro_rules! gated {
    (unsafe $attr:ident, $typ:expr, $tpl:expr, $duplicates:expr, $encode_cross_crate:expr, $gate:ident, $msg:expr $(,)?) => {
        BuiltinAttribute {
            name: sym::$attr,
            encode_cross_crate: $encode_cross_crate,
            type_: $typ,
            safety: AttributeSafety::Unsafe,
            template: $tpl,
            duplicates: $duplicates,
            gate: Gated(Stability::Unstable, sym::$gate, $msg, Features::$gate),
        }
    };
    (unsafe $attr:ident, $typ:expr, $tpl:expr, $duplicates:expr, $encode_cross_crate:expr, $msg:expr $(,)?) => {
        BuiltinAttribute {
            name: sym::$attr,
            encode_cross_crate: $encode_cross_crate,
            type_: $typ,
            safety: AttributeSafety::Unsafe,
            template: $tpl,
            duplicates: $duplicates,
            gate: Gated(Stability::Unstable, sym::$attr, $msg, Features::$attr),
        }
    };
    ($attr:ident, $typ:expr, $tpl:expr, $duplicates:expr, $encode_cross_crate:expr, $gate:ident, $msg:expr $(,)?) => {
        BuiltinAttribute {
            name: sym::$attr,
            encode_cross_crate: $encode_cross_crate,
            type_: $typ,
            safety: AttributeSafety::Normal,
            template: $tpl,
            duplicates: $duplicates,
            gate: Gated(Stability::Unstable, sym::$gate, $msg, Features::$gate),
        }
    };
    ($attr:ident, $typ:expr, $tpl:expr, $duplicates:expr, $encode_cross_crate:expr, $msg:expr $(,)?) => {
        BuiltinAttribute {
            name: sym::$attr,
            encode_cross_crate: $encode_cross_crate,
            type_: $typ,
            safety: AttributeSafety::Normal,
            template: $tpl,
            duplicates: $duplicates,
            gate: Gated(Stability::Unstable, sym::$attr, $msg, Features::$attr),
        }
    };
}

macro_rules! rustc_attr {
    (TEST, $attr:ident, $typ:expr, $tpl:expr, $duplicate:expr, $encode_cross_crate:expr $(,)?) => {
        rustc_attr!(
            $attr,
            $typ,
            $tpl,
            $duplicate,
            $encode_cross_crate,
            concat!(
                "the `#[",
                stringify!($attr),
                "]` attribute is just used for rustc unit tests \
                and will never be stable",
            ),
        )
    };
    ($attr:ident, $typ:expr, $tpl:expr, $duplicates:expr, $encode_cross_crate:expr, $msg:expr $(,)?) => {
        BuiltinAttribute {
            name: sym::$attr,
            encode_cross_crate: $encode_cross_crate,
            type_: $typ,
            safety: AttributeSafety::Normal,
            template: $tpl,
            duplicates: $duplicates,
            gate: Gated(Stability::Unstable, sym::rustc_attrs, $msg, Features::rustc_attrs),
        }
    };
}

macro_rules! experimental {
    ($attr:ident) => {
        concat!("the `#[", stringify!($attr), "]` attribute is an experimental feature")
    };
}

const IMPL_DETAIL: &str = "internal implementation detail";
const INTERNAL_UNSTABLE: &str = "this is an internal attribute that will never be stable";

#[derive(PartialEq)]
pub enum EncodeCrossCrate {
    Yes,
    No,
}

pub struct BuiltinAttribute {
    pub name: Symbol,
    /// Whether this attribute is encode cross crate.
    ///
    /// If so, it is encoded in the crate metadata.
    /// Otherwise, it can only be used in the local crate.
    pub encode_cross_crate: EncodeCrossCrate,
    pub type_: AttributeType,
    pub safety: AttributeSafety,
    pub template: AttributeTemplate,
    pub duplicates: AttributeDuplicates,
    pub gate: AttributeGate,
}

/// Attributes that have a special meaning to rustc or rustdoc.
#[rustfmt::skip]
pub const BUILTIN_ATTRIBUTES: &[BuiltinAttribute] = &[
    // ==========================================================================
    // Stable attributes:
    // ==========================================================================

    // Conditional compilation:
    ungated!(cfg, Normal, template!(List: &["predicate"]), DuplicatesOk, EncodeCrossCrate::Yes),
    ungated!(cfg_attr, Normal, template!(List: &["predicate", "attr1", "attr2", "..."]), DuplicatesOk, EncodeCrossCrate::Yes),

    // Testing:
    ungated!(
        ignore, Normal, template!(Word, NameValueStr: "reason"), WarnFollowing,
        EncodeCrossCrate::No,
    ),
    ungated!(
        should_panic, Normal,
        template!(Word, List: &["expected = \"reason\""], NameValueStr: "reason"), FutureWarnFollowing,
        EncodeCrossCrate::No,
    ),
    // FIXME(Centril): This can be used on stable but shouldn't.
    ungated!(
        reexport_test_harness_main, CrateLevel, template!(NameValueStr: "name"), ErrorFollowing,
        EncodeCrossCrate::No,
    ),

    // Macros:
    ungated!(automatically_derived, Normal, template!(Word), WarnFollowing, EncodeCrossCrate::Yes),
    ungated!(
        macro_use, Normal, template!(Word, List: &["name1, name2, ..."]), WarnFollowingWordOnly,
        EncodeCrossCrate::No,
    ),
    ungated!(macro_escape, Normal, template!(Word), WarnFollowing, EncodeCrossCrate::No), // Deprecated synonym for `macro_use`.
    ungated!(
        macro_export, Normal, template!(Word, List: &["local_inner_macros"]),
        WarnFollowing, EncodeCrossCrate::Yes
    ),
    ungated!(proc_macro, Normal, template!(Word), ErrorFollowing, EncodeCrossCrate::No),
    ungated!(
        proc_macro_derive, Normal, template!(List: &["TraitName, /*opt*/ attributes(name1, name2, ...)"]),
        ErrorFollowing, EncodeCrossCrate::No,
    ),
    ungated!(proc_macro_attribute, Normal, template!(Word), ErrorFollowing, EncodeCrossCrate::No),

    // Lints:
    ungated!(
        warn, Normal, template!(List: &["lint1", "lint2", "...", "/*opt*/ reason = \"...\""]),
        DuplicatesOk, EncodeCrossCrate::No,
    ),
    ungated!(
        allow, Normal, template!(List: &["lint1", "lint2", "...", "/*opt*/ reason = \"...\""]),
        DuplicatesOk, EncodeCrossCrate::No,
    ),
    ungated!(
        expect, Normal, template!(List: &["lint1", "lint2", "...", "/*opt*/ reason = \"...\""]),
        DuplicatesOk, EncodeCrossCrate::No,
    ),
    ungated!(
        forbid, Normal, template!(List: &["lint1", "lint2", "...", "/*opt*/ reason = \"...\""]),
        DuplicatesOk, EncodeCrossCrate::No
    ),
    ungated!(
        deny, Normal, template!(List: &["lint1", "lint2", "...", "/*opt*/ reason = \"...\""]),
        DuplicatesOk, EncodeCrossCrate::No
    ),
    ungated!(
        must_use, Normal, template!(Word, NameValueStr: "reason"),
        FutureWarnFollowing, EncodeCrossCrate::Yes
    ),
    gated!(
        must_not_suspend, Normal, template!(Word, NameValueStr: "reason"), WarnFollowing,
        EncodeCrossCrate::Yes, experimental!(must_not_suspend)
    ),
    ungated!(
        deprecated, Normal,
        template!(
            Word,
            List: &["/*opt*/ since = \"version\"", "/*opt*/ note = \"reason\""],
            NameValueStr: "reason"
        ),
        ErrorFollowing, EncodeCrossCrate::Yes
    ),

    // Crate properties:
    ungated!(
        crate_name, CrateLevel, template!(NameValueStr: "name"), FutureWarnFollowing,
        EncodeCrossCrate::No,
    ),
    ungated!(
        crate_type, CrateLevel, template!(NameValueStr: "bin|lib|..."), DuplicatesOk,
        EncodeCrossCrate::No,
    ),
    // crate_id is deprecated
    ungated!(
        crate_id, CrateLevel, template!(NameValueStr: "ignored"), FutureWarnFollowing,
        EncodeCrossCrate::No,
    ),

    // ABI, linking, symbols, and FFI
    ungated!(
        link, Normal,
        template!(List: &["name = \"...\"", "/*opt*/ kind = \"dylib|static|...\"", "/*opt*/ wasm_import_module = \"...\"", "/*opt*/ import_name_type = \"decorated|noprefix|undecorated\"" ]),
        DuplicatesOk,
        EncodeCrossCrate::No,
    ),
    ungated!(
        link_name, Normal, template!(NameValueStr: "name"),
        FutureWarnPreceding, EncodeCrossCrate::Yes
    ),
    ungated!(no_link, Normal, template!(Word), WarnFollowing, EncodeCrossCrate::No),
    ungated!(repr, Normal, template!(List: &["C"]), DuplicatesOk, EncodeCrossCrate::No),
    ungated!(unsafe export_name, Normal, template!(NameValueStr: "name"), FutureWarnPreceding, EncodeCrossCrate::No),
    ungated!(unsafe link_section, Normal, template!(NameValueStr: "name"), FutureWarnPreceding, EncodeCrossCrate::No),
    ungated!(unsafe no_mangle, Normal, template!(Word), WarnFollowing, EncodeCrossCrate::No),
    ungated!(used, Normal, template!(Word, List: &["compiler|linker"]), WarnFollowing, EncodeCrossCrate::No),
    ungated!(link_ordinal, Normal, template!(List: &["ordinal"]), ErrorPreceding, EncodeCrossCrate::Yes),

    // Limits:
    ungated!(
        recursion_limit, CrateLevel, template!(NameValueStr: "N"), FutureWarnFollowing,
        EncodeCrossCrate::No
    ),
    ungated!(
        type_length_limit, CrateLevel, template!(NameValueStr: "N"), FutureWarnFollowing,
        EncodeCrossCrate::No
    ),
    gated!(
        move_size_limit, CrateLevel, template!(NameValueStr: "N"), ErrorFollowing,
        EncodeCrossCrate::No, large_assignments, experimental!(move_size_limit)
    ),

    // Entry point:
    ungated!(no_start, CrateLevel, template!(Word), WarnFollowing, EncodeCrossCrate::No),
    ungated!(no_main, CrateLevel, template!(Word), WarnFollowing, EncodeCrossCrate::No),

    // Modules, prelude, and resolution:
    ungated!(path, Normal, template!(NameValueStr: "file"), FutureWarnFollowing, EncodeCrossCrate::No),
    ungated!(no_std, CrateLevel, template!(Word), WarnFollowing, EncodeCrossCrate::No),
    ungated!(no_implicit_prelude, Normal, template!(Word), WarnFollowing, EncodeCrossCrate::No),
    ungated!(non_exhaustive, Normal, template!(Word), WarnFollowing, EncodeCrossCrate::Yes),

    // Runtime
    ungated!(
        windows_subsystem, CrateLevel,
        template!(NameValueStr: "windows|console"), FutureWarnFollowing,
        EncodeCrossCrate::No
    ),
    ungated!(panic_handler, Normal, template!(Word), WarnFollowing, EncodeCrossCrate::Yes), // RFC 2070

    // Code generation:
    ungated!(inline, Normal, template!(Word, List: &["always|never"]), FutureWarnFollowing, EncodeCrossCrate::No),
    ungated!(cold, Normal, template!(Word), WarnFollowing, EncodeCrossCrate::No),
    ungated!(no_builtins, CrateLevel, template!(Word), WarnFollowing, EncodeCrossCrate::Yes),
    ungated!(
        target_feature, Normal, template!(List: &["enable = \"name\""]),
        DuplicatesOk, EncodeCrossCrate::No,
    ),
    ungated!(track_caller, Normal, template!(Word), WarnFollowing, EncodeCrossCrate::Yes),
    ungated!(instruction_set, Normal, template!(List: &["set"]), ErrorPreceding, EncodeCrossCrate::No),
    gated!(
        no_sanitize, Normal,
        template!(List: &["address", "kcfi", "memory", "thread"]), DuplicatesOk,
        EncodeCrossCrate::No, experimental!(no_sanitize)
    ),
    gated!(
        coverage, Normal, template!(OneOf: &[sym::off, sym::on]),
        ErrorPreceding, EncodeCrossCrate::No,
        coverage_attribute, experimental!(coverage)
    ),

    ungated!(
        doc, Normal, template!(List: &["hidden", "inline", "..."], NameValueStr: "string"), DuplicatesOk,
        EncodeCrossCrate::Yes
    ),

    // Debugging
    ungated!(
        debugger_visualizer, Normal,
        template!(List: &["natvis_file = \"...\"", "gdb_script_file = \"...\""]),
        DuplicatesOk, EncodeCrossCrate::No
    ),
    ungated!(collapse_debuginfo, Normal, template!(List: &["no|external|yes"]), ErrorFollowing,
        EncodeCrossCrate::Yes
    ),

    // ==========================================================================
    // Unstable attributes:
    // ==========================================================================

    // Linking:
    gated!(
        naked, Normal, template!(Word), WarnFollowing, EncodeCrossCrate::No,
        naked_functions, experimental!(naked)
    ),

    // Testing:
    gated!(
        test_runner, CrateLevel, template!(List: &["path"]), ErrorFollowing,
        EncodeCrossCrate::Yes, custom_test_frameworks,
        "custom test frameworks are an unstable feature",
    ),
    // RFC #1268
    gated!(
        marker, Normal, template!(Word), WarnFollowing, EncodeCrossCrate::No,
        marker_trait_attr, experimental!(marker)
    ),
    gated!(
        thread_local, Normal, template!(Word), WarnFollowing, EncodeCrossCrate::No,
        "`#[thread_local]` is an experimental feature, and does not currently handle destructors",
    ),
    gated!(
        no_core, CrateLevel, template!(Word), WarnFollowing,
        EncodeCrossCrate::No, experimental!(no_core)
    ),
    // RFC 2412
    gated!(
        optimize, Normal, template!(List: &["size|speed"]), ErrorPreceding,
        EncodeCrossCrate::No, optimize_attribute, experimental!(optimize)
    ),

    gated!(
        unsafe ffi_pure, Normal, template!(Word), WarnFollowing,
        EncodeCrossCrate::No, experimental!(ffi_pure)
    ),
    gated!(
        unsafe ffi_const, Normal, template!(Word), WarnFollowing,
        EncodeCrossCrate::No, experimental!(ffi_const)
    ),
    gated!(
        register_tool, CrateLevel, template!(List: &["tool1", "tool2", "..."]), DuplicatesOk,
        EncodeCrossCrate::No, experimental!(register_tool),
    ),

    // RFC 2632
    gated!(
        const_trait, Normal, template!(Word), WarnFollowing, EncodeCrossCrate::No, const_trait_impl,
        "`const_trait` is a temporary placeholder for marking a trait that is suitable for `const` \
        `impls` and all default bodies as `const`, which may be removed or renamed in the \
        future."
    ),
    // lang-team MCP 147
    gated!(
        deprecated_safe, Normal, template!(List: &["since = \"version\"", "note = \"...\""]), ErrorFollowing,
        EncodeCrossCrate::Yes, experimental!(deprecated_safe),
    ),

    // `#[cfi_encoding = ""]`
    gated!(
        cfi_encoding, Normal, template!(NameValueStr: "encoding"), ErrorPreceding,
        EncodeCrossCrate::Yes, experimental!(cfi_encoding)
    ),

    // `#[coroutine]` attribute to be applied to closures to make them coroutines instead
    gated!(
        coroutine, Normal, template!(Word), ErrorFollowing,
        EncodeCrossCrate::No, coroutines, experimental!(coroutine)
    ),

    // RFC 3543
    // `#[patchable_function_entry(prefix_nops = m, entry_nops = n)]`
    gated!(
        patchable_function_entry, Normal, template!(List: &["prefix_nops = m", "entry_nops = n"]), ErrorPreceding,
        EncodeCrossCrate::Yes, experimental!(patchable_function_entry)
    ),

    // ==========================================================================
    // Internal attributes: Stability, deprecation, and unsafe:
    // ==========================================================================

    ungated!(
        feature, CrateLevel,
        template!(List: &["name1", "name2", "..."]), DuplicatesOk, EncodeCrossCrate::No,
    ),
    // DuplicatesOk since it has its own validation
    ungated!(
        stable, Normal,
        template!(List: &["feature = \"name\", since = \"version\""]), DuplicatesOk, EncodeCrossCrate::No,
    ),
    ungated!(
        unstable, Normal,
        template!(List: &["feature = \"name\"", "reason = \"...\"", "issue = \"N\""]), DuplicatesOk,
        EncodeCrossCrate::Yes
    ),
    ungated!(
        rustc_const_unstable, Normal, template!(List: &["feature = \"name\""]),
        DuplicatesOk, EncodeCrossCrate::Yes
    ),
    ungated!(
        rustc_const_stable, Normal,
        template!(List: &["feature = \"name\""]), DuplicatesOk, EncodeCrossCrate::No,
    ),
    ungated!(
        rustc_default_body_unstable, Normal,
        template!(List: &["feature = \"name\", reason = \"...\", issue = \"N\""]),
        DuplicatesOk, EncodeCrossCrate::No
    ),
    gated!(
        allow_internal_unstable, Normal, template!(Word, List: &["feat1", "feat2", "..."]),
        DuplicatesOk, EncodeCrossCrate::Yes,
        "allow_internal_unstable side-steps feature gating and stability checks",
    ),
    gated!(
<<<<<<< HEAD
        rustc_allow_const_fn_unstable, Normal,
        template!(Word, List: &["feat1, feat2, ..."]), DuplicatesOk, EncodeCrossCrate::No,
        "rustc_allow_const_fn_unstable side-steps feature gating and stability checks"
    ),
    gated!(
=======
>>>>>>> 48ef38d3
        allow_internal_unsafe, Normal, template!(Word), WarnFollowing,
        EncodeCrossCrate::No, "allow_internal_unsafe side-steps the unsafe_code lint",
    ),
    rustc_attr!(
        rustc_allowed_through_unstable_modules, Normal, template!(Word, NameValueStr: "deprecation message"),
        WarnFollowing, EncodeCrossCrate::No,
        "rustc_allowed_through_unstable_modules special cases accidental stabilizations of stable items \
        through unstable paths"
    ),
    rustc_attr!(
        rustc_deprecated_safe_2024, Normal, template!(List: r#"audit_that = "...""#),
        ErrorFollowing, EncodeCrossCrate::Yes,
        "rustc_deprecated_safe_2024 is supposed to be used in libstd only",
    ),
    rustc_attr!(
        rustc_pub_transparent, Normal, template!(Word),
        WarnFollowing, EncodeCrossCrate::Yes,
        "used internally to mark types with a `transparent` representation when it is guaranteed by the documentation",
    ),


    // ==========================================================================
    // Internal attributes: Type system related:
    // ==========================================================================

    gated!(fundamental, Normal, template!(Word), WarnFollowing, EncodeCrossCrate::Yes, experimental!(fundamental)),
    gated!(
        may_dangle, Normal, template!(Word), WarnFollowing,
        EncodeCrossCrate::No, dropck_eyepatch,
        "`may_dangle` has unstable semantics and may be removed in the future",
    ),

    rustc_attr!(
        rustc_never_type_options,
        Normal,
        template!(List: &["/*opt*/ fallback = \"unit|niko|never|no\""]),
        ErrorFollowing,
        EncodeCrossCrate::No,
        "`rustc_never_type_options` is used to experiment with never type fallback and work on \
         never type stabilization, and will never be stable"
    ),

    // ==========================================================================
    // Internal attributes: Runtime related:
    // ==========================================================================

    rustc_attr!(
        rustc_allocator, Normal, template!(Word), WarnFollowing,
        EncodeCrossCrate::No, IMPL_DETAIL
    ),
    rustc_attr!(
        rustc_nounwind, Normal, template!(Word), WarnFollowing,
        EncodeCrossCrate::No, IMPL_DETAIL
    ),
    rustc_attr!(
        rustc_reallocator, Normal, template!(Word), WarnFollowing,
        EncodeCrossCrate::No, IMPL_DETAIL
    ),
    rustc_attr!(
        rustc_deallocator, Normal, template!(Word), WarnFollowing,
        EncodeCrossCrate::No, IMPL_DETAIL
    ),
    rustc_attr!(
        rustc_allocator_zeroed, Normal, template!(Word), WarnFollowing,
        EncodeCrossCrate::No, IMPL_DETAIL
    ),
    gated!(
        default_lib_allocator, Normal, template!(Word), WarnFollowing,
        EncodeCrossCrate::No, allocator_internals, experimental!(default_lib_allocator),
    ),
    gated!(
        needs_allocator, Normal, template!(Word), WarnFollowing,
        EncodeCrossCrate::No, allocator_internals, experimental!(needs_allocator),
    ),
    gated!(
        panic_runtime, CrateLevel, template!(Word), WarnFollowing,
        EncodeCrossCrate::No, experimental!(panic_runtime)
    ),
    gated!(
        needs_panic_runtime, CrateLevel, template!(Word), WarnFollowing,
        EncodeCrossCrate::No, experimental!(needs_panic_runtime)
    ),
    gated!(
        compiler_builtins, CrateLevel, template!(Word), WarnFollowing,
        EncodeCrossCrate::No,
        "the `#[compiler_builtins]` attribute is used to identify the `compiler_builtins` crate \
        which contains compiler-rt intrinsics and will never be stable",
    ),
    gated!(
        profiler_runtime, CrateLevel, template!(Word), WarnFollowing,
        EncodeCrossCrate::No,
        "the `#[profiler_runtime]` attribute is used to identify the `profiler_builtins` crate \
        which contains the profiler runtime and will never be stable",
    ),

    // ==========================================================================
    // Internal attributes, Linkage:
    // ==========================================================================

    gated!(
        linkage, Normal, template!(NameValueStr: "external|internal|..."),
        ErrorPreceding, EncodeCrossCrate::No,
        "the `linkage` attribute is experimental and not portable across platforms",
    ),
    rustc_attr!(
        rustc_std_internal_symbol, Normal, template!(Word), WarnFollowing,
        EncodeCrossCrate::No, INTERNAL_UNSTABLE
    ),

    // ==========================================================================
    // Internal attributes, Macro related:
    // ==========================================================================

    rustc_attr!(
        rustc_builtin_macro, Normal,
        template!(Word, List: &["name", "/*opt*/ attributes(name1, name2, ...)"]), ErrorFollowing,
        EncodeCrossCrate::Yes, IMPL_DETAIL
    ),
    rustc_attr!(
        rustc_proc_macro_decls, Normal, template!(Word), WarnFollowing,
        EncodeCrossCrate::No, INTERNAL_UNSTABLE
    ),
    rustc_attr!(
        rustc_macro_transparency, Normal,
        template!(NameValueStr: "transparent|semitransparent|opaque"), ErrorFollowing,
        EncodeCrossCrate::Yes, "used internally for testing macro hygiene",
    ),
    rustc_attr!(
        rustc_autodiff, Normal,
        template!(Word, List: r#""...""#), DuplicatesOk,
        EncodeCrossCrate::No, INTERNAL_UNSTABLE
    ),

    // ==========================================================================
    // Internal attributes, Diagnostics related:
    // ==========================================================================

    rustc_attr!(
        rustc_on_unimplemented, Normal,
        template!(
            List: &["/*opt*/ message = \"...\"", "/*opt*/ label = \"...\"", "/*opt*/ note = \"...\""],
            NameValueStr: "message"
        ),
        ErrorFollowing, EncodeCrossCrate::Yes,
        INTERNAL_UNSTABLE
    ),
    rustc_attr!(
        rustc_confusables, Normal,
        template!(List: &["\"name1\"", "\"name2\"", "..."]),
        ErrorFollowing, EncodeCrossCrate::Yes,
        INTERNAL_UNSTABLE,
    ),
    // Enumerates "identity-like" conversion methods to suggest on type mismatch.
    rustc_attr!(
        rustc_conversion_suggestion, Normal, template!(Word),
        WarnFollowing, EncodeCrossCrate::Yes, INTERNAL_UNSTABLE
    ),
    // Prevents field reads in the marked trait or method to be considered
    // during dead code analysis.
    rustc_attr!(
        rustc_trivial_field_reads, Normal, template!(Word),
        WarnFollowing, EncodeCrossCrate::Yes, INTERNAL_UNSTABLE
    ),
    // Used by the `rustc::potential_query_instability` lint to warn methods which
    // might not be stable during incremental compilation.
    rustc_attr!(
        rustc_lint_query_instability, Normal, template!(Word),
        WarnFollowing, EncodeCrossCrate::Yes, INTERNAL_UNSTABLE
    ),
    // Used by the `rustc::untracked_query_information` lint to warn methods which
    // might not be stable during incremental compilation.
    rustc_attr!(
        rustc_lint_untracked_query_information, Normal, template!(Word),
        WarnFollowing, EncodeCrossCrate::Yes, INTERNAL_UNSTABLE
    ),
    // Used by the `rustc::diagnostic_outside_of_impl` lints to assist in changes to diagnostic
    // APIs. Any function with this attribute will be checked by that lint.
    rustc_attr!(
        rustc_lint_diagnostics, Normal, template!(Word),
        WarnFollowing, EncodeCrossCrate::Yes, INTERNAL_UNSTABLE
    ),
    // Used by the `rustc::bad_opt_access` lint to identify `DebuggingOptions` and `CodegenOptions`
    // types (as well as any others in future).
    rustc_attr!(
        rustc_lint_opt_ty, Normal, template!(Word),
        WarnFollowing, EncodeCrossCrate::Yes, INTERNAL_UNSTABLE
    ),
    // Used by the `rustc::bad_opt_access` lint on fields
    // types (as well as any others in future).
    rustc_attr!(
        rustc_lint_opt_deny_field_access, Normal, template!(List: &["message"]),
        WarnFollowing, EncodeCrossCrate::Yes, INTERNAL_UNSTABLE
    ),

    // ==========================================================================
    // Internal attributes, Const related:
    // ==========================================================================

    rustc_attr!(
        rustc_promotable, Normal, template!(Word), WarnFollowing,
        EncodeCrossCrate::No, IMPL_DETAIL),
    rustc_attr!(
        rustc_legacy_const_generics, Normal, template!(List: &["N"]), ErrorFollowing,
        EncodeCrossCrate::Yes, INTERNAL_UNSTABLE
    ),
    // Do not const-check this function's body. It will always get replaced during CTFE.
    rustc_attr!(
        rustc_do_not_const_check, Normal, template!(Word), WarnFollowing,
        EncodeCrossCrate::Yes, INTERNAL_UNSTABLE
    ),
    // Ensure the argument to this function is &&str during const-check.
    rustc_attr!(
        rustc_const_panic_str, Normal, template!(Word), WarnFollowing,
        EncodeCrossCrate::Yes, INTERNAL_UNSTABLE
    ),
    rustc_attr!(
        rustc_const_stable_indirect, Normal,
        template!(Word), WarnFollowing, EncodeCrossCrate::No, IMPL_DETAIL,
    ),
    rustc_attr!(
        rustc_intrinsic_const_stable_indirect, Normal,
        template!(Word), WarnFollowing, EncodeCrossCrate::No, IMPL_DETAIL,
    ),
    gated!(
        rustc_allow_const_fn_unstable, Normal,
        template!(Word, List: "feat1, feat2, ..."), DuplicatesOk, EncodeCrossCrate::No,
        "rustc_allow_const_fn_unstable side-steps feature gating and stability checks"
    ),

    // ==========================================================================
    // Internal attributes, Layout related:
    // ==========================================================================

    rustc_attr!(
        rustc_layout_scalar_valid_range_start, Normal, template!(List: &["value"]), ErrorFollowing,
        EncodeCrossCrate::Yes,
        "the `#[rustc_layout_scalar_valid_range_start]` attribute is just used to enable \
        niche optimizations in libcore and libstd and will never be stable",
    ),
    rustc_attr!(
        rustc_layout_scalar_valid_range_end, Normal, template!(List: &["value"]), ErrorFollowing,
        EncodeCrossCrate::Yes,
        "the `#[rustc_layout_scalar_valid_range_end]` attribute is just used to enable \
        niche optimizations in libcore and libstd and will never be stable",
    ),
    rustc_attr!(
        rustc_nonnull_optimization_guaranteed, Normal, template!(Word), WarnFollowing,
        EncodeCrossCrate::Yes,
        "the `#[rustc_nonnull_optimization_guaranteed]` attribute is just used to document \
        guaranteed niche optimizations in libcore and libstd and will never be stable\n\
        (note that the compiler does not even check whether the type indeed is being non-null-optimized; \
        it is your responsibility to ensure that the attribute is only used on types that are optimized)",
    ),

    // ==========================================================================
    // Internal attributes, Misc:
    // ==========================================================================
    gated!(
        lang, Normal, template!(NameValueStr: "name"), DuplicatesOk, EncodeCrossCrate::No, lang_items,
        "lang items are subject to change",
    ),
    rustc_attr!(
        rustc_as_ptr, Normal, template!(Word), ErrorFollowing,
        EncodeCrossCrate::Yes,
        "#[rustc_as_ptr] is used to mark functions returning pointers to their inner allocations."
    ),
    rustc_attr!(
        rustc_pass_by_value, Normal, template!(Word), ErrorFollowing,
        EncodeCrossCrate::Yes,
        "#[rustc_pass_by_value] is used to mark types that must be passed by value instead of reference."
    ),
    rustc_attr!(
        rustc_never_returns_null_ptr, Normal, template!(Word), ErrorFollowing,
        EncodeCrossCrate::Yes,
        "#[rustc_never_returns_null_ptr] is used to mark functions returning non-null pointers."
    ),
    rustc_attr!(
        rustc_coherence_is_core, AttributeType::CrateLevel, template!(Word), ErrorFollowing, EncodeCrossCrate::No,
        "#![rustc_coherence_is_core] allows inherent methods on builtin types, only intended to be used in `core`."
    ),
    rustc_attr!(
        rustc_coinductive, AttributeType::Normal, template!(Word), WarnFollowing, EncodeCrossCrate::No,
        "#![rustc_coinductive] changes a trait to be coinductive, allowing cycles in the trait solver."
    ),
    rustc_attr!(
        rustc_allow_incoherent_impl, AttributeType::Normal, template!(Word), ErrorFollowing, EncodeCrossCrate::No,
        "#[rustc_allow_incoherent_impl] has to be added to all impl items of an incoherent inherent impl."
    ),
    rustc_attr!(
        rustc_preserve_ub_checks, AttributeType::CrateLevel, template!(Word), ErrorFollowing, EncodeCrossCrate::No,
        "`#![rustc_preserve_ub_checks]` prevents the designated crate from evaluating whether UB checks are enabled when optimizing MIR",
    ),
    rustc_attr!(
        rustc_deny_explicit_impl,
        AttributeType::Normal,
<<<<<<< HEAD
        template!(List: &["implement_via_object = (true|false)"]),
=======
        template!(Word),
>>>>>>> 48ef38d3
        ErrorFollowing,
        EncodeCrossCrate::No,
        "#[rustc_deny_explicit_impl] enforces that a trait can have no user-provided impls"
    ),
    rustc_attr!(
        rustc_do_not_implement_via_object,
        AttributeType::Normal,
        template!(Word),
        ErrorFollowing,
        EncodeCrossCrate::No,
        "#[rustc_do_not_implement_via_object] opts out of the automatic trait impl for trait objects \
        (`impl Trait for dyn Trait`)"
    ),
    rustc_attr!(
        rustc_has_incoherent_inherent_impls, AttributeType::Normal, template!(Word),
        ErrorFollowing, EncodeCrossCrate::Yes,
        "#[rustc_has_incoherent_inherent_impls] allows the addition of incoherent inherent impls for \
         the given type by annotating all impl items with #[rustc_allow_incoherent_impl]."
    ),

    BuiltinAttribute {
        name: sym::rustc_diagnostic_item,
        // FIXME: This can be `true` once we always use `tcx.is_diagnostic_item`.
        encode_cross_crate: EncodeCrossCrate::Yes,
        type_: Normal,
        safety: AttributeSafety::Normal,
        template: template!(NameValueStr: "name"),
        duplicates: ErrorFollowing,
        gate: Gated(
            Stability::Unstable,
            sym::rustc_attrs,
            "diagnostic items compiler internal support for linting",
            Features::rustc_attrs,
        ),
    },
    gated!(
        // Used in resolve:
        prelude_import, Normal, template!(Word), WarnFollowing,
        EncodeCrossCrate::No, "`#[prelude_import]` is for use by rustc only",
    ),
    gated!(
        rustc_paren_sugar, Normal, template!(Word), WarnFollowing, EncodeCrossCrate::No,
        unboxed_closures, "unboxed_closures are still evolving",
    ),
    rustc_attr!(
        rustc_inherit_overflow_checks, Normal, template!(Word), WarnFollowing, EncodeCrossCrate::No,
        "the `#[rustc_inherit_overflow_checks]` attribute is just used to control \
        overflow checking behavior of several libcore functions that are inlined \
        across crates and will never be stable",
    ),
    rustc_attr!(
        rustc_reservation_impl, Normal,
        template!(NameValueStr: "reservation message"), ErrorFollowing, EncodeCrossCrate::Yes,
        "the `#[rustc_reservation_impl]` attribute is internally used \
         for reserving for `for<T> From<!> for T` impl"
    ),
    rustc_attr!(
        rustc_test_marker, Normal, template!(NameValueStr: "name"), WarnFollowing,
        EncodeCrossCrate::No, "the `#[rustc_test_marker]` attribute is used internally to track tests",
    ),
    rustc_attr!(
        rustc_unsafe_specialization_marker, Normal, template!(Word),
        WarnFollowing, EncodeCrossCrate::No,
        "the `#[rustc_unsafe_specialization_marker]` attribute is used to check specializations"
    ),
    rustc_attr!(
        rustc_specialization_trait, Normal, template!(Word),
        WarnFollowing, EncodeCrossCrate::No,
        "the `#[rustc_specialization_trait]` attribute is used to check specializations"
    ),
    rustc_attr!(
        rustc_main, Normal, template!(Word), WarnFollowing, EncodeCrossCrate::No,
        "the `#[rustc_main]` attribute is used internally to specify test entry point function",
    ),
    rustc_attr!(
        rustc_skip_during_method_dispatch, Normal, template!(List: &["array, boxed_slice"]), WarnFollowing,
        EncodeCrossCrate::No,
        "the `#[rustc_skip_during_method_dispatch]` attribute is used to exclude a trait \
        from method dispatch when the receiver is of the following type, for compatibility in \
        editions < 2021 (array) or editions < 2024 (boxed_slice)."
    ),
    rustc_attr!(
        rustc_must_implement_one_of, Normal, template!(List: &["function1, function2, ..."]),
        ErrorFollowing, EncodeCrossCrate::No,
        "the `#[rustc_must_implement_one_of]` attribute is used to change minimal complete \
        definition of a trait, it's currently in experimental form and should be changed before \
        being exposed outside of the std"
    ),
    rustc_attr!(
        rustc_doc_primitive, Normal, template!(NameValueStr: "primitive name"), ErrorFollowing,
        EncodeCrossCrate::Yes, r#"`rustc_doc_primitive` is a rustc internal attribute"#,
    ),
    gated!(
        rustc_intrinsic, Normal, template!(Word), ErrorFollowing, EncodeCrossCrate::Yes, intrinsics,
        "the `#[rustc_intrinsic]` attribute is used to declare intrinsics as function items",
    ),
    gated!(
        rustc_intrinsic_must_be_overridden, Normal, template!(Word), ErrorFollowing, EncodeCrossCrate::Yes, intrinsics,
        "the `#[rustc_intrinsic_must_be_overridden]` attribute is used to declare intrinsics without real bodies",
    ),
    rustc_attr!(
        rustc_no_mir_inline, Normal, template!(Word), WarnFollowing, EncodeCrossCrate::Yes,
        "#[rustc_no_mir_inline] prevents the MIR inliner from inlining a function while not affecting codegen"
    ),
    rustc_attr!(
        rustc_force_inline, Normal, template!(Word, NameValueStr: "reason"), WarnFollowing, EncodeCrossCrate::Yes,
        "#![rustc_force_inline] forces a free function to be inlined"
    ),

    // ==========================================================================
    // Internal attributes, Testing:
    // ==========================================================================

    rustc_attr!(TEST, rustc_effective_visibility, Normal, template!(Word), WarnFollowing, EncodeCrossCrate::Yes),
    rustc_attr!(
        TEST, rustc_outlives, Normal, template!(Word),
        WarnFollowing, EncodeCrossCrate::No
    ),
    rustc_attr!(
        TEST, rustc_capture_analysis, Normal, template!(Word),
        WarnFollowing, EncodeCrossCrate::No
    ),
    rustc_attr!(
        TEST, rustc_insignificant_dtor, Normal, template!(Word),
        WarnFollowing, EncodeCrossCrate::Yes
    ),
    rustc_attr!(
        TEST, rustc_strict_coherence, Normal, template!(Word),
        WarnFollowing, EncodeCrossCrate::Yes
    ),
    rustc_attr!(
        TEST, rustc_variance, Normal, template!(Word),
        WarnFollowing, EncodeCrossCrate::No
    ),
    rustc_attr!(
        TEST, rustc_variance_of_opaques, Normal, template!(Word),
        WarnFollowing, EncodeCrossCrate::No
    ),
    rustc_attr!(
        TEST, rustc_hidden_type_of_opaques, Normal, template!(Word),
        WarnFollowing, EncodeCrossCrate::No
    ),
    rustc_attr!(
        TEST, rustc_layout, Normal, template!(List: &["field1, field2, ..."]),
        WarnFollowing, EncodeCrossCrate::Yes
    ),
    rustc_attr!(
        TEST, rustc_abi, Normal, template!(List: &["field1, field2, ..."]),
        WarnFollowing, EncodeCrossCrate::No
    ),
    rustc_attr!(
        TEST, rustc_regions, Normal, template!(Word),
        WarnFollowing, EncodeCrossCrate::No
    ),
    rustc_attr!(
        TEST, rustc_error, Normal,
        template!(Word, List: &["delayed_bug_from_inside_query"]),
        WarnFollowingWordOnly, EncodeCrossCrate::Yes
    ),
    rustc_attr!(
        TEST, rustc_dump_user_args, Normal, template!(Word),
        WarnFollowing, EncodeCrossCrate::No
    ),
    rustc_attr!(
        TEST, rustc_evaluate_where_clauses, Normal, template!(Word), WarnFollowing,
        EncodeCrossCrate::Yes
    ),
    rustc_attr!(
        TEST, rustc_if_this_changed, Normal, template!(Word, List: &["DepNode"]), DuplicatesOk,
        EncodeCrossCrate::No
    ),
    rustc_attr!(
        TEST, rustc_then_this_would_need, Normal, template!(List: &["DepNode"]), DuplicatesOk,
        EncodeCrossCrate::No
    ),
    rustc_attr!(
        TEST, rustc_clean, Normal,
        template!(List: &["cfg = \"...\"", "/*opt*/ label = \"...\"", "/*opt*/ except = \"...\""]),
        DuplicatesOk, EncodeCrossCrate::No
    ),
    rustc_attr!(
        TEST, rustc_partition_reused, Normal,
        template!(List: &["cfg = \"...\"", "module = \"...\""]), DuplicatesOk, EncodeCrossCrate::No
    ),
    rustc_attr!(
        TEST, rustc_partition_codegened, Normal,
        template!(List: &["cfg = \"...\"", "module = \"...\""]), DuplicatesOk, EncodeCrossCrate::No
    ),
    rustc_attr!(
        TEST, rustc_expected_cgu_reuse, Normal,
        template!(List: &["cfg = \"...\"", "module = \"...\"", "kind = \"...\""]), DuplicatesOk,
        EncodeCrossCrate::No
    ),
    rustc_attr!(
        TEST, rustc_symbol_name, Normal, template!(Word),
        WarnFollowing, EncodeCrossCrate::No
    ),
    rustc_attr!(
        TEST, rustc_def_path, Normal, template!(Word),
        WarnFollowing, EncodeCrossCrate::No
    ),
    rustc_attr!(
        TEST, rustc_mir, Normal, template!(List: &["arg1, arg2, ..."]),
        DuplicatesOk, EncodeCrossCrate::Yes
    ),
    gated!(
        custom_mir, Normal, template!(List: &["dialect = \"...\"", "phase = \"...\""]),
        ErrorFollowing, EncodeCrossCrate::No,
        "the `#[custom_mir]` attribute is just used for the Rust test suite",
    ),
    rustc_attr!(
        TEST, rustc_dump_item_bounds, Normal, template!(Word),
        WarnFollowing, EncodeCrossCrate::No
    ),
    rustc_attr!(
        TEST, rustc_dump_predicates, Normal, template!(Word),
        WarnFollowing, EncodeCrossCrate::No
    ),
    rustc_attr!(
        TEST, rustc_dump_def_parents, Normal, template!(Word),
        WarnFollowing, EncodeCrossCrate::No
    ),
    rustc_attr!(
        TEST, rustc_object_lifetime_default, Normal, template!(Word),
        WarnFollowing, EncodeCrossCrate::No
    ),
    rustc_attr!(
        TEST, rustc_dump_vtable, Normal, template!(Word),
        WarnFollowing, EncodeCrossCrate::Yes
    ),
    rustc_attr!(
        TEST, rustc_dummy, Normal, template!(Word /* doesn't matter*/),
        DuplicatesOk, EncodeCrossCrate::No
    ),
    gated!(
        omit_gdb_pretty_printer_section, Normal, template!(Word),
        WarnFollowing, EncodeCrossCrate::No,
        "the `#[omit_gdb_pretty_printer_section]` attribute is just used for the Rust test suite",
    ),
    rustc_attr!(
        TEST, pattern_complexity, CrateLevel, template!(NameValueStr: "N"),
        ErrorFollowing, EncodeCrossCrate::No,
    ),
];

pub fn deprecated_attributes() -> Vec<&'static BuiltinAttribute> {
    BUILTIN_ATTRIBUTES.iter().filter(|attr| attr.gate.is_deprecated()).collect()
}

pub fn is_builtin_attr_name(name: Symbol) -> bool {
    BUILTIN_ATTRIBUTE_MAP.get(&name).is_some()
}

/// Whether this builtin attribute is encoded cross crate.
/// This means it can be used cross crate.
pub fn encode_cross_crate(name: Symbol) -> bool {
    if let Some(attr) = BUILTIN_ATTRIBUTE_MAP.get(&name) {
        attr.encode_cross_crate == EncodeCrossCrate::Yes
    } else {
        true
    }
}

pub fn is_valid_for_get_attr(name: Symbol) -> bool {
    BUILTIN_ATTRIBUTE_MAP.get(&name).is_some_and(|attr| match attr.duplicates {
        WarnFollowing | ErrorFollowing | ErrorPreceding | FutureWarnFollowing
        | FutureWarnPreceding => true,
        DuplicatesOk | WarnFollowingWordOnly => false,
    })
}

pub static BUILTIN_ATTRIBUTE_MAP: LazyLock<FxHashMap<Symbol, &BuiltinAttribute>> =
    LazyLock::new(|| {
        let mut map = FxHashMap::default();
        for attr in BUILTIN_ATTRIBUTES.iter() {
            if map.insert(attr.name, attr).is_some() {
                panic!("duplicate builtin attribute `{}`", attr.name);
            }
        }
        map
    });

pub fn is_stable_diagnostic_attribute(sym: Symbol, _features: &Features) -> bool {
    match sym {
        sym::on_unimplemented | sym::do_not_recommend => true,
        _ => false,
    }
}<|MERGE_RESOLUTION|>--- conflicted
+++ resolved
@@ -618,14 +618,12 @@
         "allow_internal_unstable side-steps feature gating and stability checks",
     ),
     gated!(
-<<<<<<< HEAD
+        Support-more-suggestions-in-template-for-bad-attribute-use-#61288
         rustc_allow_const_fn_unstable, Normal,
         template!(Word, List: &["feat1, feat2, ..."]), DuplicatesOk, EncodeCrossCrate::No,
         "rustc_allow_const_fn_unstable side-steps feature gating and stability checks"
     ),
     gated!(
-=======
->>>>>>> 48ef38d3
         allow_internal_unsafe, Normal, template!(Word), WarnFollowing,
         EncodeCrossCrate::No, "allow_internal_unsafe side-steps the unsafe_code lint",
     ),
@@ -921,11 +919,9 @@
     rustc_attr!(
         rustc_deny_explicit_impl,
         AttributeType::Normal,
-<<<<<<< HEAD
+        Support-more-suggestions-in-template-for-bad-attribute-use-#61288
         template!(List: &["implement_via_object = (true|false)"]),
-=======
-        template!(Word),
->>>>>>> 48ef38d3
+
         ErrorFollowing,
         EncodeCrossCrate::No,
         "#[rustc_deny_explicit_impl] enforces that a trait can have no user-provided impls"
