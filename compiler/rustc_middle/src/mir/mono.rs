--- conflicted
+++ resolved
@@ -200,23 +200,6 @@
             MonoItem::GlobalAsm(..) => LOCAL_CRATE,
         }
     }
-<<<<<<< HEAD
-
-    /// Returns the item's `DefId`
-    pub fn def_id(&self) -> Option<DefId> {
-        match *self {
-            MonoItem::Fn(Instance { def, .. }) => Some(def.def_id()),
-            MonoItem::Static(def_id) => Some(def_id),
-            MonoItem::GlobalAsm(_) => None,
-        }
-    }
-}
-
-impl<'a, 'tcx> HashStable<StableHashingContext<'a>> for MonoItem<'tcx> {
-    fn hash_stable(&self, hcx: &mut StableHashingContext<'a>, hasher: &mut StableHasher) {
-        ::std::mem::discriminant(self).hash_stable(hcx, hasher);
-=======
->>>>>>> 2a8221db
 
     /// Returns the item's `DefId`
     pub fn def_id(&self) -> DefId {
