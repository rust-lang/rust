//! The virtual memory representation of the MIR interpreter.

use std::borrow::Cow;
use std::convert::{TryFrom, TryInto};
use std::fmt;
use std::hash;
use std::iter;
use std::ops::{Deref, Range};
use std::ptr;
use std::mem::MaybeUninit;

use rustc_ast::Mutability;
use rustc_data_structures::intern::Interned;
use rustc_data_structures::sorted_map::SortedMap;
use rustc_span::DUMMY_SP;
use rustc_target::abi::{Align, HasDataLayout, Size};

use super::{
    read_target_uint, write_target_uint, AllocId, InterpError, InterpResult, Pointer, Provenance,
    ResourceExhaustionInfo, Scalar, ScalarMaybeUninit, ScalarSizeMismatch, UndefinedBehaviorInfo,
    UninitBytesAccess, UnsupportedOpInfo,
};
use crate::ty;

#[derive(Clone, Debug, Eq, PartialEq, PartialOrd, Ord, Hash)]
#[derive(TyEncodable, TyDecodable)]
#[derive(HashStable)]
pub enum AllocBytes {
    Boxed(Box<[u8]>),
    /// Address and length of the allocation.
    Addr((u64, usize)),
}

impl AllocBytes {
    pub fn len(&self) -> usize {
        match self {
            Self::Boxed(b) => b.len(),
            Self::Addr((_, len)) => *len,
        }
    }

    pub fn get_addr(&self) -> u64 {
        match self {
            Self::Boxed(b) => b.as_ptr() as u64,
            Self::Addr((addr, _)) => *addr,
        }
    }

    pub fn get_slice(&self) -> &[u8] {
        match self {
            Self::Boxed(b) => &b,
            Self::Addr((_addr, _len)) => todo!(),
        }
    }

    pub fn get_slice_from_range(&self, range: Range<usize>) -> &[u8] {
        match &self {
            Self::Boxed(b) => &b[range],
            Self::Addr((_addr, _len)) => {
                // TODO! 
                todo!();
            }
        }
    }

    pub fn get_slice_from_range_mut<'a>(&'a mut self, range: Range<usize>) -> &'a mut [u8]{
        match self {
            AllocBytes::Boxed(ref mut b) => &mut b[range],
            AllocBytes::Addr((_addr, _len)) => {
                // TODO!
                todo!();
            }
        }
    }

    pub fn add_ptr(&mut self, to_add: usize) -> *mut u8{
        match self {
            AllocBytes::Boxed(b) => {
                b.as_mut_ptr().wrapping_add(to_add)
            },
            AllocBytes::Addr((_addr, _len)) => {
                // TODO!
                todo!();
            }
        }
    }
}

/// This type represents an Allocation in the Miri/CTFE core engine.
///
/// Its public API is rather low-level, working directly with allocation offsets and a custom error
/// type to account for the lack of an AllocId on this level. The Miri/CTFE core engine `memory`
/// module provides higher-level access.
// Note: for performance reasons when interning, some of the `Allocation` fields can be partially
// hashed. (see the `Hash` impl below for more details), so the impl is not derived.
#[derive(Clone, Debug, Eq, PartialEq, PartialOrd, Ord, TyEncodable, TyDecodable)]
#[derive(HashStable)]
pub struct Allocation<Prov = AllocId, Extra = ()> {
    /// The actual bytes of the allocation.
    /// Note that the bytes of a pointer represent the offset of the pointer.
    bytes: AllocBytes,
    /// Maps from byte addresses to extra data for each pointer.
    /// Only the first byte of a pointer is inserted into the map; i.e.,
    /// every entry in this map applies to `pointer_size` consecutive bytes starting
    /// at the given offset.
    relocations: Relocations<Prov>,
    /// Denotes which part of this allocation is initialized.
    init_mask: InitMask,
    /// The alignment of the allocation to detect unaligned reads.
    /// (`Align` guarantees that this is a power of two.)
    pub align: Align,
    /// `true` if the allocation is mutable.
    /// Also used by codegen to determine if a static should be put into mutable memory,
    /// which happens for `static mut` and `static` with interior mutability.
    pub mutability: Mutability,
    /// Extra state for the machine.
    pub extra: Extra,
}

/// This is the maximum size we will hash at a time, when interning an `Allocation` and its
/// `InitMask`. Note, we hash that amount of bytes twice: at the start, and at the end of a buffer.
/// Used when these two structures are large: we only partially hash the larger fields in that
/// situation. See the comment at the top of their respective `Hash` impl for more details.
const MAX_BYTES_TO_HASH: usize = 64;

/// This is the maximum size (in bytes) for which a buffer will be fully hashed, when interning.
/// Otherwise, it will be partially hashed in 2 slices, requiring at least 2 `MAX_BYTES_TO_HASH`
/// bytes.
const MAX_HASHED_BUFFER_LEN: usize = 2 * MAX_BYTES_TO_HASH;

// Const allocations are only hashed for interning. However, they can be large, making the hashing
// expensive especially since it uses `FxHash`: it's better suited to short keys, not potentially
// big buffers like the actual bytes of allocation. We can partially hash some fields when they're
// large.
impl hash::Hash for Allocation {
    fn hash<H: hash::Hasher>(&self, state: &mut H) {
        // Partially hash the `bytes` buffer when it is large. To limit collisions with common
        // prefixes and suffixes, we hash the length and some slices of the buffer.
        let byte_count = self.bytes.len();
        if byte_count > MAX_HASHED_BUFFER_LEN {
            // Hash the buffer's length.
            byte_count.hash(state);

            // And its head and tail, if it is a Box<[u8]>.
            if let AllocBytes::Boxed(byte_box) = &self.bytes {
                byte_box[..MAX_BYTES_TO_HASH].hash(state);
                byte_box[byte_count - MAX_BYTES_TO_HASH..].hash(state);
            }
        } else {
            self.bytes.hash(state);
        }

        // Hash the other fields as usual.
        self.relocations.hash(state);
        self.init_mask.hash(state);
        self.align.hash(state);
        self.mutability.hash(state);
        self.extra.hash(state);
    }
}

/// Interned types generally have an `Outer` type and an `Inner` type, where
/// `Outer` is a newtype around `Interned<Inner>`, and all the operations are
/// done on `Outer`, because all occurrences are interned. E.g. `Ty` is an
/// outer type and `TyS` is its inner type.
///
/// Here things are different because only const allocations are interned. This
/// means that both the inner type (`Allocation`) and the outer type
/// (`ConstAllocation`) are used quite a bit.
#[derive(Copy, Clone, PartialEq, Eq, PartialOrd, Ord, Hash, HashStable)]
#[rustc_pass_by_value]
pub struct ConstAllocation<'tcx, Prov = AllocId, Extra = ()>(
    pub Interned<'tcx, Allocation<Prov, Extra>>,
);

impl<'tcx> fmt::Debug for ConstAllocation<'tcx> {
    fn fmt(&self, f: &mut fmt::Formatter<'_>) -> fmt::Result {
        // This matches how `Allocation` is printed. We print it like this to
        // avoid having to update expected output in a lot of tests.
        write!(f, "{:?}", self.inner())
    }
}

impl<'tcx, Prov, Extra> ConstAllocation<'tcx, Prov, Extra> {
    pub fn inner(self) -> &'tcx Allocation<Prov, Extra> {
        self.0.0
    }
}

/// We have our own error type that does not know about the `AllocId`; that information
/// is added when converting to `InterpError`.
#[derive(Debug)]
pub enum AllocError {
    /// A scalar had the wrong size.
    ScalarSizeMismatch(ScalarSizeMismatch),
    /// Encountered a pointer where we needed raw bytes.
    ReadPointerAsBytes,
    /// Partially overwriting a pointer.
    PartialPointerOverwrite(Size),
    /// Using uninitialized data where it is not allowed.
    InvalidUninitBytes(Option<UninitBytesAccess>),
}
pub type AllocResult<T = ()> = Result<T, AllocError>;

impl From<ScalarSizeMismatch> for AllocError {
    fn from(s: ScalarSizeMismatch) -> Self {
        AllocError::ScalarSizeMismatch(s)
    }
}

impl AllocError {
    pub fn to_interp_error<'tcx>(self, alloc_id: AllocId) -> InterpError<'tcx> {
        use AllocError::*;
        match self {
            ScalarSizeMismatch(s) => {
                InterpError::UndefinedBehavior(UndefinedBehaviorInfo::ScalarSizeMismatch(s))
            }
            ReadPointerAsBytes => InterpError::Unsupported(UnsupportedOpInfo::ReadPointerAsBytes),
            PartialPointerOverwrite(offset) => InterpError::Unsupported(
                UnsupportedOpInfo::PartialPointerOverwrite(Pointer::new(alloc_id, offset)),
            ),
            InvalidUninitBytes(info) => InterpError::UndefinedBehavior(
                UndefinedBehaviorInfo::InvalidUninitBytes(info.map(|b| (alloc_id, b))),
            ),
        }
    }
}

/// The information that makes up a memory access: offset and size.
#[derive(Copy, Clone)]
pub struct AllocRange {
    pub start: Size,
    pub size: Size,
}

impl fmt::Debug for AllocRange {
    fn fmt(&self, f: &mut fmt::Formatter<'_>) -> fmt::Result {
        write!(f, "[{:#x}..{:#x}]", self.start.bytes(), self.end().bytes())
    }
}

/// Free-starting constructor for less syntactic overhead.
#[inline(always)]
pub fn alloc_range(start: Size, size: Size) -> AllocRange {
    AllocRange { start, size }
}

impl AllocRange {
    #[inline]
    pub fn from(r: Range<Size>) -> Self {
        alloc_range(r.start, r.end - r.start) // `Size` subtraction (overflow-checked)
    }

    #[inline(always)]
    pub fn end(self) -> Size {
        self.start + self.size // This does overflow checking.
    }

    /// Returns the `subrange` within this range; panics if it is not a subrange.
    #[inline]
    pub fn subrange(self, subrange: AllocRange) -> AllocRange {
        let sub_start = self.start + subrange.start;
        let range = alloc_range(sub_start, subrange.size);
        assert!(range.end() <= self.end(), "access outside the bounds for given AllocRange");
        range
    }
}

// The constructors are all without extra; the extra gets added by a machine hook later.
impl<Prov> Allocation<Prov> {
    /// Creates an allocation initialized by the given bytes
    pub fn from_bytes<'a>(
        slice: impl Into<Cow<'a, [u8]>>,
        align: Align,
        mutability: Mutability,
    ) -> Self {
        let slice: Cow<'a, [u8]> = slice.into();
        let size = Size::from_bytes(slice.len());
        let align_usize: usize = align.bytes().try_into().unwrap();
        let layout = std::alloc::Layout::from_size_align(slice.len(), align_usize).unwrap();
        let bytes = unsafe {
            let buf = std::alloc::alloc(layout);
            let mut boxed = Box::<[MaybeUninit<u8>]>::from_raw(std::slice::from_raw_parts_mut(buf as *mut MaybeUninit<u8>, slice.len()));
            MaybeUninit::write_slice(&mut boxed, &slice);
            boxed.assume_init()
        };
        
        assert!(bytes.as_ptr() as u64 % align.bytes() == 0);
        
        Self {
            bytes: AllocBytes::Boxed(bytes),
            relocations: Relocations::new(),
            init_mask: InitMask::new(size, true),
            align,
            mutability,
            extra: (),
        }
    }

    pub fn from_bytes_byte_aligned_immutable<'a>(slice: impl Into<Cow<'a, [u8]>>) -> Self {
        Allocation::from_bytes(slice, Align::ONE, Mutability::Not)
    }

    /// Try to create an Allocation of `size` bytes, failing if there is not enough memory
    /// available to the compiler to do so.
    ///
    /// If `panic_on_fail` is true, this will never return `Err`.
    pub fn uninit<'tcx>(size: Size, align: Align, panic_on_fail: bool) -> InterpResult<'tcx, Self> {
        let align_usize: usize = align.bytes().try_into().unwrap();
        let layout = std::alloc::Layout::from_size_align(size.bytes_usize(), align_usize).unwrap();
        let vec_align = unsafe {
            // https://doc.rust-lang.org/nightly/std/alloc/trait.GlobalAlloc.html#tymethod.alloc
            // std::alloc::alloc returns null to indicate an allocation failure: 
            // "Returning a null pointer indicates that either memory is exhausted 
            // or layout does not meet this allocator’s size or alignment constraints."
            let buf = std::alloc::alloc(layout);
            // Handle allocation failure.
            if buf.is_null() {
                if panic_on_fail {
                    panic!("Allocation::uninit called with panic_on_fail had allocation failure")
                }
                ty::tls::with(|tcx| {
                    tcx.sess.delay_span_bug(DUMMY_SP, "exhausted memory during interpretation")
                });
                Err(InterpError::ResourceExhaustion(ResourceExhaustionInfo::MemoryExhausted))?
            } 
            Vec::from_raw_parts(buf as *mut u8, size.bytes_usize(), size.bytes_usize())
        };
        
        let bytes = vec_align.into_boxed_slice();
        assert!(bytes.as_ptr() as u64 % align.bytes() == 0);
        Ok(Allocation {
            bytes: AllocBytes::Boxed(bytes),
            relocations: Relocations::new(),
            init_mask: InitMask::new(size, false),
            align,
            mutability: Mutability::Mut,
            extra: (),
        })
    }
}

impl Allocation {
    /// Adjust allocation from the ones in tcx to a custom Machine instance
    /// with a different Provenance and Extra type.
    pub fn adjust_from_tcx<Prov, Extra, Err>(
        self,
        cx: &impl HasDataLayout,
        extra: Extra,
        mut adjust_ptr: impl FnMut(Pointer<AllocId>) -> Result<Pointer<Prov>, Err>,
    ) -> Result<Allocation<Prov, Extra>, Err> {
        // Compute new pointer provenance, which also adjusts the bytes.
        // Realign the pointer

        let align_usize: usize = self.align.bytes().try_into().unwrap();
        let layout = std::alloc::Layout::from_size_align(self.bytes.len(), align_usize).unwrap();
        let mut bytes = unsafe {
            let buf = std::alloc::alloc(layout);
            let mut boxed = Box::<[MaybeUninit<u8>]>::from_raw(std::slice::from_raw_parts_mut(buf as *mut MaybeUninit<u8>, self.bytes.len()));
            MaybeUninit::write_slice(&mut boxed, &self.bytes);
            boxed.assume_init()
        };
        assert!(bytes.as_ptr() as usize % align_usize == 0);

<<<<<<< HEAD
        vec_align[..self.bytes.len()].copy_from_slice(self.bytes.get_slice());
        let mut bytes = vec_align.into_boxed_slice();
=======
>>>>>>> 04f29dc4
        let mut new_relocations = Vec::with_capacity(self.relocations.0.len());
        let ptr_size = cx.data_layout().pointer_size.bytes_usize();
        let endian = cx.data_layout().endian;
        for &(offset, alloc_id) in self.relocations.iter() {
            let idx = offset.bytes_usize();
            let ptr_bytes = &mut bytes[idx..idx + ptr_size];
            let bits = read_target_uint(endian, ptr_bytes).unwrap();
            let (ptr_prov, ptr_offset) =
                adjust_ptr(Pointer::new(alloc_id, Size::from_bytes(bits)))?.into_parts();
            write_target_uint(endian, ptr_bytes, ptr_offset.bytes().into()).unwrap();
            new_relocations.push((offset, ptr_prov));
        }
        assert!(bytes.as_ptr() as u64 % self.align.bytes() == 0);
        
        // Create allocation.
        Ok(Allocation {
            bytes: AllocBytes::Boxed(bytes),
            relocations: Relocations::from_presorted(new_relocations),
            init_mask: self.init_mask,
            align: self.align,
            mutability: self.mutability,
            extra,
        })
    }
}

/// Raw accessors. Provide access to otherwise private bytes.
impl<Prov, Extra> Allocation<Prov, Extra> {
    pub fn len(&self) -> usize {
        self.bytes.len()
    }

    pub fn size(&self) -> Size {
        Size::from_bytes(self.len())
    }

    /// Looks at a slice which may describe uninitialized bytes or describe a relocation. This differs
    /// from `get_bytes_with_uninit_and_ptr` in that it does no relocation checks (even on the
    /// edges) at all.
    /// This must not be used for reads affecting the interpreter execution.
    pub fn inspect_with_uninit_and_ptr_outside_interpreter(&self, range: Range<usize>) -> &[u8] {
        self.bytes.get_slice_from_range(range)
    }

    /// Returns the mask indicating which bytes are initialized.
    pub fn init_mask(&self) -> &InitMask {
        &self.init_mask
    }

    /// Returns the relocation list.
    pub fn relocations(&self) -> &Relocations<Prov> {
        &self.relocations
    }
}

/// Byte accessors.
impl<Prov: Provenance, Extra> Allocation<Prov, Extra> {
    /// Get the pointer of the [u8] of bytes.
    pub fn get_bytes_addr(&self) -> Size {
        Size::from_bytes(self.bytes.get_addr())
    }

    /// This is the entirely abstraction-violating way to just grab the raw bytes without
    /// caring about relocations. It just deduplicates some code between `read_scalar`
    /// and `get_bytes_internal`.
    fn get_bytes_even_more_internal(&self, range: AllocRange) -> &[u8] {
        self.bytes.get_slice_from_range(range.start.bytes_usize()..range.end().bytes_usize())
    }

    /// The last argument controls whether we error out when there are uninitialized or pointer
    /// bytes. However, we *always* error when there are relocations overlapping the edges of the
    /// range.
    ///
    /// You should never call this, call `get_bytes` or `get_bytes_with_uninit_and_ptr` instead,
    ///
    /// This function also guarantees that the resulting pointer will remain stable
    /// even when new allocations are pushed to the `HashMap`. `mem_copy_repeatedly` relies
    /// on that.
    ///
    /// It is the caller's responsibility to check bounds and alignment beforehand.
    fn get_bytes_internal(
        &self,
        cx: &impl HasDataLayout,
        range: AllocRange,
        check_init_and_ptr: bool,
    ) -> AllocResult<&[u8]> {
        if check_init_and_ptr {
            self.check_init(range)?;
            self.check_relocations(cx, range)?;
        } else {
            // We still don't want relocations on the *edges*.
            self.check_relocation_edges(cx, range)?;
        }

        Ok(self.get_bytes_even_more_internal(range))
    }

    /// Checks that these bytes are initialized and not pointer bytes, and then return them
    /// as a slice.
    ///
    /// It is the caller's responsibility to check bounds and alignment beforehand.
    /// Most likely, you want to use the `PlaceTy` and `OperandTy`-based methods
    /// on `InterpCx` instead.
    #[inline]
    pub fn get_bytes(&self, cx: &impl HasDataLayout, range: AllocRange) -> AllocResult<&[u8]> {
        self.get_bytes_internal(cx, range, true)
    }

    /// It is the caller's responsibility to handle uninitialized and pointer bytes.
    /// However, this still checks that there are no relocations on the *edges*.
    ///
    /// It is the caller's responsibility to check bounds and alignment beforehand.
    #[inline]
    pub fn get_bytes_with_uninit_and_ptr(
        &self,
        cx: &impl HasDataLayout,
        range: AllocRange,
    ) -> AllocResult<&[u8]> {
        self.get_bytes_internal(cx, range, false)
    }

    /// Just calling this already marks everything as defined and removes relocations,
    /// so be sure to actually put data there!
    ///
    /// It is the caller's responsibility to check bounds and alignment beforehand.
    /// Most likely, you want to use the `PlaceTy` and `OperandTy`-based methods
    /// on `InterpCx` instead.
    pub fn get_bytes_mut(
        &mut self,
        cx: &impl HasDataLayout,
        range: AllocRange,
    ) -> AllocResult<&mut [u8]> {
        self.mark_init(range, true);
        self.clear_relocations(cx, range)?;

        Ok(self.bytes.get_slice_from_range_mut(range.start.bytes_usize()..range.end().bytes_usize()))
    }

    /// A raw pointer variant of `get_bytes_mut` that avoids invalidating existing aliases into this memory.
    pub fn get_bytes_mut_ptr(
        &mut self,
        cx: &impl HasDataLayout,
        range: AllocRange,
    ) -> AllocResult<*mut [u8]> {
        self.mark_init(range, true);
        self.clear_relocations(cx, range)?;

        assert!(range.end().bytes_usize() <= self.bytes.len()); // need to do our own bounds-check
        let begin_ptr = self.bytes.add_ptr(range.start.bytes_usize());
        let len = range.end().bytes_usize() - range.start.bytes_usize();
        Ok(ptr::slice_from_raw_parts_mut(begin_ptr, len))
    }
}

/// Reading and writing.
impl<Prov: Provenance, Extra> Allocation<Prov, Extra> {
    /// Validates that `ptr.offset` and `ptr.offset + size` do not point to the middle of a
    /// relocation. If `allow_uninit`/`allow_ptr` is `false`, also enforces that the memory in the
    /// given range contains no uninitialized bytes/relocations.
    pub fn check_bytes(
        &self,
        cx: &impl HasDataLayout,
        range: AllocRange,
        allow_uninit: bool,
        allow_ptr: bool,
    ) -> AllocResult {
        // Check bounds and relocations on the edges.
        self.get_bytes_with_uninit_and_ptr(cx, range)?;
        // Check uninit and ptr.
        if !allow_uninit {
            self.check_init(range)?;
        }
        if !allow_ptr {
            self.check_relocations(cx, range)?;
        }
        Ok(())
    }

    /// Reads a *non-ZST* scalar.
    ///
    /// If `read_provenance` is `true`, this will also read provenance; otherwise (if the machine
    /// supports that) provenance is entirely ignored.
    ///
    /// ZSTs can't be read because in order to obtain a `Pointer`, we need to check
    /// for ZSTness anyway due to integer pointers being valid for ZSTs.
    ///
    /// It is the caller's responsibility to check bounds and alignment beforehand.
    /// Most likely, you want to call `InterpCx::read_scalar` instead of this method.
    pub fn read_scalar(
        &self,
        cx: &impl HasDataLayout,
        range: AllocRange,
        read_provenance: bool,
    ) -> AllocResult<ScalarMaybeUninit<Prov>> {
        if read_provenance {
            assert_eq!(range.size, cx.data_layout().pointer_size);
        }

        // First and foremost, if anything is uninit, bail.
        if self.is_init(range).is_err() {
            // This inflates uninitialized bytes to the entire scalar, even if only a few
            // bytes are uninitialized.
            return Ok(ScalarMaybeUninit::Uninit);
        }

        // If we are doing a pointer read, and there is a relocation exactly where we
        // are reading, then we can put data and relocation back together and return that.
        if read_provenance && let Some(&prov) = self.relocations.get(&range.start) {
            // We already checked init and relocations, so we can use this function.
            let bytes = self.get_bytes_even_more_internal(range);
            let bits = read_target_uint(cx.data_layout().endian, bytes).unwrap();
            let ptr = Pointer::new(prov, Size::from_bytes(bits));
            return Ok(ScalarMaybeUninit::from_pointer(ptr, cx));
        }

        // If we are *not* reading a pointer, and we can just ignore relocations,
        // then do exactly that.
        if !read_provenance && Prov::OFFSET_IS_ADDR {
            // We just strip provenance.
            let bytes = self.get_bytes_even_more_internal(range);
            let bits = read_target_uint(cx.data_layout().endian, bytes).unwrap();
            return Ok(ScalarMaybeUninit::Scalar(Scalar::from_uint(bits, range.size)));
        }

        // It's complicated. Better make sure there is no provenance anywhere.
        // FIXME: If !OFFSET_IS_ADDR, this is the best we can do. But if OFFSET_IS_ADDR, then
        // `read_pointer` is true and we ideally would distinguish the following two cases:
        // - The entire `range` is covered by 2 relocations for the same provenance.
        //   Then we should return a pointer with that provenance.
        // - The range has inhomogeneous provenance. Then we should return just the
        //   underlying bits.
        let bytes = self.get_bytes(cx, range)?;
        let bits = read_target_uint(cx.data_layout().endian, bytes).unwrap();
        Ok(ScalarMaybeUninit::Scalar(Scalar::from_uint(bits, range.size)))
    }

    /// Writes a *non-ZST* scalar.
    ///
    /// ZSTs can't be read because in order to obtain a `Pointer`, we need to check
    /// for ZSTness anyway due to integer pointers being valid for ZSTs.
    ///
    /// It is the caller's responsibility to check bounds and alignment beforehand.
    /// Most likely, you want to call `InterpCx::write_scalar` instead of this method.
    #[instrument(skip(self, cx), level = "debug")]
    pub fn write_scalar(
        &mut self,
        cx: &impl HasDataLayout,
        range: AllocRange,
        val: ScalarMaybeUninit<Prov>,
    ) -> AllocResult {
        assert!(self.mutability == Mutability::Mut);

        let val = match val {
            ScalarMaybeUninit::Scalar(scalar) => scalar,
            ScalarMaybeUninit::Uninit => {
                return self.write_uninit(cx, range);
            }
        };

        // `to_bits_or_ptr_internal` is the right method because we just want to store this data
        // as-is into memory.
        let (bytes, provenance) = match val.to_bits_or_ptr_internal(range.size)? {
            Err(val) => {
                let (provenance, offset) = val.into_parts();
                (u128::from(offset.bytes()), Some(provenance))
            }
            Ok(data) => (data, None),
        };

        let endian = cx.data_layout().endian;
        let dst = self.get_bytes_mut(cx, range)?;
        write_target_uint(endian, dst, bytes).unwrap();

        // See if we have to also write a relocation.
        if let Some(provenance) = provenance {
            self.relocations.0.insert(range.start, provenance);
        }

        Ok(())
    }

    /// Write "uninit" to the given memory range.
    pub fn write_uninit(&mut self, cx: &impl HasDataLayout, range: AllocRange) -> AllocResult {
        self.mark_init(range, false);
        self.clear_relocations(cx, range)?;
        return Ok(());
    }
}

/// Relocations.
impl<Prov: Copy, Extra> Allocation<Prov, Extra> {
    /// Returns all relocations overlapping with the given pointer-offset pair.
    fn get_relocations(&self, cx: &impl HasDataLayout, range: AllocRange) -> &[(Size, Prov)] {
        // We have to go back `pointer_size - 1` bytes, as that one would still overlap with
        // the beginning of this range.
        let start = range.start.bytes().saturating_sub(cx.data_layout().pointer_size.bytes() - 1);
        self.relocations.range(Size::from_bytes(start)..range.end())
    }

    /// Returns whether this allocation has relocations overlapping with the given range.
    ///
    /// Note: this function exists to allow `get_relocations` to be private, in order to somewhat
    /// limit access to relocations outside of the `Allocation` abstraction.
    ///
    pub fn has_relocations(&self, cx: &impl HasDataLayout, range: AllocRange) -> bool {
        !self.get_relocations(cx, range).is_empty()
    }

    /// Checks that there are no relocations overlapping with the given range.
    #[inline(always)]
    fn check_relocations(&self, cx: &impl HasDataLayout, range: AllocRange) -> AllocResult {
        if self.has_relocations(cx, range) { Err(AllocError::ReadPointerAsBytes) } else { Ok(()) }
    }

    /// Removes all relocations inside the given range.
    /// If there are relocations overlapping with the edges, they
    /// are removed as well *and* the bytes they cover are marked as
    /// uninitialized. This is a somewhat odd "spooky action at a distance",
    /// but it allows strictly more code to run than if we would just error
    /// immediately in that case.
    fn clear_relocations(&mut self, cx: &impl HasDataLayout, range: AllocRange) -> AllocResult
    where
        Prov: Provenance,
    {
        // Find the start and end of the given range and its outermost relocations.
        let (first, last) = {
            // Find all relocations overlapping the given range.
            let relocations = self.get_relocations(cx, range);
            if relocations.is_empty() {
                return Ok(());
            }

            (
                relocations.first().unwrap().0,
                relocations.last().unwrap().0 + cx.data_layout().pointer_size,
            )
        };
        let start = range.start;
        let end = range.end();

        // We need to handle clearing the relocations from parts of a pointer.
        // FIXME: Miri should preserve partial relocations; see
        // https://github.com/rust-lang/miri/issues/2181.
        if first < start {
            if Prov::ERR_ON_PARTIAL_PTR_OVERWRITE {
                return Err(AllocError::PartialPointerOverwrite(first));
            }
            warn!(
                "Partial pointer overwrite! De-initializing memory at offsets {first:?}..{start:?}."
            );
            self.init_mask.set_range(first, start, false);
        }
        if last > end {
            if Prov::ERR_ON_PARTIAL_PTR_OVERWRITE {
                return Err(AllocError::PartialPointerOverwrite(
                    last - cx.data_layout().pointer_size,
                ));
            }
            warn!(
                "Partial pointer overwrite! De-initializing memory at offsets {end:?}..{last:?}."
            );
            self.init_mask.set_range(end, last, false);
        }

        // Forget all the relocations.
        // Since relocations do not overlap, we know that removing until `last` (exclusive) is fine,
        // i.e., this will not remove any other relocations just after the ones we care about.
        self.relocations.0.remove_range(first..last);

        Ok(())
    }

    /// Errors if there are relocations overlapping with the edges of the
    /// given memory range.
    #[inline]
    fn check_relocation_edges(&self, cx: &impl HasDataLayout, range: AllocRange) -> AllocResult {
        self.check_relocations(cx, alloc_range(range.start, Size::ZERO))?;
        self.check_relocations(cx, alloc_range(range.end(), Size::ZERO))?;
        Ok(())
    }
}

/// "Relocations" stores the provenance information of pointers stored in memory.
#[derive(Clone, PartialEq, Eq, PartialOrd, Ord, Hash, Debug, TyEncodable, TyDecodable)]
pub struct Relocations<Prov = AllocId>(SortedMap<Size, Prov>);

impl<Prov> Relocations<Prov> {
    pub fn new() -> Self {
        Relocations(SortedMap::new())
    }

    // The caller must guarantee that the given relocations are already sorted
    // by address and contain no duplicates.
    pub fn from_presorted(r: Vec<(Size, Prov)>) -> Self {
        Relocations(SortedMap::from_presorted_elements(r))
    }
}

impl<Prov> Deref for Relocations<Prov> {
    type Target = SortedMap<Size, Prov>;

    fn deref(&self) -> &Self::Target {
        &self.0
    }
}

/// A partial, owned list of relocations to transfer into another allocation.
///
/// Offsets are already adjusted to the destination allocation.
pub struct AllocationRelocations<Prov> {
    dest_relocations: Vec<(Size, Prov)>,
}

impl<Prov: Copy, Extra> Allocation<Prov, Extra> {
    pub fn prepare_relocation_copy(
        &self,
        cx: &impl HasDataLayout,
        src: AllocRange,
        dest: Size,
        count: u64,
    ) -> AllocationRelocations<Prov> {
        let relocations = self.get_relocations(cx, src);
        if relocations.is_empty() {
            return AllocationRelocations { dest_relocations: Vec::new() };
        }

        let size = src.size;
        let mut new_relocations = Vec::with_capacity(relocations.len() * (count as usize));

        // If `count` is large, this is rather wasteful -- we are allocating a big array here, which
        // is mostly filled with redundant information since it's just N copies of the same `Prov`s
        // at slightly adjusted offsets. The reason we do this is so that in `mark_relocation_range`
        // we can use `insert_presorted`. That wouldn't work with an `Iterator` that just produces
        // the right sequence of relocations for all N copies.
        for i in 0..count {
            new_relocations.extend(relocations.iter().map(|&(offset, reloc)| {
                // compute offset for current repetition
                let dest_offset = dest + size * i; // `Size` operations
                (
                    // shift offsets from source allocation to destination allocation
                    (offset + dest_offset) - src.start, // `Size` operations
                    reloc,
                )
            }));
        }

        AllocationRelocations { dest_relocations: new_relocations }
    }

    /// Applies a relocation copy.
    /// The affected range, as defined in the parameters to `prepare_relocation_copy` is expected
    /// to be clear of relocations.
    ///
    /// This is dangerous to use as it can violate internal `Allocation` invariants!
    /// It only exists to support an efficient implementation of `mem_copy_repeatedly`.
    pub fn mark_relocation_range(&mut self, relocations: AllocationRelocations<Prov>) {
        self.relocations.0.insert_presorted(relocations.dest_relocations);
    }
}

////////////////////////////////////////////////////////////////////////////////
// Uninitialized byte tracking
////////////////////////////////////////////////////////////////////////////////

type Block = u64;

/// A bitmask where each bit refers to the byte with the same index. If the bit is `true`, the byte
/// is initialized. If it is `false` the byte is uninitialized.
// Note: for performance reasons when interning, some of the `InitMask` fields can be partially
// hashed. (see the `Hash` impl below for more details), so the impl is not derived.
#[derive(Clone, Debug, Eq, PartialEq, PartialOrd, Ord, TyEncodable, TyDecodable)]
#[derive(HashStable)]
pub struct InitMask {
    blocks: Vec<Block>,
    len: Size,
}

// Const allocations are only hashed for interning. However, they can be large, making the hashing
// expensive especially since it uses `FxHash`: it's better suited to short keys, not potentially
// big buffers like the allocation's init mask. We can partially hash some fields when they're
// large.
impl hash::Hash for InitMask {
    fn hash<H: hash::Hasher>(&self, state: &mut H) {
        const MAX_BLOCKS_TO_HASH: usize = MAX_BYTES_TO_HASH / std::mem::size_of::<Block>();
        const MAX_BLOCKS_LEN: usize = MAX_HASHED_BUFFER_LEN / std::mem::size_of::<Block>();

        // Partially hash the `blocks` buffer when it is large. To limit collisions with common
        // prefixes and suffixes, we hash the length and some slices of the buffer.
        let block_count = self.blocks.len();
        if block_count > MAX_BLOCKS_LEN {
            // Hash the buffer's length.
            block_count.hash(state);

            // And its head and tail.
            self.blocks[..MAX_BLOCKS_TO_HASH].hash(state);
            self.blocks[block_count - MAX_BLOCKS_TO_HASH..].hash(state);
        } else {
            self.blocks.hash(state);
        }

        // Hash the other fields as usual.
        self.len.hash(state);
    }
}

impl InitMask {
    pub const BLOCK_SIZE: u64 = 64;

    #[inline]
    fn bit_index(bits: Size) -> (usize, usize) {
        // BLOCK_SIZE is the number of bits that can fit in a `Block`.
        // Each bit in a `Block` represents the initialization state of one byte of an allocation,
        // so we use `.bytes()` here.
        let bits = bits.bytes();
        let a = bits / InitMask::BLOCK_SIZE;
        let b = bits % InitMask::BLOCK_SIZE;
        (usize::try_from(a).unwrap(), usize::try_from(b).unwrap())
    }

    #[inline]
    fn size_from_bit_index(block: impl TryInto<u64>, bit: impl TryInto<u64>) -> Size {
        let block = block.try_into().ok().unwrap();
        let bit = bit.try_into().ok().unwrap();
        Size::from_bytes(block * InitMask::BLOCK_SIZE + bit)
    }

    pub fn new(size: Size, state: bool) -> Self {
        let mut m = InitMask { blocks: vec![], len: Size::ZERO };
        m.grow(size, state);
        m
    }

    pub fn set_range(&mut self, start: Size, end: Size, new_state: bool) {
        let len = self.len;
        if end > len {
            self.grow(end - len, new_state);
        }
        self.set_range_inbounds(start, end, new_state);
    }

    pub fn set_range_inbounds(&mut self, start: Size, end: Size, new_state: bool) {
        let (blocka, bita) = Self::bit_index(start);
        let (blockb, bitb) = Self::bit_index(end);
        if blocka == blockb {
            // First set all bits except the first `bita`,
            // then unset the last `64 - bitb` bits.
            let range = if bitb == 0 {
                u64::MAX << bita
            } else {
                (u64::MAX << bita) & (u64::MAX >> (64 - bitb))
            };
            if new_state {
                self.blocks[blocka] |= range;
            } else {
                self.blocks[blocka] &= !range;
            }
            return;
        }
        // across block boundaries
        if new_state {
            // Set `bita..64` to `1`.
            self.blocks[blocka] |= u64::MAX << bita;
            // Set `0..bitb` to `1`.
            if bitb != 0 {
                self.blocks[blockb] |= u64::MAX >> (64 - bitb);
            }
            // Fill in all the other blocks (much faster than one bit at a time).
            for block in (blocka + 1)..blockb {
                self.blocks[block] = u64::MAX;
            }
        } else {
            // Set `bita..64` to `0`.
            self.blocks[blocka] &= !(u64::MAX << bita);
            // Set `0..bitb` to `0`.
            if bitb != 0 {
                self.blocks[blockb] &= !(u64::MAX >> (64 - bitb));
            }
            // Fill in all the other blocks (much faster than one bit at a time).
            for block in (blocka + 1)..blockb {
                self.blocks[block] = 0;
            }
        }
    }

    #[inline]
    pub fn get(&self, i: Size) -> bool {
        let (block, bit) = Self::bit_index(i);
        (self.blocks[block] & (1 << bit)) != 0
    }

    #[inline]
    pub fn set(&mut self, i: Size, new_state: bool) {
        let (block, bit) = Self::bit_index(i);
        self.set_bit(block, bit, new_state);
    }

    #[inline]
    fn set_bit(&mut self, block: usize, bit: usize, new_state: bool) {
        if new_state {
            self.blocks[block] |= 1 << bit;
        } else {
            self.blocks[block] &= !(1 << bit);
        }
    }

    pub fn grow(&mut self, amount: Size, new_state: bool) {
        if amount.bytes() == 0 {
            return;
        }
        let unused_trailing_bits =
            u64::try_from(self.blocks.len()).unwrap() * Self::BLOCK_SIZE - self.len.bytes();
        if amount.bytes() > unused_trailing_bits {
            let additional_blocks = amount.bytes() / Self::BLOCK_SIZE + 1;
            self.blocks.extend(
                // FIXME(oli-obk): optimize this by repeating `new_state as Block`.
                iter::repeat(0).take(usize::try_from(additional_blocks).unwrap()),
            );
        }
        let start = self.len;
        self.len += amount;
        self.set_range_inbounds(start, start + amount, new_state); // `Size` operation
    }

    /// Returns the index of the first bit in `start..end` (end-exclusive) that is equal to is_init.
    fn find_bit(&self, start: Size, end: Size, is_init: bool) -> Option<Size> {
        /// A fast implementation of `find_bit`,
        /// which skips over an entire block at a time if it's all 0s (resp. 1s),
        /// and finds the first 1 (resp. 0) bit inside a block using `trailing_zeros` instead of a loop.
        ///
        /// Note that all examples below are written with 8 (instead of 64) bit blocks for simplicity,
        /// and with the least significant bit (and lowest block) first:
        /// ```text
        ///        00000000|00000000
        ///        ^      ^ ^      ^
        /// index: 0      7 8      15
        /// ```
        /// Also, if not stated, assume that `is_init = true`, that is, we are searching for the first 1 bit.
        fn find_bit_fast(
            init_mask: &InitMask,
            start: Size,
            end: Size,
            is_init: bool,
        ) -> Option<Size> {
            /// Search one block, returning the index of the first bit equal to `is_init`.
            fn search_block(
                bits: Block,
                block: usize,
                start_bit: usize,
                is_init: bool,
            ) -> Option<Size> {
                // For the following examples, assume this function was called with:
                //   bits = 0b00111011
                //   start_bit = 3
                //   is_init = false
                // Note that, for the examples in this function, the most significant bit is written first,
                // which is backwards compared to the comments in `find_bit`/`find_bit_fast`.

                // Invert bits so we're always looking for the first set bit.
                //        ! 0b00111011
                //   bits = 0b11000100
                let bits = if is_init { bits } else { !bits };
                // Mask off unused start bits.
                //          0b11000100
                //        & 0b11111000
                //   bits = 0b11000000
                let bits = bits & (!0 << start_bit);
                // Find set bit, if any.
                //   bit = trailing_zeros(0b11000000)
                //   bit = 6
                if bits == 0 {
                    None
                } else {
                    let bit = bits.trailing_zeros();
                    Some(InitMask::size_from_bit_index(block, bit))
                }
            }

            if start >= end {
                return None;
            }

            // Convert `start` and `end` to block indexes and bit indexes within each block.
            // We must convert `end` to an inclusive bound to handle block boundaries correctly.
            //
            // For example:
            //
            //   (a) 00000000|00000000    (b) 00000000|
            //       ^~~~~~~~~~~^             ^~~~~~~~~^
            //     start       end          start     end
            //
            // In both cases, the block index of `end` is 1.
            // But we do want to search block 1 in (a), and we don't in (b).
            //
            // We subtract 1 from both end positions to make them inclusive:
            //
            //   (a) 00000000|00000000    (b) 00000000|
            //       ^~~~~~~~~~^              ^~~~~~~^
            //     start    end_inclusive   start end_inclusive
            //
            // For (a), the block index of `end_inclusive` is 1, and for (b), it's 0.
            // This provides the desired behavior of searching blocks 0 and 1 for (a),
            // and searching only block 0 for (b).
            // There is no concern of overflows since we checked for `start >= end` above.
            let (start_block, start_bit) = InitMask::bit_index(start);
            let end_inclusive = Size::from_bytes(end.bytes() - 1);
            let (end_block_inclusive, _) = InitMask::bit_index(end_inclusive);

            // Handle first block: need to skip `start_bit` bits.
            //
            // We need to handle the first block separately,
            // because there may be bits earlier in the block that should be ignored,
            // such as the bit marked (1) in this example:
            //
            //       (1)
            //       -|------
            //   (c) 01000000|00000000|00000001
            //          ^~~~~~~~~~~~~~~~~~^
            //        start              end
            if let Some(i) =
                search_block(init_mask.blocks[start_block], start_block, start_bit, is_init)
            {
                // If the range is less than a block, we may find a matching bit after `end`.
                //
                // For example, we shouldn't successfully find bit (2), because it's after `end`:
                //
                //             (2)
                //       -------|
                //   (d) 00000001|00000000|00000001
                //        ^~~~~^
                //      start end
                //
                // An alternative would be to mask off end bits in the same way as we do for start bits,
                // but performing this check afterwards is faster and simpler to implement.
                if i < end {
                    return Some(i);
                } else {
                    return None;
                }
            }

            // Handle remaining blocks.
            //
            // We can skip over an entire block at once if it's all 0s (resp. 1s).
            // The block marked (3) in this example is the first block that will be handled by this loop,
            // and it will be skipped for that reason:
            //
            //                   (3)
            //                --------
            //   (e) 01000000|00000000|00000001
            //          ^~~~~~~~~~~~~~~~~~^
            //        start              end
            if start_block < end_block_inclusive {
                // This loop is written in a specific way for performance.
                // Notably: `..end_block_inclusive + 1` is used for an inclusive range instead of `..=end_block_inclusive`,
                // and `.zip(start_block + 1..)` is used to track the index instead of `.enumerate().skip().take()`,
                // because both alternatives result in significantly worse codegen.
                // `end_block_inclusive + 1` is guaranteed not to wrap, because `end_block_inclusive <= end / BLOCK_SIZE`,
                // and `BLOCK_SIZE` (the number of bits per block) will always be at least 8 (1 byte).
                for (&bits, block) in init_mask.blocks[start_block + 1..end_block_inclusive + 1]
                    .iter()
                    .zip(start_block + 1..)
                {
                    if let Some(i) = search_block(bits, block, 0, is_init) {
                        // If this is the last block, we may find a matching bit after `end`.
                        //
                        // For example, we shouldn't successfully find bit (4), because it's after `end`:
                        //
                        //                               (4)
                        //                         -------|
                        //   (f) 00000001|00000000|00000001
                        //          ^~~~~~~~~~~~~~~~~~^
                        //        start              end
                        //
                        // As above with example (d), we could handle the end block separately and mask off end bits,
                        // but unconditionally searching an entire block at once and performing this check afterwards
                        // is faster and much simpler to implement.
                        if i < end {
                            return Some(i);
                        } else {
                            return None;
                        }
                    }
                }
            }

            None
        }

        #[cfg_attr(not(debug_assertions), allow(dead_code))]
        fn find_bit_slow(
            init_mask: &InitMask,
            start: Size,
            end: Size,
            is_init: bool,
        ) -> Option<Size> {
            (start..end).find(|&i| init_mask.get(i) == is_init)
        }

        let result = find_bit_fast(self, start, end, is_init);

        debug_assert_eq!(
            result,
            find_bit_slow(self, start, end, is_init),
            "optimized implementation of find_bit is wrong for start={:?} end={:?} is_init={} init_mask={:#?}",
            start,
            end,
            is_init,
            self
        );

        result
    }
}

/// A contiguous chunk of initialized or uninitialized memory.
pub enum InitChunk {
    Init(Range<Size>),
    Uninit(Range<Size>),
}

impl InitChunk {
    #[inline]
    pub fn is_init(&self) -> bool {
        match self {
            Self::Init(_) => true,
            Self::Uninit(_) => false,
        }
    }

    #[inline]
    pub fn range(&self) -> Range<Size> {
        match self {
            Self::Init(r) => r.clone(),
            Self::Uninit(r) => r.clone(),
        }
    }
}

impl InitMask {
    /// Checks whether the range `start..end` (end-exclusive) is entirely initialized.
    ///
    /// Returns `Ok(())` if it's initialized. Otherwise returns a range of byte
    /// indexes for the first contiguous span of the uninitialized access.
    #[inline]
    pub fn is_range_initialized(&self, start: Size, end: Size) -> Result<(), AllocRange> {
        if end > self.len {
            return Err(AllocRange::from(self.len..end));
        }

        let uninit_start = self.find_bit(start, end, false);

        match uninit_start {
            Some(uninit_start) => {
                let uninit_end = self.find_bit(uninit_start, end, true).unwrap_or(end);
                Err(AllocRange::from(uninit_start..uninit_end))
            }
            None => Ok(()),
        }
    }

    /// Returns an iterator, yielding a range of byte indexes for each contiguous region
    /// of initialized or uninitialized bytes inside the range `start..end` (end-exclusive).
    ///
    /// The iterator guarantees the following:
    /// - Chunks are nonempty.
    /// - Chunks are adjacent (each range's start is equal to the previous range's end).
    /// - Chunks span exactly `start..end` (the first starts at `start`, the last ends at `end`).
    /// - Chunks alternate between [`InitChunk::Init`] and [`InitChunk::Uninit`].
    #[inline]
    pub fn range_as_init_chunks(&self, start: Size, end: Size) -> InitChunkIter<'_> {
        assert!(end <= self.len);

        let is_init = if start < end {
            self.get(start)
        } else {
            // `start..end` is empty: there are no chunks, so use some arbitrary value
            false
        };

        InitChunkIter { init_mask: self, is_init, start, end }
    }
}

/// Yields [`InitChunk`]s. See [`InitMask::range_as_init_chunks`].
#[derive(Clone)]
pub struct InitChunkIter<'a> {
    init_mask: &'a InitMask,
    /// Whether the next chunk we will return is initialized.
    /// If there are no more chunks, contains some arbitrary value.
    is_init: bool,
    /// The current byte index into `init_mask`.
    start: Size,
    /// The end byte index into `init_mask`.
    end: Size,
}

impl<'a> Iterator for InitChunkIter<'a> {
    type Item = InitChunk;

    #[inline]
    fn next(&mut self) -> Option<Self::Item> {
        if self.start >= self.end {
            return None;
        }

        let end_of_chunk =
            self.init_mask.find_bit(self.start, self.end, !self.is_init).unwrap_or(self.end);
        let range = self.start..end_of_chunk;

        let ret =
            Some(if self.is_init { InitChunk::Init(range) } else { InitChunk::Uninit(range) });

        self.is_init = !self.is_init;
        self.start = end_of_chunk;

        ret
    }
}

/// Uninitialized bytes.
impl<Prov: Copy, Extra> Allocation<Prov, Extra> {
    /// Checks whether the given range  is entirely initialized.
    ///
    /// Returns `Ok(())` if it's initialized. Otherwise returns the range of byte
    /// indexes of the first contiguous uninitialized access.
    fn is_init(&self, range: AllocRange) -> Result<(), AllocRange> {
        self.init_mask.is_range_initialized(range.start, range.end()) // `Size` addition
    }

    /// Checks that a range of bytes is initialized. If not, returns the `InvalidUninitBytes`
    /// error which will report the first range of bytes which is uninitialized.
    fn check_init(&self, range: AllocRange) -> AllocResult {
        self.is_init(range).map_err(|uninit_range| {
            AllocError::InvalidUninitBytes(Some(UninitBytesAccess {
                access: range,
                uninit: uninit_range,
            }))
        })
    }

    fn mark_init(&mut self, range: AllocRange, is_init: bool) {
        if range.size.bytes() == 0 {
            return;
        }
        assert!(self.mutability == Mutability::Mut);
        self.init_mask.set_range(range.start, range.end(), is_init);
    }
}

/// Run-length encoding of the uninit mask.
/// Used to copy parts of a mask multiple times to another allocation.
pub struct InitMaskCompressed {
    /// Whether the first range is initialized.
    initial: bool,
    /// The lengths of ranges that are run-length encoded.
    /// The initialization state of the ranges alternate starting with `initial`.
    ranges: smallvec::SmallVec<[u64; 1]>,
}

impl InitMaskCompressed {
    pub fn no_bytes_init(&self) -> bool {
        // The `ranges` are run-length encoded and of alternating initialization state.
        // So if `ranges.len() > 1` then the second block is an initialized range.
        !self.initial && self.ranges.len() == 1
    }
}

/// Transferring the initialization mask to other allocations.
impl<Prov, Extra> Allocation<Prov, Extra> {
    /// Creates a run-length encoding of the initialization mask; panics if range is empty.
    ///
    /// This is essentially a more space-efficient version of
    /// `InitMask::range_as_init_chunks(...).collect::<Vec<_>>()`.
    pub fn compress_uninit_range(&self, range: AllocRange) -> InitMaskCompressed {
        // Since we are copying `size` bytes from `src` to `dest + i * size` (`for i in 0..repeat`),
        // a naive initialization mask copying algorithm would repeatedly have to read the initialization mask from
        // the source and write it to the destination. Even if we optimized the memory accesses,
        // we'd be doing all of this `repeat` times.
        // Therefore we precompute a compressed version of the initialization mask of the source value and
        // then write it back `repeat` times without computing any more information from the source.

        // A precomputed cache for ranges of initialized / uninitialized bits
        // 0000010010001110 will become
        // `[5, 1, 2, 1, 3, 3, 1]`,
        // where each element toggles the state.

        let mut ranges = smallvec::SmallVec::<[u64; 1]>::new();

        let mut chunks = self.init_mask.range_as_init_chunks(range.start, range.end()).peekable();

        let initial = chunks.peek().expect("range should be nonempty").is_init();

        // Here we rely on `range_as_init_chunks` to yield alternating init/uninit chunks.
        for chunk in chunks {
            let len = chunk.range().end.bytes() - chunk.range().start.bytes();
            ranges.push(len);
        }

        InitMaskCompressed { ranges, initial }
    }

    /// Applies multiple instances of the run-length encoding to the initialization mask.
    ///
    /// This is dangerous to use as it can violate internal `Allocation` invariants!
    /// It only exists to support an efficient implementation of `mem_copy_repeatedly`.
    pub fn mark_compressed_init_range(
        &mut self,
        defined: &InitMaskCompressed,
        range: AllocRange,
        repeat: u64,
    ) {
        // An optimization where we can just overwrite an entire range of initialization
        // bits if they are going to be uniformly `1` or `0`.
        if defined.ranges.len() <= 1 {
            self.init_mask.set_range_inbounds(
                range.start,
                range.start + range.size * repeat, // `Size` operations
                defined.initial,
            );
            return;
        }

        for mut j in 0..repeat {
            j *= range.size.bytes();
            j += range.start.bytes();
            let mut cur = defined.initial;
            for range in &defined.ranges {
                let old_j = j;
                j += range;
                self.init_mask.set_range_inbounds(
                    Size::from_bytes(old_j),
                    Size::from_bytes(j),
                    cur,
                );
                cur = !cur;
            }
        }
    }
}<|MERGE_RESOLUTION|>--- conflicted
+++ resolved
@@ -361,12 +361,6 @@
             boxed.assume_init()
         };
         assert!(bytes.as_ptr() as usize % align_usize == 0);
-
-<<<<<<< HEAD
-        vec_align[..self.bytes.len()].copy_from_slice(self.bytes.get_slice());
-        let mut bytes = vec_align.into_boxed_slice();
-=======
->>>>>>> 04f29dc4
         let mut new_relocations = Vec::with_capacity(self.relocations.0.len());
         let ptr_size = cx.data_layout().pointer_size.bytes_usize();
         let endian = cx.data_layout().endian;
