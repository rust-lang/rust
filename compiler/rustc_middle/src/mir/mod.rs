--- conflicted
+++ resolved
@@ -1364,69 +1364,6 @@
         self.terminator.as_mut().expect("invalid terminator state")
     }
 
-<<<<<<< HEAD
-    pub fn retain_statements<F>(&mut self, mut f: F)
-    where
-        F: FnMut(&mut Statement<'_>) -> bool,
-    {
-        for s in &mut self.statements {
-            if !f(s) {
-                s.make_nop();
-            }
-        }
-    }
-
-    pub fn expand_statements<F, I>(&mut self, mut f: F)
-    where
-        F: FnMut(&mut Statement<'tcx>) -> Option<I>,
-        I: iter::TrustedLen<Item = Statement<'tcx>>,
-    {
-        // Gather all the iterators we'll need to splice in, and their positions.
-        let mut splices: Vec<(usize, I)> = vec![];
-        let mut extra_stmts = 0;
-        for (i, s) in self.statements.iter_mut().enumerate() {
-            if let Some(mut new_stmts) = f(s) {
-                if let Some(first) = new_stmts.next() {
-                    // We can already store the first new statement.
-                    *s = first;
-
-                    // Save the other statements for optimized splicing.
-                    let remaining = new_stmts.size_hint().0;
-                    if remaining > 0 {
-                        splices.push((i + 1 + extra_stmts, new_stmts));
-                        extra_stmts += remaining;
-                    }
-                } else {
-                    s.make_nop();
-                }
-            }
-        }
-
-        // Splice in the new statements, from the end of the block.
-        // FIXME(eddyb) This could be more efficient with a "gap buffer"
-        // where a range of elements ("gap") is left uninitialized, with
-        // splicing adding new elements to the end of that gap and moving
-        // existing elements from before the gap to the end of the gap.
-        // For now, this is safe code, emulating a gap but initializing it.
-        let mut gap = self.statements.len()..self.statements.len() + extra_stmts;
-        self.statements.resize(
-            gap.end,
-            Statement { source_info: SourceInfo::outermost(DUMMY_SP), kind: StatementKind::Nop },
-        );
-        for (splice_start, new_stmts) in splices.into_iter().rev() {
-            let splice_end = splice_start + new_stmts.size_hint().0;
-            while gap.end > splice_end {
-                gap.start -= 1;
-                gap.end -= 1;
-                self.statements.swap(gap.start, gap.end);
-            }
-            self.statements.splice(splice_start..splice_end, new_stmts);
-            gap.end = splice_start;
-        }
-    }
-
-=======
->>>>>>> 0f490b04
     pub fn visitable(&self, index: usize) -> &dyn MirVisitable<'tcx> {
         if index < self.statements.len() { &self.statements[index] } else { &self.terminator }
     }
