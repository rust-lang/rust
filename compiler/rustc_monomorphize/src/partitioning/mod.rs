//! Partitioning Codegen Units for Incremental Compilation
//! ======================================================
//!
//! The task of this module is to take the complete set of monomorphizations of
//! a crate and produce a set of codegen units from it, where a codegen unit
//! is a named set of (mono-item, linkage) pairs. That is, this module
//! decides which monomorphization appears in which codegen units with which
//! linkage. The following paragraphs describe some of the background on the
//! partitioning scheme.
//!
//! The most important opportunity for saving on compilation time with
//! incremental compilation is to avoid re-codegenning and re-optimizing code.
//! Since the unit of codegen and optimization for LLVM is "modules" or, how
//! we call them "codegen units", the particulars of how much time can be saved
//! by incremental compilation are tightly linked to how the output program is
//! partitioned into these codegen units prior to passing it to LLVM --
//! especially because we have to treat codegen units as opaque entities once
//! they are created: There is no way for us to incrementally update an existing
//! LLVM module and so we have to build any such module from scratch if it was
//! affected by some change in the source code.
//!
//! From that point of view it would make sense to maximize the number of
//! codegen units by, for example, putting each function into its own module.
//! That way only those modules would have to be re-compiled that were actually
//! affected by some change, minimizing the number of functions that could have
//! been re-used but just happened to be located in a module that is
//! re-compiled.
//!
//! However, since LLVM optimization does not work across module boundaries,
//! using such a highly granular partitioning would lead to very slow runtime
//! code since it would effectively prohibit inlining and other inter-procedure
//! optimizations. We want to avoid that as much as possible.
//!
//! Thus we end up with a trade-off: The bigger the codegen units, the better
//! LLVM's optimizer can do its work, but also the smaller the compilation time
//! reduction we get from incremental compilation.
//!
//! Ideally, we would create a partitioning such that there are few big codegen
//! units with few interdependencies between them. For now though, we use the
//! following heuristic to determine the partitioning:
//!
//! - There are two codegen units for every source-level module:
//! - One for "stable", that is non-generic, code
//! - One for more "volatile" code, i.e., monomorphized instances of functions
//!   defined in that module
//!
//! In order to see why this heuristic makes sense, let's take a look at when a
//! codegen unit can get invalidated:
//!
//! 1. The most straightforward case is when the BODY of a function or global
//! changes. Then any codegen unit containing the code for that item has to be
//! re-compiled. Note that this includes all codegen units where the function
//! has been inlined.
//!
//! 2. The next case is when the SIGNATURE of a function or global changes. In
//! this case, all codegen units containing a REFERENCE to that item have to be
//! re-compiled. This is a superset of case 1.
//!
//! 3. The final and most subtle case is when a REFERENCE to a generic function
//! is added or removed somewhere. Even though the definition of the function
//! might be unchanged, a new REFERENCE might introduce a new monomorphized
//! instance of this function which has to be placed and compiled somewhere.
//! Conversely, when removing a REFERENCE, it might have been the last one with
//! that particular set of generic arguments and thus we have to remove it.
//!
//! From the above we see that just using one codegen unit per source-level
//! module is not such a good idea, since just adding a REFERENCE to some
//! generic item somewhere else would invalidate everything within the module
//! containing the generic item. The heuristic above reduces this detrimental
//! side-effect of references a little by at least not touching the non-generic
//! code of the module.
//!
//! A Note on Inlining
//! ------------------
//! As briefly mentioned above, in order for LLVM to be able to inline a
//! function call, the body of the function has to be available in the LLVM
//! module where the call is made. This has a few consequences for partitioning:
//!
//! - The partitioning algorithm has to take care of placing functions into all
//!   codegen units where they should be available for inlining. It also has to
//!   decide on the correct linkage for these functions.
//!
//! - The partitioning algorithm has to know which functions are likely to get
//!   inlined, so it can distribute function instantiations accordingly. Since
//!   there is no way of knowing for sure which functions LLVM will decide to
//!   inline in the end, we apply a heuristic here: Only functions marked with
//!   `#[inline]` are considered for inlining by the partitioner. The current
//!   implementation will not try to determine if a function is likely to be
//!   inlined by looking at the functions definition.
//!
//! Note though that as a side-effect of creating a codegen units per
//! source-level module, functions from the same module will be available for
//! inlining, even when they are not marked `#[inline]`.

mod default;
mod merging;

use std::cmp;
use std::fs::{self, File};
use std::io::{BufWriter, Write};
use std::path::{Path, PathBuf};

use rustc_data_structures::fx::{FxHashMap, FxHashSet};
use rustc_data_structures::sync;
use rustc_hir::def_id::{DefIdSet, LOCAL_CRATE};
use rustc_middle::mir;
use rustc_middle::mir::mono::MonoItem;
use rustc_middle::mir::mono::{CodegenUnit, Linkage};
use rustc_middle::middle::autodiff_attrs::AutoDiffItem;
use rustc_hir::def_id::LOCAL_CRATE;
use rustc_middle::ty::print::with_no_trimmed_paths;
use rustc_middle::ty::query::Providers;
<<<<<<< HEAD
use rustc_middle::ty::{TyCtxt, ParamEnv};
use rustc_middle::middle::typetree::{Kind, TypeTree, Type};
=======
use rustc_middle::ty::TyCtxt;
use rustc_session::config::{DumpMonoStatsFormat, SwitchWithOptPath};
>>>>>>> 2a8221db
use rustc_span::symbol::Symbol;
use rustc_symbol_mangling::symbol_name_for_instance_in_crate;

use crate::collector::InliningMap;
use crate::collector::{self, MonoItemCollectionMode};
use crate::errors::{
    CouldntDumpMonoStats, SymbolAlreadyDefined, UnknownCguCollectionMode, UnknownPartitionStrategy,
};

enum Partitioner {
    Default(default::DefaultPartitioning),
    // Other partitioning strategies can go here.
    Unknown,
}

impl<'tcx> Partition<'tcx> for Partitioner {
    fn place_root_mono_items<I>(
        &mut self,
        cx: &PartitioningCx<'_, 'tcx>,
        mono_items: &mut I,
    ) -> PreInliningPartitioning<'tcx>
    where
        I: Iterator<Item = MonoItem<'tcx>>,
    {
        match self {
            Partitioner::Default(partitioner) => partitioner.place_root_mono_items(cx, mono_items),
            Partitioner::Unknown => cx.tcx.sess.emit_fatal(UnknownPartitionStrategy),
        }
    }

    fn merge_codegen_units(
        &mut self,
        cx: &PartitioningCx<'_, 'tcx>,
        initial_partitioning: &mut PreInliningPartitioning<'tcx>,
    ) {
        match self {
            Partitioner::Default(partitioner) => {
                partitioner.merge_codegen_units(cx, initial_partitioning)
            }
            Partitioner::Unknown => cx.tcx.sess.emit_fatal(UnknownPartitionStrategy),
        }
    }

    fn place_inlined_mono_items(
        &mut self,
        cx: &PartitioningCx<'_, 'tcx>,
        initial_partitioning: PreInliningPartitioning<'tcx>,
    ) -> PostInliningPartitioning<'tcx> {
        match self {
            Partitioner::Default(partitioner) => {
                partitioner.place_inlined_mono_items(cx, initial_partitioning)
            }
            Partitioner::Unknown => cx.tcx.sess.emit_fatal(UnknownPartitionStrategy),
        }
    }

    fn internalize_symbols(
        &mut self,
        cx: &PartitioningCx<'_, 'tcx>,
        post_inlining_partitioning: &mut PostInliningPartitioning<'tcx>,
    ) {
        match self {
            Partitioner::Default(partitioner) => {
                partitioner.internalize_symbols(cx, post_inlining_partitioning)
            }
            Partitioner::Unknown => cx.tcx.sess.emit_fatal(UnknownPartitionStrategy),
        }
    }
}

pub struct PartitioningCx<'a, 'tcx> {
    tcx: TyCtxt<'tcx>,
    target_cgu_count: usize,
    inlining_map: &'a InliningMap<'tcx>,
}

trait Partition<'tcx> {
    fn place_root_mono_items<I>(
        &mut self,
        cx: &PartitioningCx<'_, 'tcx>,
        mono_items: &mut I,
    ) -> PreInliningPartitioning<'tcx>
    where
        I: Iterator<Item = MonoItem<'tcx>>;

    fn merge_codegen_units(
        &mut self,
        cx: &PartitioningCx<'_, 'tcx>,
        initial_partitioning: &mut PreInliningPartitioning<'tcx>,
    );

    fn place_inlined_mono_items(
        &mut self,
        cx: &PartitioningCx<'_, 'tcx>,
        initial_partitioning: PreInliningPartitioning<'tcx>,
    ) -> PostInliningPartitioning<'tcx>;

    fn internalize_symbols(
        &mut self,
        cx: &PartitioningCx<'_, 'tcx>,
        partitioning: &mut PostInliningPartitioning<'tcx>,
    );
}

fn get_partitioner(tcx: TyCtxt<'_>) -> Partitioner {
    let strategy = match &tcx.sess.opts.unstable_opts.cgu_partitioning_strategy {
        None => "default",
        Some(s) => &s[..],
    };

    match strategy {
        "default" => Partitioner::Default(default::DefaultPartitioning),
        _ => Partitioner::Unknown,
    }
}

pub fn partition<'tcx, I>(
    tcx: TyCtxt<'tcx>,
    mono_items: &mut I,
    max_cgu_count: usize,
    inlining_map: &InliningMap<'tcx>,
) -> Vec<CodegenUnit<'tcx>>
where
    I: Iterator<Item = MonoItem<'tcx>>,
{
    let _prof_timer = tcx.prof.generic_activity("cgu_partitioning");

    let mut partitioner = get_partitioner(tcx);
    let cx = &PartitioningCx { tcx, target_cgu_count: max_cgu_count, inlining_map };
    // In the first step, we place all regular monomorphizations into their
    // respective 'home' codegen unit. Regular monomorphizations are all
    // functions and statics defined in the local crate.
    let mut initial_partitioning = {
        let _prof_timer = tcx.prof.generic_activity("cgu_partitioning_place_roots");
        partitioner.place_root_mono_items(cx, mono_items)
    };

    for cgu in &mut initial_partitioning.codegen_units {
        cgu.create_size_estimate(tcx);
    }

    debug_dump(tcx, "INITIAL PARTITIONING:", initial_partitioning.codegen_units.iter());

    // Merge until we have at most `max_cgu_count` codegen units.
    {
        let _prof_timer = tcx.prof.generic_activity("cgu_partitioning_merge_cgus");
        partitioner.merge_codegen_units(cx, &mut initial_partitioning);
        debug_dump(tcx, "POST MERGING:", initial_partitioning.codegen_units.iter());
    }

    // In the next step, we use the inlining map to determine which additional
    // monomorphizations have to go into each codegen unit. These additional
    // monomorphizations can be drop-glue, functions from external crates, and
    // local functions the definition of which is marked with `#[inline]`.
    let mut post_inlining = {
        let _prof_timer = tcx.prof.generic_activity("cgu_partitioning_place_inline_items");
        partitioner.place_inlined_mono_items(cx, initial_partitioning)
    };

    for cgu in &mut post_inlining.codegen_units {
        cgu.create_size_estimate(tcx);
    }

    debug_dump(tcx, "POST INLINING:", post_inlining.codegen_units.iter());

    // Next we try to make as many symbols "internal" as possible, so LLVM has
    // more freedom to optimize.
    if !tcx.sess.link_dead_code() {
        let _prof_timer = tcx.prof.generic_activity("cgu_partitioning_internalize_symbols");
        partitioner.internalize_symbols(cx, &mut post_inlining);
    }

    let instrument_dead_code =
        tcx.sess.instrument_coverage() && !tcx.sess.instrument_coverage_except_unused_functions();

    if instrument_dead_code {
        assert!(
            post_inlining.codegen_units.len() > 0,
            "There must be at least one CGU that code coverage data can be generated in."
        );

        // Find the smallest CGU that has exported symbols and put the dead
        // function stubs in that CGU. We look for exported symbols to increase
        // the likelihood the linker won't throw away the dead functions.
        // FIXME(#92165): In order to truly resolve this, we need to make sure
        // the object file (CGU) containing the dead function stubs is included
        // in the final binary. This will probably require forcing these
        // function symbols to be included via `-u` or `/include` linker args.
        let mut cgus: Vec<_> = post_inlining.codegen_units.iter_mut().collect();
        cgus.sort_by_key(|cgu| cgu.size_estimate());

        let dead_code_cgu =
            if let Some(cgu) = cgus.into_iter().rev().find(|cgu| {
                cgu.items().iter().any(|(_, (linkage, _))| *linkage == Linkage::External)
            }) {
                cgu
            } else {
                // If there are no CGUs that have externally linked items,
                // then we just pick the first CGU as a fallback.
                &mut post_inlining.codegen_units[0]
            };
        dead_code_cgu.make_code_coverage_dead_code_cgu();
    }

    // Finally, sort by codegen unit name, so that we get deterministic results.
    let PostInliningPartitioning {
        codegen_units: mut result,
        mono_item_placements: _,
        internalization_candidates: _,
    } = post_inlining;

    result.sort_by(|a, b| a.name().as_str().cmp(b.name().as_str()));

    result
}

pub struct PreInliningPartitioning<'tcx> {
    codegen_units: Vec<CodegenUnit<'tcx>>,
    roots: FxHashSet<MonoItem<'tcx>>,
    internalization_candidates: FxHashSet<MonoItem<'tcx>>,
}

/// For symbol internalization, we need to know whether a symbol/mono-item is
/// accessed from outside the codegen unit it is defined in. This type is used
/// to keep track of that.
#[derive(Clone, PartialEq, Eq, Debug)]
enum MonoItemPlacement {
    SingleCgu { cgu_name: Symbol },
    MultipleCgus,
}

struct PostInliningPartitioning<'tcx> {
    codegen_units: Vec<CodegenUnit<'tcx>>,
    mono_item_placements: FxHashMap<MonoItem<'tcx>, MonoItemPlacement>,
    internalization_candidates: FxHashSet<MonoItem<'tcx>>,
}

fn debug_dump<'a, 'tcx, I>(tcx: TyCtxt<'tcx>, label: &str, cgus: I)
where
    I: Iterator<Item = &'a CodegenUnit<'tcx>>,
    'tcx: 'a,
{
    let dump = move || {
        use std::fmt::Write;

        let s = &mut String::new();
        let _ = writeln!(s, "{label}");
        for cgu in cgus {
            let _ =
                writeln!(s, "CodegenUnit {} estimated size {} :", cgu.name(), cgu.size_estimate());

            for (mono_item, linkage) in cgu.items() {
                let symbol_name = mono_item.symbol_name(tcx).name;
                let symbol_hash_start = symbol_name.rfind('h');
                let symbol_hash = symbol_hash_start.map_or("<no hash>", |i| &symbol_name[i..]);

                let _ = writeln!(
                    s,
                    " - {} [{:?}] [{}] estimated size {}",
                    mono_item,
                    linkage,
                    symbol_hash,
                    mono_item.size_estimate(tcx)
                );
            }

            let _ = writeln!(s);
        }

        std::mem::take(s)
    };

    debug!("{}", dump());
}

#[inline(never)] // give this a place in the profiler
fn assert_symbols_are_distinct<'a, 'tcx, I>(tcx: TyCtxt<'tcx>, mono_items: I)
where
    I: Iterator<Item = &'a MonoItem<'tcx>>,
    'tcx: 'a,
{
    let _prof_timer = tcx.prof.generic_activity("assert_symbols_are_distinct");

    let mut symbols: Vec<_> =
        mono_items.map(|mono_item| (mono_item, mono_item.symbol_name(tcx))).collect();

    symbols.sort_by_key(|sym| sym.1);

    for &[(mono_item1, ref sym1), (mono_item2, ref sym2)] in symbols.array_windows() {
        if sym1 == sym2 {
            let span1 = mono_item1.local_span(tcx);
            let span2 = mono_item2.local_span(tcx);

            // Deterministically select one of the spans for error reporting
            let span = match (span1, span2) {
                (Some(span1), Some(span2)) => {
                    Some(if span1.lo().0 > span2.lo().0 { span1 } else { span2 })
                }
                (span1, span2) => span1.or(span2),
            };

            tcx.sess.emit_fatal(SymbolAlreadyDefined { span, symbol: sym1.to_string() });
        }
    }
}

<<<<<<< HEAD
fn collect_and_partition_mono_items<'tcx>(
    tcx: TyCtxt<'tcx>,
    (): (),
) -> (&'tcx DefIdSet, &'tcx [AutoDiffItem], &'tcx [CodegenUnit<'tcx>]) {
    let collection_mode = match tcx.sess.opts.debugging_opts.print_mono_items {
=======
fn collect_and_partition_mono_items(tcx: TyCtxt<'_>, (): ()) -> (&DefIdSet, &[CodegenUnit<'_>]) {
    let collection_mode = match tcx.sess.opts.unstable_opts.print_mono_items {
>>>>>>> 2a8221db
        Some(ref s) => {
            let mode = s.to_lowercase();
            let mode = mode.trim();
            if mode == "eager" {
                MonoItemCollectionMode::Eager
            } else {
                if mode != "lazy" {
                    tcx.sess.emit_warning(UnknownCguCollectionMode { mode });
                }

                MonoItemCollectionMode::Lazy
            }
        }
        None => {
            if tcx.sess.link_dead_code() {
                MonoItemCollectionMode::Eager
            } else {
                MonoItemCollectionMode::Lazy
            }
        }
    };

    let (items, inlining_map) = collector::collect_crate_mono_items(tcx, collection_mode);

    tcx.sess.abort_if_errors();

    let (codegen_units, _) = tcx.sess.time("partition_and_assert_distinct_symbols", || {
        sync::join(
            || {
                let mut codegen_units = partition(
                    tcx,
                    &mut items.iter().copied(),
                    tcx.sess.codegen_units(),
                    &inlining_map,
                );
                codegen_units[0].make_primary();
                &*tcx.arena.alloc_from_iter(codegen_units)
            },
            || assert_symbols_are_distinct(tcx, items.iter()),
        )
    });

    if tcx.prof.enabled() {
        // Record CGU size estimates for self-profiling.
        for cgu in codegen_units {
            tcx.prof.artifact_size(
                "codegen_unit_size_estimate",
                cgu.name().as_str(),
                cgu.size_estimate() as u64,
            );
        }
    }

    let mono_items: DefIdSet = items
        .iter()
        .filter_map(|mono_item| match *mono_item {
            MonoItem::Fn(ref instance) => Some(instance.def_id()),
            MonoItem::Static(def_id) => Some(def_id),
            _ => None,
        })
        .collect();

<<<<<<< HEAD
    let autodiff_items = items.iter()
        .filter_map(|item| {
            match *item {
                MonoItem::Fn(ref instance) => Some((item, instance)),
                _ => None,
            }
        })
        .filter_map(|(item, instance)| {
            let target_id = instance.def_id();
            let target_attrs = tcx.autodiff_attrs(target_id);
            if !target_attrs.apply_autodiff() {
                return None;
            }

            let target_symbol = symbol_name_for_instance_in_crate(tcx, instance.clone(), LOCAL_CRATE);
            let range = inlining_map.index.get(&item).unwrap();

            let source = inlining_map.targets[range.clone()].into_iter()
                .filter_map(|item| match *item {
                    MonoItem::Fn(ref instance_s) => {
                        let source_id = instance_s.def_id();

                        if tcx.autodiff_attrs(source_id).is_active() {
                            return Some(instance_s);
                        }

                        None
                    },
                    _ => None
                }).next();

            source.map(|inst| {
                let (inputs, output) = fnc_typetrees(inst.ty(tcx, ParamEnv::empty()), tcx);
                let symb = symbol_name_for_instance_in_crate(tcx, inst.clone(), LOCAL_CRATE);

                target_attrs.clone().into_item(
                    symb, target_symbol,
                    inputs, output)
            })
        });

    let autodiff_items = tcx.arena.alloc_from_iter(autodiff_items);

    if tcx.sess.opts.debugging_opts.print_mono_items.is_some() {
=======
    // Output monomorphization stats per def_id
    if let SwitchWithOptPath::Enabled(ref path) = tcx.sess.opts.unstable_opts.dump_mono_stats {
        if let Err(err) =
            dump_mono_items_stats(tcx, &codegen_units, path, tcx.crate_name(LOCAL_CRATE))
        {
            tcx.sess.emit_fatal(CouldntDumpMonoStats { error: err.to_string() });
        }
    }

    if tcx.sess.opts.unstable_opts.print_mono_items.is_some() {
>>>>>>> 2a8221db
        let mut item_to_cgus: FxHashMap<_, Vec<_>> = Default::default();

        for cgu in codegen_units {
            for (&mono_item, &linkage) in cgu.items() {
                item_to_cgus.entry(mono_item).or_default().push((cgu.name(), linkage));
            }
        }

        let mut item_keys: Vec<_> = items
            .iter()
            .map(|i| {
                let mut output = with_no_trimmed_paths!(i.to_string());
                output.push_str(" @@");
                let mut empty = Vec::new();
                let cgus = item_to_cgus.get_mut(i).unwrap_or(&mut empty);
                cgus.sort_by_key(|(name, _)| *name);
                cgus.dedup();
                for &(ref cgu_name, (linkage, _)) in cgus.iter() {
                    output.push(' ');
                    output.push_str(cgu_name.as_str());

                    let linkage_abbrev = match linkage {
                        Linkage::External => "External",
                        Linkage::AvailableExternally => "Available",
                        Linkage::LinkOnceAny => "OnceAny",
                        Linkage::LinkOnceODR => "OnceODR",
                        Linkage::WeakAny => "WeakAny",
                        Linkage::WeakODR => "WeakODR",
                        Linkage::Appending => "Appending",
                        Linkage::Internal => "Internal",
                        Linkage::Private => "Private",
                        Linkage::ExternalWeak => "ExternalWeak",
                        Linkage::Common => "Common",
                    };

                    output.push('[');
                    output.push_str(linkage_abbrev);
                    output.push(']');
                }
                output
            })
            .collect();

        item_keys.sort();

        for item in item_keys {
            println!("MONO_ITEM {item}");
        }
    }

    (tcx.arena.alloc(mono_items), autodiff_items, codegen_units)
}

<<<<<<< HEAD
fn codegened_and_inlined_items<'tcx>(tcx: TyCtxt<'tcx>, (): ()) -> &'tcx DefIdSet {
    let (items, _, cgus) = tcx.collect_and_partition_mono_items(());
=======
/// Outputs stats about instantiation counts and estimated size, per `MonoItem`'s
/// def, to a file in the given output directory.
fn dump_mono_items_stats<'tcx>(
    tcx: TyCtxt<'tcx>,
    codegen_units: &[CodegenUnit<'tcx>],
    output_directory: &Option<PathBuf>,
    crate_name: Symbol,
) -> Result<(), Box<dyn std::error::Error>> {
    let output_directory = if let Some(ref directory) = output_directory {
        fs::create_dir_all(directory)?;
        directory
    } else {
        Path::new(".")
    };

    let format = tcx.sess.opts.unstable_opts.dump_mono_stats_format;
    let ext = format.extension();
    let filename = format!("{crate_name}.mono_items.{ext}");
    let output_path = output_directory.join(&filename);
    let file = File::create(&output_path)?;
    let mut file = BufWriter::new(file);

    // Gather instantiated mono items grouped by def_id
    let mut items_per_def_id: FxHashMap<_, Vec<_>> = Default::default();
    for cgu in codegen_units {
        for (&mono_item, _) in cgu.items() {
            // Avoid variable-sized compiler-generated shims
            if mono_item.is_user_defined() {
                items_per_def_id.entry(mono_item.def_id()).or_default().push(mono_item);
            }
        }
    }

    #[derive(serde::Serialize)]
    struct MonoItem {
        name: String,
        instantiation_count: usize,
        size_estimate: usize,
        total_estimate: usize,
    }

    // Output stats sorted by total instantiated size, from heaviest to lightest
    let mut stats: Vec<_> = items_per_def_id
        .into_iter()
        .map(|(def_id, items)| {
            let name = with_no_trimmed_paths!(tcx.def_path_str(def_id));
            let instantiation_count = items.len();
            let size_estimate = items[0].size_estimate(tcx);
            let total_estimate = instantiation_count * size_estimate;
            MonoItem { name, instantiation_count, size_estimate, total_estimate }
        })
        .collect();
    stats.sort_unstable_by_key(|item| cmp::Reverse(item.total_estimate));

    if !stats.is_empty() {
        match format {
            DumpMonoStatsFormat::Json => serde_json::to_writer(file, &stats)?,
            DumpMonoStatsFormat::Markdown => {
                writeln!(
                    file,
                    "| Item | Instantiation count | Estimated Cost Per Instantiation | Total Estimated Cost |"
                )?;
                writeln!(file, "| --- | ---: | ---: | ---: |")?;

                for MonoItem { name, instantiation_count, size_estimate, total_estimate } in stats {
                    writeln!(
                        file,
                        "| `{name}` | {instantiation_count} | {size_estimate} | {total_estimate} |"
                    )?;
                }
            }
        }
    }

    Ok(())
}

fn codegened_and_inlined_items(tcx: TyCtxt<'_>, (): ()) -> &DefIdSet {
    let (items, cgus) = tcx.collect_and_partition_mono_items(());
>>>>>>> 2a8221db
    let mut visited = DefIdSet::default();
    let mut result = items.clone();

    for cgu in cgus {
        for (item, _) in cgu.items() {
            if let MonoItem::Fn(ref instance) = item {
                let did = instance.def_id();
                if !visited.insert(did) {
                    continue;
                }
                let body = tcx.instance_mir(instance.def);
                for block in body.basic_blocks.iter() {
                    for statement in &block.statements {
                        let mir::StatementKind::Coverage(_) = statement.kind else { continue };
                        let scope = statement.source_info.scope;
                        if let Some(inlined) = scope.inlined_instance(&body.source_scopes) {
                            result.insert(inlined.def_id());
                        }
                    }
                }
            }
        }
    }

    tcx.arena.alloc(result)
}

use std::iter;
use rustc_middle::ty::{self, Ty, Adt, ParamEnvAnd};
use rustc_target::abi::FieldsShape;

pub fn typetree_empty() -> TypeTree {
    TypeTree(vec![])
}

pub fn typetree_from_ty<'a>(ty: Ty<'a>, tcx: TyCtxt<'a>, depth: usize) -> TypeTree {
    if ty.is_unsafe_ptr() || ty.is_ref() || ty.is_box() {
        if  ty.is_fn_ptr() {
            unimplemented!("what to do whith fn ptr?");
        }

        let inner_ty = ty.builtin_deref(true).unwrap().ty;
        let child = typetree_from_ty(inner_ty, tcx, depth + 1);

        let tt = Type { offset: -1, kind: Kind::Pointer, size: 8, child, };
        //println!("{:depth$} add indirection {:?}", "", tt);

        return TypeTree(vec![tt]);
    }

    if ty.is_scalar() {
        assert!(!ty.is_any_ptr());

        let (kind, size) = if ty.is_integral() {
            (Kind::Integer, 8)
        } else {
            assert!(ty.is_floating_point());
            match ty {
                x if x == tcx.types.f32 => (Kind::Float, 4),
                x if x == tcx.types.f64 => (Kind::Double, 8),
                _ => panic!("floatTy scalar that is neither f32 nor f64"),
            }
        };

        return TypeTree(vec![
            Type {offset: -1, child: typetree_empty(), kind, size }
        ]);
    }

    let param_env_and = ParamEnvAnd {
        param_env: ParamEnv::empty(),
        value: ty,
    };

    let layout = tcx.layout_of(param_env_and);
    assert!(layout.is_ok());

    let layout = layout.unwrap().layout;
    let fields = layout.fields();
    let max_size = layout.size();

    if ty.is_adt() {
        let adt_def = ty.ty_adt_def().unwrap();
        let substs = match ty.kind() {
            Adt(_, subst_ref) => subst_ref,
            _ => panic!(""),
        };

        if adt_def.is_struct() {
            let (offsets, _memory_index) = match fields {
                FieldsShape::Arbitrary{ offsets: o, memory_index: m } => (o,m),
                _ => panic!(""),
            };
            //println!("{:depth$} combine fields", "");

            let fields = adt_def.all_fields();
            let fields = fields.into_iter().zip(offsets.into_iter()).filter_map(|(field, offset)| {
                let field_ty: Ty<'_> = field.ty(tcx, substs);
                let field_ty: Ty<'_> = tcx.normalize_erasing_regions(ParamEnv::empty(), field_ty);

                if field_ty.is_phantom_data() {
                    return None;
                }

                let mut child = typetree_from_ty(field_ty, tcx, depth + 1).0;

                for c in &mut child {
                    if c.offset == -1 {
                        c.offset = offset.bytes() as isize
                    } else {
                        c.offset += offset.bytes() as isize;
                    }
                }

                //inner_tt.offset = offset;

                //println!("{:depth$} -> {:?}", "", child);

                Some(child)
            }).flatten().collect::<Vec<Type>>();

            let ret_tt = TypeTree(fields);
            //println!("{:depth$} into {:?}", "", ret_tt);
            return ret_tt;
        } else {
            unimplemented!("adt that isn't a struct");
        }
    }

    if ty.is_array() {
        let (stride, count) = match fields {
            FieldsShape::Array{ stride: s, count: c } => (s,c),
            _ => panic!(""),
        };
        let byte_stride = stride.bytes_usize();
        let byte_max_size = max_size.bytes_usize();

        assert!(byte_stride * *count as usize == byte_max_size);
        assert!(*count > 0); // return empty TT for empty?
        let sub_ty = ty.builtin_index().unwrap();
        let subtt = typetree_from_ty(sub_ty, tcx, depth + 1);

        // calculate size of subtree
        let param_env_and = ParamEnvAnd {
            param_env: ParamEnv::empty(),
            value: sub_ty,
        };
        let size = tcx.layout_of(param_env_and).unwrap().size.bytes() as usize;
        let tt = TypeTree(
            iter::repeat(subtt).take(*count as usize).enumerate().map(|(idx, x)| 
                x.0.into_iter().map(move |x| x.add_offset((idx * size) as isize))
            ).flatten().collect());

        //println!("{:depth$} repeated array into {:?}", "", tt);

        return tt;
    }

    if ty.is_slice() {
        let sub_ty = ty.builtin_index().unwrap();
        let subtt = typetree_from_ty(sub_ty, tcx, depth + 1);

        return subtt;
    }

    //println!("Warning: create empty typetree for {}", ty);
    typetree_empty()
}

pub fn fnc_typetrees<'tcx>(fn_ty: Ty<'tcx>, tcx: TyCtxt<'tcx>) -> (Vec<TypeTree>, TypeTree) {
    let fnc_binder: ty::Binder<'_, ty::FnSig<'_>> = fn_ty.fn_sig(tcx);

    // TODO: verify.
    let x: ty::FnSig<'_> = fnc_binder.skip_binder();

    let inputs = x.inputs().into_iter().map(|x| typetree_from_ty(*x, tcx, 0))
        .collect();

    let output = typetree_from_ty(x.output(), tcx, 0);

    (inputs, output)
}
pub fn provide(providers: &mut Providers) {
    providers.collect_and_partition_mono_items = collect_and_partition_mono_items;
    providers.codegened_and_inlined_items = codegened_and_inlined_items;

    providers.is_codegened_item = |tcx, def_id| {
        let (all_mono_items, _, _) = tcx.collect_and_partition_mono_items(());
        all_mono_items.contains(&def_id)
    };

    providers.codegen_unit = |tcx, name| {
        let (_, _, all) = tcx.collect_and_partition_mono_items(());
        all.iter()
            .find(|cgu| cgu.name() == name)
            .unwrap_or_else(|| panic!("failed to find cgu with name {name:?}"))
    };
}<|MERGE_RESOLUTION|>--- conflicted
+++ resolved
@@ -110,13 +110,9 @@
 use rustc_hir::def_id::LOCAL_CRATE;
 use rustc_middle::ty::print::with_no_trimmed_paths;
 use rustc_middle::ty::query::Providers;
-<<<<<<< HEAD
 use rustc_middle::ty::{TyCtxt, ParamEnv};
 use rustc_middle::middle::typetree::{Kind, TypeTree, Type};
-=======
-use rustc_middle::ty::TyCtxt;
 use rustc_session::config::{DumpMonoStatsFormat, SwitchWithOptPath};
->>>>>>> 2a8221db
 use rustc_span::symbol::Symbol;
 use rustc_symbol_mangling::symbol_name_for_instance_in_crate;
 
@@ -423,16 +419,8 @@
     }
 }
 
-<<<<<<< HEAD
-fn collect_and_partition_mono_items<'tcx>(
-    tcx: TyCtxt<'tcx>,
-    (): (),
-) -> (&'tcx DefIdSet, &'tcx [AutoDiffItem], &'tcx [CodegenUnit<'tcx>]) {
-    let collection_mode = match tcx.sess.opts.debugging_opts.print_mono_items {
-=======
-fn collect_and_partition_mono_items(tcx: TyCtxt<'_>, (): ()) -> (&DefIdSet, &[CodegenUnit<'_>]) {
+fn collect_and_partition_mono_items(tcx: TyCtxt<'_>, (): ()) -> (&DefIdSet, &'tcx [AutoDiffItem], &[CodegenUnit<'_>]) {
     let collection_mode = match tcx.sess.opts.unstable_opts.print_mono_items {
->>>>>>> 2a8221db
         Some(ref s) => {
             let mode = s.to_lowercase();
             let mode = mode.trim();
@@ -495,7 +483,6 @@
         })
         .collect();
 
-<<<<<<< HEAD
     let autodiff_items = items.iter()
         .filter_map(|item| {
             match *item {
@@ -539,8 +526,6 @@
 
     let autodiff_items = tcx.arena.alloc_from_iter(autodiff_items);
 
-    if tcx.sess.opts.debugging_opts.print_mono_items.is_some() {
-=======
     // Output monomorphization stats per def_id
     if let SwitchWithOptPath::Enabled(ref path) = tcx.sess.opts.unstable_opts.dump_mono_stats {
         if let Err(err) =
@@ -551,7 +536,6 @@
     }
 
     if tcx.sess.opts.unstable_opts.print_mono_items.is_some() {
->>>>>>> 2a8221db
         let mut item_to_cgus: FxHashMap<_, Vec<_>> = Default::default();
 
         for cgu in codegen_units {
@@ -605,10 +589,6 @@
     (tcx.arena.alloc(mono_items), autodiff_items, codegen_units)
 }
 
-<<<<<<< HEAD
-fn codegened_and_inlined_items<'tcx>(tcx: TyCtxt<'tcx>, (): ()) -> &'tcx DefIdSet {
-    let (items, _, cgus) = tcx.collect_and_partition_mono_items(());
-=======
 /// Outputs stats about instantiation counts and estimated size, per `MonoItem`'s
 /// def, to a file in the given output directory.
 fn dump_mono_items_stats<'tcx>(
@@ -687,8 +667,7 @@
 }
 
 fn codegened_and_inlined_items(tcx: TyCtxt<'_>, (): ()) -> &DefIdSet {
-    let (items, cgus) = tcx.collect_and_partition_mono_items(());
->>>>>>> 2a8221db
+    let (items, _, cgus) = tcx.collect_and_partition_mono_items(());
     let mut visited = DefIdSet::default();
     let mut result = items.clone();
 
