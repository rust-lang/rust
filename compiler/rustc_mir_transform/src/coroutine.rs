--- conflicted
+++ resolved
@@ -67,11 +67,7 @@
 use rustc_hir::lang_items::LangItem;
 use rustc_hir::{CoroutineDesugaring, CoroutineKind};
 use rustc_index::bit_set::{BitMatrix, DenseBitSet, GrowableBitSet};
-<<<<<<< HEAD
-use rustc_index::{Idx, IndexVec};
-=======
 use rustc_index::{Idx, IndexVec, indexvec};
->>>>>>> b1b464d6
 use rustc_middle::mir::visit::{MutVisitor, MutatingUseContext, PlaceContext, Visitor};
 use rustc_middle::mir::*;
 use rustc_middle::ty::util::Discr;
@@ -544,8 +540,6 @@
 
     let unpinned_local = body.local_decls.push(LocalDecl::new(ref_coroutine_ty, body.span));
 
-<<<<<<< HEAD
-=======
     // Add the Pin field access to accesses of the coroutine state
     SelfArgVisitor::new(tcx, tcx.mk_place_deref(unpinned_local.into())).visit_body(body);
 
@@ -571,7 +565,6 @@
     );
 }
 
->>>>>>> b1b464d6
 /// Transforms the `body` of the coroutine applying the following transforms:
 ///
 /// - Eliminates all the `get_context` calls that async lowering created.
