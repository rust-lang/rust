--- conflicted
+++ resolved
@@ -729,9 +729,7 @@
 
                 // Non-opaque macros cannot make other items more accessible than they already are.
                 let attrs = self.tcx.hir().attrs(item.hir_id());
-                if attr::find_transparency(&self.tcx.sess, &attrs, md.macro_rules).0
-                    != Transparency::Opaque
-                {
+                if attr::find_transparency(&attrs, md.macro_rules).0 != Transparency::Opaque {
                     return;
                 }
 
@@ -933,48 +931,6 @@
 
         intravisit::walk_mod(self, m, id);
     }
-<<<<<<< HEAD
-
-    fn visit_macro_def(&mut self, md: &'tcx hir::MacroDef<'tcx>) {
-        // Non-opaque macros cannot make other items more accessible than they already are.
-        let attrs = self.tcx.hir().attrs(md.hir_id());
-        if attr::find_transparency(&attrs, md.ast.macro_rules).0 != Transparency::Opaque {
-            // `#[macro_export]`-ed `macro_rules!` are `Public` since they
-            // ignore their containing path to always appear at the crate root.
-            if md.ast.macro_rules {
-                self.update(md.def_id, Some(AccessLevel::Public));
-            }
-            return;
-        }
-
-        let macro_module_def_id =
-            ty::DefIdTree::parent(self.tcx, md.def_id.to_def_id()).unwrap().expect_local();
-        if self.tcx.hir().opt_def_kind(macro_module_def_id) != Some(DefKind::Mod) {
-            // The macro's parent doesn't correspond to a `mod`, return early (#63164, #65252).
-            return;
-        }
-
-        let level = if md.vis.node.is_pub() { self.get(macro_module_def_id) } else { None };
-        let new_level = self.update(md.def_id, level);
-        if new_level.is_none() {
-            return;
-        }
-
-        // Since we are starting from an externally visible module,
-        // all the parents in the loop below are also guaranteed to be modules.
-        let mut module_def_id = macro_module_def_id;
-        loop {
-            let changed_reachability =
-                self.update_macro_reachable(module_def_id, macro_module_def_id);
-            if changed_reachability || module_def_id == CRATE_DEF_ID {
-                break;
-            }
-            module_def_id =
-                ty::DefIdTree::parent(self.tcx, module_def_id.to_def_id()).unwrap().expect_local();
-        }
-    }
-=======
->>>>>>> 9dce366e
 }
 
 impl ReachEverythingInTheInterfaceVisitor<'_, 'tcx> {
