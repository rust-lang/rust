//! [Flexible target specification.](https://github.com/rust-lang/rfcs/pull/131)
//!
//! Rust targets a wide variety of usecases, and in the interest of flexibility,
//! allows new target triples to be defined in configuration files. Most users
//! will not need to care about these, but this is invaluable when porting Rust
//! to a new platform, and allows for an unprecedented level of control over how
//! the compiler works.
//!
//! # Using custom targets
//!
//! A target triple, as passed via `rustc --target=TRIPLE`, will first be
//! compared against the list of built-in targets. This is to ease distributing
//! rustc (no need for configuration files) and also to hold these built-in
//! targets as immutable and sacred. If `TRIPLE` is not one of the built-in
//! targets, rustc will check if a file named `TRIPLE` exists. If it does, it
//! will be loaded as the target configuration. If the file does not exist,
//! rustc will search each directory in the environment variable
//! `RUST_TARGET_PATH` for a file named `TRIPLE.json`. The first one found will
//! be loaded. If no file is found in any of those directories, a fatal error
//! will be given.
//!
//! Projects defining their own targets should use
//! `--target=path/to/my-awesome-platform.json` instead of adding to
//! `RUST_TARGET_PATH`.
//!
//! # Defining a new target
//!
//! Targets are defined using [JSON](https://json.org/). The `Target` struct in
//! this module defines the format the JSON file should take, though each
//! underscore in the field names should be replaced with a hyphen (`-`) in the
//! JSON file. Some fields are required in every target specification, such as
//! `llvm-target`, `target-endian`, `target-pointer-width`, `data-layout`,
//! `arch`, and `os`. In general, options passed to rustc with `-C` override
//! the target's settings, though `target-feature` and `link-args` will *add*
//! to the list specified by the target, rather than replace.

use crate::abi::call::Conv;
use crate::abi::{Endian, Integer, Size, TargetDataLayout, TargetDataLayoutErrors};
use crate::json::{Json, ToJson};
use crate::spec::abi::{lookup as lookup_abi, Abi};
use crate::spec::crt_objects::{CrtObjects, LinkSelfContainedDefault};
use rustc_data_structures::stable_hasher::{HashStable, StableHasher};
use rustc_fs_util::try_canonicalize;
use rustc_serialize::{Decodable, Decoder, Encodable, Encoder};
use rustc_span::symbol::{kw, sym, Symbol};
use serde_json::Value;
use std::borrow::Cow;
use std::collections::BTreeMap;
use std::hash::{Hash, Hasher};
use std::ops::{Deref, DerefMut};
use std::path::{Path, PathBuf};
use std::str::FromStr;
use std::{fmt, io};

use rustc_macros::HashStable_Generic;

pub mod abi;
pub mod crt_objects;

mod aix_base;
mod android_base;
mod apple_base;
pub use apple_base::deployment_target as current_apple_deployment_target;
mod avr_gnu_base;
pub use avr_gnu_base::ef_avr_arch;
mod bpf_base;
mod dragonfly_base;
mod freebsd_base;
mod fuchsia_base;
mod haiku_base;
mod hermit_base;
mod illumos_base;
mod l4re_base;
mod linux_base;
mod linux_gnu_base;
mod linux_musl_base;
mod linux_ohos_base;
mod linux_uclibc_base;
mod msvc_base;
mod netbsd_base;
mod nto_qnx_base;
mod openbsd_base;
mod redox_base;
mod solaris_base;
mod solid_base;
mod teeos_base;
mod thumb_base;
mod uefi_msvc_base;
mod unikraft_linux_musl_base;
mod vxworks_base;
mod wasm_base;
mod windows_gnu_base;
mod windows_gnullvm_base;
mod windows_msvc_base;
mod windows_uwp_gnu_base;
mod windows_uwp_msvc_base;

/// Linker is called through a C/C++ compiler.
#[derive(Clone, Copy, Debug, Eq, Ord, PartialEq, PartialOrd)]
pub enum Cc {
    Yes,
    No,
}

/// Linker is LLD.
#[derive(Clone, Copy, Debug, Eq, Ord, PartialEq, PartialOrd)]
pub enum Lld {
    Yes,
    No,
}

/// All linkers have some kinds of command line interfaces and rustc needs to know which commands
/// to use with each of them. So we cluster all such interfaces into a (somewhat arbitrary) number
/// of classes that we call "linker flavors".
///
/// Technically, it's not even necessary, we can nearly always infer the flavor from linker name
/// and target properties like `is_like_windows`/`is_like_osx`/etc. However, the PRs originally
/// introducing `-Clinker-flavor` (#40018 and friends) were aiming to reduce this kind of inference
/// and provide something certain and explicitly specified instead, and that design goal is still
/// relevant now.
///
/// The second goal is to keep the number of flavors to the minimum if possible.
/// LLD somewhat forces our hand here because that linker is self-sufficient only if its executable
/// (`argv[0]`) is named in specific way, otherwise it doesn't work and requires a
/// `-flavor LLD_FLAVOR` argument to choose which logic to use. Our shipped `rust-lld` in
/// particular is not named in such specific way, so it needs the flavor option, so we make our
/// linker flavors sufficiently fine-grained to satisfy LLD without inferring its flavor from other
/// target properties, in accordance with the first design goal.
///
/// The first component of the flavor is tightly coupled with the compilation target,
/// while the `Cc` and `Lld` flags can vary within the same target.
#[derive(Clone, Copy, Debug, Eq, Ord, PartialEq, PartialOrd)]
pub enum LinkerFlavor {
    /// Unix-like linker with GNU extensions (both naked and compiler-wrapped forms).
    /// Besides similar "default" Linux/BSD linkers this also includes Windows/GNU linker,
    /// which is somewhat different because it doesn't produce ELFs.
    Gnu(Cc, Lld),
    /// Unix-like linker for Apple targets (both naked and compiler-wrapped forms).
    /// Extracted from the "umbrella" `Unix` flavor due to its corresponding LLD flavor.
    Darwin(Cc, Lld),
    /// Unix-like linker for Wasm targets (both naked and compiler-wrapped forms).
    /// Extracted from the "umbrella" `Unix` flavor due to its corresponding LLD flavor.
    /// Non-LLD version does not exist, so the lld flag is currently hardcoded here.
    WasmLld(Cc),
    /// Basic Unix-like linker for "any other Unix" targets (Solaris/illumos, L4Re, MSP430, etc),
    /// possibly with non-GNU extensions (both naked and compiler-wrapped forms).
    /// LLD doesn't support any of these.
    Unix(Cc),
    /// MSVC-style linker for Windows and UEFI, LLD supports it.
    Msvc(Lld),
    /// Emscripten Compiler Frontend, a wrapper around `WasmLld(Cc::Yes)` that has a different
    /// interface and produces some additional JavaScript output.
    EmCc,
    // Below: other linker-like tools with unique interfaces for exotic targets.
    /// Linker tool for BPF.
    Bpf,
    /// Linker tool for Nvidia PTX.
    Ptx,
}

/// Linker flavors available externally through command line (`-Clinker-flavor`)
/// or json target specifications.
/// FIXME: This set has accumulated historically, bring it more in line with the internal
/// linker flavors (`LinkerFlavor`).
#[derive(Clone, Copy, Debug, Eq, Ord, PartialEq, PartialOrd)]
pub enum LinkerFlavorCli {
    // New (unstable) flavors, with direct counterparts in `LinkerFlavor`.
    Gnu(Cc, Lld),
    Darwin(Cc, Lld),
    WasmLld(Cc),
    Unix(Cc),
    // Note: `Msvc(Lld::No)` is also a stable value.
    Msvc(Lld),
    EmCc,
    Bpf,
    Ptx,

    // Below: the legacy stable values.
    Gcc,
    Ld,
    Lld(LldFlavor),
    Em,
    BpfLinker,
    PtxLinker,
}

impl LinkerFlavorCli {
    /// Returns whether this `-C linker-flavor` option is one of the unstable values.
    pub fn is_unstable(&self) -> bool {
        match self {
            LinkerFlavorCli::Gnu(..)
            | LinkerFlavorCli::Darwin(..)
            | LinkerFlavorCli::WasmLld(..)
            | LinkerFlavorCli::Unix(..)
            | LinkerFlavorCli::Msvc(Lld::Yes)
            | LinkerFlavorCli::EmCc
            | LinkerFlavorCli::Bpf
            | LinkerFlavorCli::Ptx
            | LinkerFlavorCli::BpfLinker
            | LinkerFlavorCli::PtxLinker => true,
            LinkerFlavorCli::Gcc
            | LinkerFlavorCli::Ld
            | LinkerFlavorCli::Lld(..)
            | LinkerFlavorCli::Msvc(Lld::No)
            | LinkerFlavorCli::Em => false,
        }
    }
}

#[derive(Clone, Copy, Debug, Eq, Ord, PartialEq, PartialOrd)]
pub enum LldFlavor {
    Wasm,
    Ld64,
    Ld,
    Link,
}

impl LldFlavor {
    pub fn as_str(&self) -> &'static str {
        match self {
            LldFlavor::Wasm => "wasm",
            LldFlavor::Ld64 => "darwin",
            LldFlavor::Ld => "gnu",
            LldFlavor::Link => "link",
        }
    }

    fn from_str(s: &str) -> Option<Self> {
        Some(match s {
            "darwin" => LldFlavor::Ld64,
            "gnu" => LldFlavor::Ld,
            "link" => LldFlavor::Link,
            "wasm" => LldFlavor::Wasm,
            _ => return None,
        })
    }
}

impl ToJson for LldFlavor {
    fn to_json(&self) -> Json {
        self.as_str().to_json()
    }
}

impl LinkerFlavor {
    /// At this point the target's reference linker flavor doesn't yet exist and we need to infer
    /// it. The inference always succeds and gives some result, and we don't report any flavor
    /// incompatibility errors for json target specs. The CLI flavor is used as the main source
    /// of truth, other flags are used in case of ambiguities.
    fn from_cli_json(cli: LinkerFlavorCli, lld_flavor: LldFlavor, is_gnu: bool) -> LinkerFlavor {
        match cli {
            LinkerFlavorCli::Gnu(cc, lld) => LinkerFlavor::Gnu(cc, lld),
            LinkerFlavorCli::Darwin(cc, lld) => LinkerFlavor::Darwin(cc, lld),
            LinkerFlavorCli::WasmLld(cc) => LinkerFlavor::WasmLld(cc),
            LinkerFlavorCli::Unix(cc) => LinkerFlavor::Unix(cc),
            LinkerFlavorCli::Msvc(lld) => LinkerFlavor::Msvc(lld),
            LinkerFlavorCli::EmCc => LinkerFlavor::EmCc,
            LinkerFlavorCli::Bpf => LinkerFlavor::Bpf,
            LinkerFlavorCli::Ptx => LinkerFlavor::Ptx,

            // Below: legacy stable values
            LinkerFlavorCli::Gcc => match lld_flavor {
                LldFlavor::Ld if is_gnu => LinkerFlavor::Gnu(Cc::Yes, Lld::No),
                LldFlavor::Ld64 => LinkerFlavor::Darwin(Cc::Yes, Lld::No),
                LldFlavor::Wasm => LinkerFlavor::WasmLld(Cc::Yes),
                LldFlavor::Ld | LldFlavor::Link => LinkerFlavor::Unix(Cc::Yes),
            },
            LinkerFlavorCli::Ld => match lld_flavor {
                LldFlavor::Ld if is_gnu => LinkerFlavor::Gnu(Cc::No, Lld::No),
                LldFlavor::Ld64 => LinkerFlavor::Darwin(Cc::No, Lld::No),
                LldFlavor::Ld | LldFlavor::Wasm | LldFlavor::Link => LinkerFlavor::Unix(Cc::No),
            },
            LinkerFlavorCli::Lld(LldFlavor::Ld) => LinkerFlavor::Gnu(Cc::No, Lld::Yes),
            LinkerFlavorCli::Lld(LldFlavor::Ld64) => LinkerFlavor::Darwin(Cc::No, Lld::Yes),
            LinkerFlavorCli::Lld(LldFlavor::Wasm) => LinkerFlavor::WasmLld(Cc::No),
            LinkerFlavorCli::Lld(LldFlavor::Link) => LinkerFlavor::Msvc(Lld::Yes),
            LinkerFlavorCli::Em => LinkerFlavor::EmCc,
            LinkerFlavorCli::BpfLinker => LinkerFlavor::Bpf,
            LinkerFlavorCli::PtxLinker => LinkerFlavor::Ptx,
        }
    }

    fn to_cli(self) -> LinkerFlavorCli {
        match self {
            LinkerFlavor::Gnu(Cc::Yes, _)
            | LinkerFlavor::Darwin(Cc::Yes, _)
            | LinkerFlavor::WasmLld(Cc::Yes)
            | LinkerFlavor::Unix(Cc::Yes) => LinkerFlavorCli::Gcc,
            LinkerFlavor::Gnu(_, Lld::Yes) => LinkerFlavorCli::Lld(LldFlavor::Ld),
            LinkerFlavor::Darwin(_, Lld::Yes) => LinkerFlavorCli::Lld(LldFlavor::Ld64),
            LinkerFlavor::WasmLld(..) => LinkerFlavorCli::Lld(LldFlavor::Wasm),
            LinkerFlavor::Gnu(..) | LinkerFlavor::Darwin(..) | LinkerFlavor::Unix(..) => {
                LinkerFlavorCli::Ld
            }
            LinkerFlavor::Msvc(Lld::Yes) => LinkerFlavorCli::Lld(LldFlavor::Link),
            LinkerFlavor::Msvc(..) => LinkerFlavorCli::Msvc(Lld::No),
            LinkerFlavor::EmCc => LinkerFlavorCli::Em,
            LinkerFlavor::Bpf => LinkerFlavorCli::BpfLinker,
            LinkerFlavor::Ptx => LinkerFlavorCli::PtxLinker,
        }
    }

    fn infer_cli_hints(cli: LinkerFlavorCli) -> (Option<Cc>, Option<Lld>) {
        match cli {
            LinkerFlavorCli::Gnu(cc, lld) | LinkerFlavorCli::Darwin(cc, lld) => {
                (Some(cc), Some(lld))
            }
            LinkerFlavorCli::WasmLld(cc) => (Some(cc), Some(Lld::Yes)),
            LinkerFlavorCli::Unix(cc) => (Some(cc), None),
            LinkerFlavorCli::Msvc(lld) => (Some(Cc::No), Some(lld)),
            LinkerFlavorCli::EmCc => (Some(Cc::Yes), Some(Lld::Yes)),
            LinkerFlavorCli::Bpf | LinkerFlavorCli::Ptx => (None, None),

            // Below: legacy stable values
            LinkerFlavorCli::Gcc => (Some(Cc::Yes), None),
            LinkerFlavorCli::Ld => (Some(Cc::No), Some(Lld::No)),
            LinkerFlavorCli::Lld(_) => (Some(Cc::No), Some(Lld::Yes)),
            LinkerFlavorCli::Em => (Some(Cc::Yes), Some(Lld::Yes)),
            LinkerFlavorCli::BpfLinker | LinkerFlavorCli::PtxLinker => (None, None),
        }
    }

    fn infer_linker_hints(linker_stem: &str) -> (Option<Cc>, Option<Lld>) {
        // Remove any version postfix.
        let stem = linker_stem
            .rsplit_once('-')
            .and_then(|(lhs, rhs)| rhs.chars().all(char::is_numeric).then_some(lhs))
            .unwrap_or(linker_stem);

        // GCC/Clang can have an optional target prefix.
        if stem == "emcc"
            || stem == "gcc"
            || stem.ends_with("-gcc")
            || stem == "g++"
            || stem.ends_with("-g++")
            || stem == "clang"
            || stem.ends_with("-clang")
            || stem == "clang++"
            || stem.ends_with("-clang++")
        {
            (Some(Cc::Yes), Some(Lld::No))
        } else if stem == "wasm-ld"
            || stem.ends_with("-wasm-ld")
            || stem == "ld.lld"
            || stem == "lld"
            || stem == "rust-lld"
            || stem == "lld-link"
        {
            (Some(Cc::No), Some(Lld::Yes))
        } else if stem == "ld" || stem.ends_with("-ld") || stem == "link" {
            (Some(Cc::No), Some(Lld::No))
        } else {
            (None, None)
        }
    }

    fn with_hints(self, (cc_hint, lld_hint): (Option<Cc>, Option<Lld>)) -> LinkerFlavor {
        match self {
            LinkerFlavor::Gnu(cc, lld) => {
                LinkerFlavor::Gnu(cc_hint.unwrap_or(cc), lld_hint.unwrap_or(lld))
            }
            LinkerFlavor::Darwin(cc, lld) => {
                LinkerFlavor::Darwin(cc_hint.unwrap_or(cc), lld_hint.unwrap_or(lld))
            }
            LinkerFlavor::WasmLld(cc) => LinkerFlavor::WasmLld(cc_hint.unwrap_or(cc)),
            LinkerFlavor::Unix(cc) => LinkerFlavor::Unix(cc_hint.unwrap_or(cc)),
            LinkerFlavor::Msvc(lld) => LinkerFlavor::Msvc(lld_hint.unwrap_or(lld)),
            LinkerFlavor::EmCc | LinkerFlavor::Bpf | LinkerFlavor::Ptx => self,
        }
    }

    pub fn with_cli_hints(self, cli: LinkerFlavorCli) -> LinkerFlavor {
        self.with_hints(LinkerFlavor::infer_cli_hints(cli))
    }

    pub fn with_linker_hints(self, linker_stem: &str) -> LinkerFlavor {
        self.with_hints(LinkerFlavor::infer_linker_hints(linker_stem))
    }

    pub fn check_compatibility(self, cli: LinkerFlavorCli) -> Option<String> {
        let compatible = |cli| {
            // The CLI flavor should be compatible with the target if:
            // 1. they are counterparts: they have the same principal flavor.
            match (self, cli) {
                (LinkerFlavor::Gnu(..), LinkerFlavorCli::Gnu(..))
                | (LinkerFlavor::Darwin(..), LinkerFlavorCli::Darwin(..))
                | (LinkerFlavor::WasmLld(..), LinkerFlavorCli::WasmLld(..))
                | (LinkerFlavor::Unix(..), LinkerFlavorCli::Unix(..))
                | (LinkerFlavor::Msvc(..), LinkerFlavorCli::Msvc(..))
                | (LinkerFlavor::EmCc, LinkerFlavorCli::EmCc)
                | (LinkerFlavor::Bpf, LinkerFlavorCli::Bpf)
                | (LinkerFlavor::Ptx, LinkerFlavorCli::Ptx) => return true,
                _ => {}
            }

            // 2. or, the flavor is legacy and survives this roundtrip.
            cli == self.with_cli_hints(cli).to_cli()
        };
        (!compatible(cli)).then(|| {
            LinkerFlavorCli::all()
                .iter()
                .filter(|cli| compatible(**cli))
                .map(|cli| cli.desc())
                .intersperse(", ")
                .collect()
        })
    }

    pub fn lld_flavor(self) -> LldFlavor {
        match self {
            LinkerFlavor::Gnu(..)
            | LinkerFlavor::Unix(..)
            | LinkerFlavor::EmCc
            | LinkerFlavor::Bpf
            | LinkerFlavor::Ptx => LldFlavor::Ld,
            LinkerFlavor::Darwin(..) => LldFlavor::Ld64,
            LinkerFlavor::WasmLld(..) => LldFlavor::Wasm,
            LinkerFlavor::Msvc(..) => LldFlavor::Link,
        }
    }

    pub fn is_gnu(self) -> bool {
        matches!(self, LinkerFlavor::Gnu(..))
    }

    /// Returns whether the flavor uses the `lld` linker.
    pub fn uses_lld(self) -> bool {
        // Exhaustive match in case new flavors are added in the future.
        match self {
            LinkerFlavor::Gnu(_, Lld::Yes)
            | LinkerFlavor::Darwin(_, Lld::Yes)
            | LinkerFlavor::WasmLld(..)
            | LinkerFlavor::EmCc
            | LinkerFlavor::Msvc(Lld::Yes) => true,
            LinkerFlavor::Gnu(..)
            | LinkerFlavor::Darwin(..)
            | LinkerFlavor::Msvc(_)
            | LinkerFlavor::Unix(_)
            | LinkerFlavor::Bpf
            | LinkerFlavor::Ptx => false,
        }
    }

    /// Returns whether the flavor calls the linker via a C/C++ compiler.
    pub fn uses_cc(self) -> bool {
        // Exhaustive match in case new flavors are added in the future.
        match self {
            LinkerFlavor::Gnu(Cc::Yes, _)
            | LinkerFlavor::Darwin(Cc::Yes, _)
            | LinkerFlavor::WasmLld(Cc::Yes)
            | LinkerFlavor::Unix(Cc::Yes)
            | LinkerFlavor::EmCc => true,
            LinkerFlavor::Gnu(..)
            | LinkerFlavor::Darwin(..)
            | LinkerFlavor::WasmLld(_)
            | LinkerFlavor::Msvc(_)
            | LinkerFlavor::Unix(_)
            | LinkerFlavor::Bpf
            | LinkerFlavor::Ptx => false,
        }
    }
}

macro_rules! linker_flavor_cli_impls {
    ($(($($flavor:tt)*) $string:literal)*) => (
        impl LinkerFlavorCli {
            const fn all() -> &'static [LinkerFlavorCli] {
                &[$($($flavor)*,)*]
            }

            pub const fn one_of() -> &'static str {
                concat!("one of: ", $($string, " ",)*)
            }

            pub fn from_str(s: &str) -> Option<LinkerFlavorCli> {
                Some(match s {
                    $($string => $($flavor)*,)*
                    _ => return None,
                })
            }

            pub fn desc(self) -> &'static str {
                match self {
                    $($($flavor)* => $string,)*
                }
            }
        }
    )
}

linker_flavor_cli_impls! {
    (LinkerFlavorCli::Gnu(Cc::No, Lld::No)) "gnu"
    (LinkerFlavorCli::Gnu(Cc::No, Lld::Yes)) "gnu-lld"
    (LinkerFlavorCli::Gnu(Cc::Yes, Lld::No)) "gnu-cc"
    (LinkerFlavorCli::Gnu(Cc::Yes, Lld::Yes)) "gnu-lld-cc"
    (LinkerFlavorCli::Darwin(Cc::No, Lld::No)) "darwin"
    (LinkerFlavorCli::Darwin(Cc::No, Lld::Yes)) "darwin-lld"
    (LinkerFlavorCli::Darwin(Cc::Yes, Lld::No)) "darwin-cc"
    (LinkerFlavorCli::Darwin(Cc::Yes, Lld::Yes)) "darwin-lld-cc"
    (LinkerFlavorCli::WasmLld(Cc::No)) "wasm-lld"
    (LinkerFlavorCli::WasmLld(Cc::Yes)) "wasm-lld-cc"
    (LinkerFlavorCli::Unix(Cc::No)) "unix"
    (LinkerFlavorCli::Unix(Cc::Yes)) "unix-cc"
    (LinkerFlavorCli::Msvc(Lld::Yes)) "msvc-lld"
    (LinkerFlavorCli::Msvc(Lld::No)) "msvc"
    (LinkerFlavorCli::EmCc) "em-cc"
    (LinkerFlavorCli::Bpf) "bpf"
    (LinkerFlavorCli::Ptx) "ptx"

    // Below: legacy stable values
    (LinkerFlavorCli::Gcc) "gcc"
    (LinkerFlavorCli::Ld) "ld"
    (LinkerFlavorCli::Lld(LldFlavor::Ld)) "ld.lld"
    (LinkerFlavorCli::Lld(LldFlavor::Ld64)) "ld64.lld"
    (LinkerFlavorCli::Lld(LldFlavor::Link)) "lld-link"
    (LinkerFlavorCli::Lld(LldFlavor::Wasm)) "wasm-ld"
    (LinkerFlavorCli::Em) "em"
    (LinkerFlavorCli::BpfLinker) "bpf-linker"
    (LinkerFlavorCli::PtxLinker) "ptx-linker"
}

impl ToJson for LinkerFlavorCli {
    fn to_json(&self) -> Json {
        self.desc().to_json()
    }
}

#[derive(Clone, Copy, Debug, PartialEq, Hash, Encodable, Decodable, HashStable_Generic)]
pub enum PanicStrategy {
    Unwind,
    Abort,
}

impl PanicStrategy {
    pub fn desc(&self) -> &str {
        match *self {
            PanicStrategy::Unwind => "unwind",
            PanicStrategy::Abort => "abort",
        }
    }

    pub const fn desc_symbol(&self) -> Symbol {
        match *self {
            PanicStrategy::Unwind => sym::unwind,
            PanicStrategy::Abort => sym::abort,
        }
    }

    pub const fn all() -> [Symbol; 2] {
        [Self::Abort.desc_symbol(), Self::Unwind.desc_symbol()]
    }
}

impl ToJson for PanicStrategy {
    fn to_json(&self) -> Json {
        match *self {
            PanicStrategy::Abort => "abort".to_json(),
            PanicStrategy::Unwind => "unwind".to_json(),
        }
    }
}

#[derive(Clone, Copy, Debug, PartialEq, Hash)]
pub enum RelroLevel {
    Full,
    Partial,
    Off,
    None,
}

impl RelroLevel {
    pub fn desc(&self) -> &str {
        match *self {
            RelroLevel::Full => "full",
            RelroLevel::Partial => "partial",
            RelroLevel::Off => "off",
            RelroLevel::None => "none",
        }
    }
}

impl FromStr for RelroLevel {
    type Err = ();

    fn from_str(s: &str) -> Result<RelroLevel, ()> {
        match s {
            "full" => Ok(RelroLevel::Full),
            "partial" => Ok(RelroLevel::Partial),
            "off" => Ok(RelroLevel::Off),
            "none" => Ok(RelroLevel::None),
            _ => Err(()),
        }
    }
}

impl ToJson for RelroLevel {
    fn to_json(&self) -> Json {
        match *self {
            RelroLevel::Full => "full".to_json(),
            RelroLevel::Partial => "partial".to_json(),
            RelroLevel::Off => "off".to_json(),
            RelroLevel::None => "None".to_json(),
        }
    }
}

#[derive(Clone, Copy, Debug, PartialEq, Hash)]
pub enum MergeFunctions {
    Disabled,
    Trampolines,
    Aliases,
}

impl MergeFunctions {
    pub fn desc(&self) -> &str {
        match *self {
            MergeFunctions::Disabled => "disabled",
            MergeFunctions::Trampolines => "trampolines",
            MergeFunctions::Aliases => "aliases",
        }
    }
}

impl FromStr for MergeFunctions {
    type Err = ();

    fn from_str(s: &str) -> Result<MergeFunctions, ()> {
        match s {
            "disabled" => Ok(MergeFunctions::Disabled),
            "trampolines" => Ok(MergeFunctions::Trampolines),
            "aliases" => Ok(MergeFunctions::Aliases),
            _ => Err(()),
        }
    }
}

impl ToJson for MergeFunctions {
    fn to_json(&self) -> Json {
        match *self {
            MergeFunctions::Disabled => "disabled".to_json(),
            MergeFunctions::Trampolines => "trampolines".to_json(),
            MergeFunctions::Aliases => "aliases".to_json(),
        }
    }
}

#[derive(Clone, Copy, PartialEq, Hash, Debug)]
pub enum RelocModel {
    Static,
    Pic,
    Pie,
    DynamicNoPic,
    Ropi,
    Rwpi,
    RopiRwpi,
}

impl RelocModel {
    pub fn desc(&self) -> &str {
        match *self {
            RelocModel::Static => "static",
            RelocModel::Pic => "pic",
            RelocModel::Pie => "pie",
            RelocModel::DynamicNoPic => "dynamic-no-pic",
            RelocModel::Ropi => "ropi",
            RelocModel::Rwpi => "rwpi",
            RelocModel::RopiRwpi => "ropi-rwpi",
        }
    }
    pub const fn desc_symbol(&self) -> Symbol {
        match *self {
            RelocModel::Static => kw::Static,
            RelocModel::Pic => sym::pic,
            RelocModel::Pie => sym::pie,
            RelocModel::DynamicNoPic => sym::dynamic_no_pic,
            RelocModel::Ropi => sym::ropi,
            RelocModel::Rwpi => sym::rwpi,
            RelocModel::RopiRwpi => sym::ropi_rwpi,
        }
    }

    pub const fn all() -> [Symbol; 7] {
        [
            RelocModel::Static.desc_symbol(),
            RelocModel::Pic.desc_symbol(),
            RelocModel::Pie.desc_symbol(),
            RelocModel::DynamicNoPic.desc_symbol(),
            RelocModel::Ropi.desc_symbol(),
            RelocModel::Rwpi.desc_symbol(),
            RelocModel::RopiRwpi.desc_symbol(),
        ]
    }
}

impl FromStr for RelocModel {
    type Err = ();

    fn from_str(s: &str) -> Result<RelocModel, ()> {
        Ok(match s {
            "static" => RelocModel::Static,
            "pic" => RelocModel::Pic,
            "pie" => RelocModel::Pie,
            "dynamic-no-pic" => RelocModel::DynamicNoPic,
            "ropi" => RelocModel::Ropi,
            "rwpi" => RelocModel::Rwpi,
            "ropi-rwpi" => RelocModel::RopiRwpi,
            _ => return Err(()),
        })
    }
}

impl ToJson for RelocModel {
    fn to_json(&self) -> Json {
        self.desc().to_json()
    }
}

#[derive(Clone, Copy, PartialEq, Hash, Debug)]
pub enum CodeModel {
    Tiny,
    Small,
    Kernel,
    Medium,
    Large,
}

impl FromStr for CodeModel {
    type Err = ();

    fn from_str(s: &str) -> Result<CodeModel, ()> {
        Ok(match s {
            "tiny" => CodeModel::Tiny,
            "small" => CodeModel::Small,
            "kernel" => CodeModel::Kernel,
            "medium" => CodeModel::Medium,
            "large" => CodeModel::Large,
            _ => return Err(()),
        })
    }
}

impl ToJson for CodeModel {
    fn to_json(&self) -> Json {
        match *self {
            CodeModel::Tiny => "tiny",
            CodeModel::Small => "small",
            CodeModel::Kernel => "kernel",
            CodeModel::Medium => "medium",
            CodeModel::Large => "large",
        }
        .to_json()
    }
}

#[derive(Clone, Copy, PartialEq, Hash, Debug)]
pub enum TlsModel {
    GeneralDynamic,
    LocalDynamic,
    InitialExec,
    LocalExec,
}

impl FromStr for TlsModel {
    type Err = ();

    fn from_str(s: &str) -> Result<TlsModel, ()> {
        Ok(match s {
            // Note the difference "general" vs "global" difference. The model name is "general",
            // but the user-facing option name is "global" for consistency with other compilers.
            "global-dynamic" => TlsModel::GeneralDynamic,
            "local-dynamic" => TlsModel::LocalDynamic,
            "initial-exec" => TlsModel::InitialExec,
            "local-exec" => TlsModel::LocalExec,
            _ => return Err(()),
        })
    }
}

impl ToJson for TlsModel {
    fn to_json(&self) -> Json {
        match *self {
            TlsModel::GeneralDynamic => "global-dynamic",
            TlsModel::LocalDynamic => "local-dynamic",
            TlsModel::InitialExec => "initial-exec",
            TlsModel::LocalExec => "local-exec",
        }
        .to_json()
    }
}

/// Everything is flattened to a single enum to make the json encoding/decoding less annoying.
#[derive(Clone, Copy, PartialEq, Eq, PartialOrd, Ord, Debug)]
pub enum LinkOutputKind {
    /// Dynamically linked non position-independent executable.
    DynamicNoPicExe,
    /// Dynamically linked position-independent executable.
    DynamicPicExe,
    /// Statically linked non position-independent executable.
    StaticNoPicExe,
    /// Statically linked position-independent executable.
    StaticPicExe,
    /// Regular dynamic library ("dynamically linked").
    DynamicDylib,
    /// Dynamic library with bundled libc ("statically linked").
    StaticDylib,
    /// WASI module with a lifetime past the _initialize entry point
    WasiReactorExe,
}

impl LinkOutputKind {
    fn as_str(&self) -> &'static str {
        match self {
            LinkOutputKind::DynamicNoPicExe => "dynamic-nopic-exe",
            LinkOutputKind::DynamicPicExe => "dynamic-pic-exe",
            LinkOutputKind::StaticNoPicExe => "static-nopic-exe",
            LinkOutputKind::StaticPicExe => "static-pic-exe",
            LinkOutputKind::DynamicDylib => "dynamic-dylib",
            LinkOutputKind::StaticDylib => "static-dylib",
            LinkOutputKind::WasiReactorExe => "wasi-reactor-exe",
        }
    }

    pub(super) fn from_str(s: &str) -> Option<LinkOutputKind> {
        Some(match s {
            "dynamic-nopic-exe" => LinkOutputKind::DynamicNoPicExe,
            "dynamic-pic-exe" => LinkOutputKind::DynamicPicExe,
            "static-nopic-exe" => LinkOutputKind::StaticNoPicExe,
            "static-pic-exe" => LinkOutputKind::StaticPicExe,
            "dynamic-dylib" => LinkOutputKind::DynamicDylib,
            "static-dylib" => LinkOutputKind::StaticDylib,
            "wasi-reactor-exe" => LinkOutputKind::WasiReactorExe,
            _ => return None,
        })
    }

    pub fn can_link_dylib(self) -> bool {
        match self {
            LinkOutputKind::StaticNoPicExe | LinkOutputKind::StaticPicExe => false,
            LinkOutputKind::DynamicNoPicExe
            | LinkOutputKind::DynamicPicExe
            | LinkOutputKind::DynamicDylib
            | LinkOutputKind::StaticDylib
            | LinkOutputKind::WasiReactorExe => true,
        }
    }
}

impl fmt::Display for LinkOutputKind {
    fn fmt(&self, f: &mut fmt::Formatter<'_>) -> fmt::Result {
        f.write_str(self.as_str())
    }
}

pub type LinkArgs = BTreeMap<LinkerFlavor, Vec<StaticCow<str>>>;
pub type LinkArgsCli = BTreeMap<LinkerFlavorCli, Vec<StaticCow<str>>>;

/// Which kind of debuginfo does the target use?
///
/// Useful in determining whether a target supports Split DWARF (a target with
/// `DebuginfoKind::Dwarf` and supporting `SplitDebuginfo::Unpacked` for example).
#[derive(Clone, Copy, Debug, Default, Eq, Hash, PartialEq)]
pub enum DebuginfoKind {
    /// DWARF debuginfo (such as that used on `x86_64_unknown_linux_gnu`).
    #[default]
    Dwarf,
    /// DWARF debuginfo in dSYM files (such as on Apple platforms).
    DwarfDsym,
    /// Program database files (such as on Windows).
    Pdb,
}

impl DebuginfoKind {
    fn as_str(&self) -> &'static str {
        match self {
            DebuginfoKind::Dwarf => "dwarf",
            DebuginfoKind::DwarfDsym => "dwarf-dsym",
            DebuginfoKind::Pdb => "pdb",
        }
    }
}

impl FromStr for DebuginfoKind {
    type Err = ();

    fn from_str(s: &str) -> Result<Self, ()> {
        Ok(match s {
            "dwarf" => DebuginfoKind::Dwarf,
            "dwarf-dsym" => DebuginfoKind::DwarfDsym,
            "pdb" => DebuginfoKind::Pdb,
            _ => return Err(()),
        })
    }
}

impl ToJson for DebuginfoKind {
    fn to_json(&self) -> Json {
        self.as_str().to_json()
    }
}

impl fmt::Display for DebuginfoKind {
    fn fmt(&self, f: &mut fmt::Formatter<'_>) -> fmt::Result {
        f.write_str(self.as_str())
    }
}

#[derive(Clone, Copy, Debug, Default, Eq, Hash, PartialEq)]
pub enum SplitDebuginfo {
    /// Split debug-information is disabled, meaning that on supported platforms
    /// you can find all debug information in the executable itself. This is
    /// only supported for ELF effectively.
    ///
    /// * Windows - not supported
    /// * macOS - don't run `dsymutil`
    /// * ELF - `.debug_*` sections
    #[default]
    Off,

    /// Split debug-information can be found in a "packed" location separate
    /// from the final artifact. This is supported on all platforms.
    ///
    /// * Windows - `*.pdb`
    /// * macOS - `*.dSYM` (run `dsymutil`)
    /// * ELF - `*.dwp` (run `thorin`)
    Packed,

    /// Split debug-information can be found in individual object files on the
    /// filesystem. The main executable may point to the object files.
    ///
    /// * Windows - not supported
    /// * macOS - supported, scattered object files
    /// * ELF - supported, scattered `*.dwo` or `*.o` files (see `SplitDwarfKind`)
    Unpacked,
}

impl SplitDebuginfo {
    fn as_str(&self) -> &'static str {
        match self {
            SplitDebuginfo::Off => "off",
            SplitDebuginfo::Packed => "packed",
            SplitDebuginfo::Unpacked => "unpacked",
        }
    }
}

impl FromStr for SplitDebuginfo {
    type Err = ();

    fn from_str(s: &str) -> Result<Self, ()> {
        Ok(match s {
            "off" => SplitDebuginfo::Off,
            "unpacked" => SplitDebuginfo::Unpacked,
            "packed" => SplitDebuginfo::Packed,
            _ => return Err(()),
        })
    }
}

impl ToJson for SplitDebuginfo {
    fn to_json(&self) -> Json {
        self.as_str().to_json()
    }
}

impl fmt::Display for SplitDebuginfo {
    fn fmt(&self, f: &mut fmt::Formatter<'_>) -> fmt::Result {
        f.write_str(self.as_str())
    }
}

#[derive(Clone, Debug, PartialEq, Eq)]
pub enum StackProbeType {
    /// Don't emit any stack probes.
    None,
    /// It is harmless to use this option even on targets that do not have backend support for
    /// stack probes as the failure mode is the same as if no stack-probe option was specified in
    /// the first place.
    Inline,
    /// Call `__rust_probestack` whenever stack needs to be probed.
    Call,
    /// Use inline option for LLVM versions later than specified in `min_llvm_version_for_inline`
    /// and call `__rust_probestack` otherwise.
    InlineOrCall { min_llvm_version_for_inline: (u32, u32, u32) },
}

impl StackProbeType {
    // LLVM X86 targets (ix86 and x86_64) can use inline-asm stack probes starting with LLVM 16.
    // Notable past issues were rust#83139 (fixed in 14) and rust#84667 (fixed in 16).
    const X86: Self = Self::InlineOrCall { min_llvm_version_for_inline: (16, 0, 0) };

    fn from_json(json: &Json) -> Result<Self, String> {
        let object = json.as_object().ok_or_else(|| "expected a JSON object")?;
        let kind = object
            .get("kind")
            .and_then(|o| o.as_str())
            .ok_or_else(|| "expected `kind` to be a string")?;
        match kind {
            "none" => Ok(StackProbeType::None),
            "inline" => Ok(StackProbeType::Inline),
            "call" => Ok(StackProbeType::Call),
            "inline-or-call" => {
                let min_version = object
                    .get("min-llvm-version-for-inline")
                    .and_then(|o| o.as_array())
                    .ok_or_else(|| "expected `min-llvm-version-for-inline` to be an array")?;
                let mut iter = min_version.into_iter().map(|v| {
                    let int = v.as_u64().ok_or_else(
                        || "expected `min-llvm-version-for-inline` values to be integers",
                    )?;
                    u32::try_from(int)
                        .map_err(|_| "`min-llvm-version-for-inline` values don't convert to u32")
                });
                let min_llvm_version_for_inline = (
                    iter.next().unwrap_or(Ok(11))?,
                    iter.next().unwrap_or(Ok(0))?,
                    iter.next().unwrap_or(Ok(0))?,
                );
                Ok(StackProbeType::InlineOrCall { min_llvm_version_for_inline })
            }
            _ => Err(String::from(
                "`kind` expected to be one of `none`, `inline`, `call` or `inline-or-call`",
            )),
        }
    }
}

impl ToJson for StackProbeType {
    fn to_json(&self) -> Json {
        Json::Object(match self {
            StackProbeType::None => {
                [(String::from("kind"), "none".to_json())].into_iter().collect()
            }
            StackProbeType::Inline => {
                [(String::from("kind"), "inline".to_json())].into_iter().collect()
            }
            StackProbeType::Call => {
                [(String::from("kind"), "call".to_json())].into_iter().collect()
            }
            StackProbeType::InlineOrCall { min_llvm_version_for_inline: (maj, min, patch) } => [
                (String::from("kind"), "inline-or-call".to_json()),
                (
                    String::from("min-llvm-version-for-inline"),
                    Json::Array(vec![maj.to_json(), min.to_json(), patch.to_json()]),
                ),
            ]
            .into_iter()
            .collect(),
        })
    }
}

bitflags::bitflags! {
    #[derive(Default, Encodable, Decodable)]
    pub struct SanitizerSet: u16 {
        const ADDRESS = 1 << 0;
        const LEAK    = 1 << 1;
        const MEMORY  = 1 << 2;
        const THREAD  = 1 << 3;
        const HWADDRESS = 1 << 4;
        const CFI     = 1 << 5;
        const MEMTAG  = 1 << 6;
        const SHADOWCALLSTACK = 1 << 7;
        const KCFI    = 1 << 8;
        const KERNELADDRESS = 1 << 9;
        const SAFESTACK = 1 << 10;
    }
}

impl SanitizerSet {
    /// Return sanitizer's name
    ///
    /// Returns none if the flags is a set of sanitizers numbering not exactly one.
    pub fn as_str(self) -> Option<&'static str> {
        Some(match self {
            SanitizerSet::ADDRESS => "address",
            SanitizerSet::CFI => "cfi",
            SanitizerSet::KCFI => "kcfi",
            SanitizerSet::KERNELADDRESS => "kernel-address",
            SanitizerSet::LEAK => "leak",
            SanitizerSet::MEMORY => "memory",
            SanitizerSet::MEMTAG => "memtag",
            SanitizerSet::SAFESTACK => "safestack",
            SanitizerSet::SHADOWCALLSTACK => "shadow-call-stack",
            SanitizerSet::THREAD => "thread",
            SanitizerSet::HWADDRESS => "hwaddress",
            _ => return None,
        })
    }
}

/// Formats a sanitizer set as a comma separated list of sanitizers' names.
impl fmt::Display for SanitizerSet {
    fn fmt(&self, f: &mut fmt::Formatter<'_>) -> fmt::Result {
        let mut first = true;
        for s in *self {
            let name = s.as_str().unwrap_or_else(|| panic!("unrecognized sanitizer {s:?}"));
            if !first {
                f.write_str(", ")?;
            }
            f.write_str(name)?;
            first = false;
        }
        Ok(())
    }
}

impl IntoIterator for SanitizerSet {
    type Item = SanitizerSet;
    type IntoIter = std::vec::IntoIter<SanitizerSet>;

    fn into_iter(self) -> Self::IntoIter {
        [
            SanitizerSet::ADDRESS,
            SanitizerSet::CFI,
            SanitizerSet::KCFI,
            SanitizerSet::LEAK,
            SanitizerSet::MEMORY,
            SanitizerSet::MEMTAG,
            SanitizerSet::SHADOWCALLSTACK,
            SanitizerSet::THREAD,
            SanitizerSet::HWADDRESS,
            SanitizerSet::KERNELADDRESS,
            SanitizerSet::SAFESTACK,
        ]
        .iter()
        .copied()
        .filter(|&s| self.contains(s))
        .collect::<Vec<_>>()
        .into_iter()
    }
}

impl<CTX> HashStable<CTX> for SanitizerSet {
    fn hash_stable(&self, ctx: &mut CTX, hasher: &mut StableHasher) {
        self.bits().hash_stable(ctx, hasher);
    }
}

impl ToJson for SanitizerSet {
    fn to_json(&self) -> Json {
        self.into_iter()
            .map(|v| Some(v.as_str()?.to_json()))
            .collect::<Option<Vec<_>>>()
            .unwrap_or_default()
            .to_json()
    }
}

#[derive(Clone, Copy, PartialEq, Hash, Debug)]
pub enum FramePointer {
    /// Forces the machine code generator to always preserve the frame pointers.
    Always,
    /// Forces the machine code generator to preserve the frame pointers except for the leaf
    /// functions (i.e. those that don't call other functions).
    NonLeaf,
    /// Allows the machine code generator to omit the frame pointers.
    ///
    /// This option does not guarantee that the frame pointers will be omitted.
    MayOmit,
}

impl FromStr for FramePointer {
    type Err = ();
    fn from_str(s: &str) -> Result<Self, ()> {
        Ok(match s {
            "always" => Self::Always,
            "non-leaf" => Self::NonLeaf,
            "may-omit" => Self::MayOmit,
            _ => return Err(()),
        })
    }
}

impl ToJson for FramePointer {
    fn to_json(&self) -> Json {
        match *self {
            Self::Always => "always",
            Self::NonLeaf => "non-leaf",
            Self::MayOmit => "may-omit",
        }
        .to_json()
    }
}

/// Controls use of stack canaries.
#[derive(Clone, Copy, Debug, PartialEq, Hash, Eq)]
pub enum StackProtector {
    /// Disable stack canary generation.
    None,

    /// On LLVM, mark all generated LLVM functions with the `ssp` attribute (see
    /// llvm/docs/LangRef.rst). This triggers stack canary generation in
    /// functions which contain an array of a byte-sized type with more than
    /// eight elements.
    Basic,

    /// On LLVM, mark all generated LLVM functions with the `sspstrong`
    /// attribute (see llvm/docs/LangRef.rst). This triggers stack canary
    /// generation in functions which either contain an array, or which take
    /// the address of a local variable.
    Strong,

    /// Generate stack canaries in all functions.
    All,
}

impl StackProtector {
    fn as_str(&self) -> &'static str {
        match self {
            StackProtector::None => "none",
            StackProtector::Basic => "basic",
            StackProtector::Strong => "strong",
            StackProtector::All => "all",
        }
    }
}

impl FromStr for StackProtector {
    type Err = ();

    fn from_str(s: &str) -> Result<StackProtector, ()> {
        Ok(match s {
            "none" => StackProtector::None,
            "basic" => StackProtector::Basic,
            "strong" => StackProtector::Strong,
            "all" => StackProtector::All,
            _ => return Err(()),
        })
    }
}

impl fmt::Display for StackProtector {
    fn fmt(&self, f: &mut fmt::Formatter<'_>) -> fmt::Result {
        f.write_str(self.as_str())
    }
}

macro_rules! supported_targets {
    ( $(($triple:literal, $module:ident),)+ ) => {
        $(mod $module;)+

        /// List of supported targets
        pub const TARGETS: &[&str] = &[$($triple),+];

        fn load_builtin(target: &str) -> Option<Target> {
            let mut t = match target {
                $( $triple => $module::target(), )+
                _ => return None,
            };
            t.is_builtin = true;
            debug!("got builtin target: {:?}", t);
            Some(t)
        }

        #[cfg(test)]
        mod tests {
            mod tests_impl;

            // Cannot put this into a separate file without duplication, make an exception.
            $(
                #[test] // `#[test]`
                fn $module() {
                    tests_impl::test_target(super::$module::target());
                }
            )+
        }
    };
}

supported_targets! {
    ("x86_64-unknown-linux-gnu", x86_64_unknown_linux_gnu),
    ("x86_64-unknown-linux-gnux32", x86_64_unknown_linux_gnux32),
    ("i686-unknown-linux-gnu", i686_unknown_linux_gnu),
    ("i586-unknown-linux-gnu", i586_unknown_linux_gnu),
    ("loongarch64-unknown-linux-gnu", loongarch64_unknown_linux_gnu),
    ("m68k-unknown-linux-gnu", m68k_unknown_linux_gnu),
    ("csky-unknown-linux-gnuabiv2", csky_unknown_linux_gnuabiv2),
    ("mips-unknown-linux-gnu", mips_unknown_linux_gnu),
    ("mips64-unknown-linux-gnuabi64", mips64_unknown_linux_gnuabi64),
    ("mips64el-unknown-linux-gnuabi64", mips64el_unknown_linux_gnuabi64),
    ("mipsisa32r6-unknown-linux-gnu", mipsisa32r6_unknown_linux_gnu),
    ("mipsisa32r6el-unknown-linux-gnu", mipsisa32r6el_unknown_linux_gnu),
    ("mipsisa64r6-unknown-linux-gnuabi64", mipsisa64r6_unknown_linux_gnuabi64),
    ("mipsisa64r6el-unknown-linux-gnuabi64", mipsisa64r6el_unknown_linux_gnuabi64),
    ("mipsel-unknown-linux-gnu", mipsel_unknown_linux_gnu),
    ("powerpc-unknown-linux-gnu", powerpc_unknown_linux_gnu),
    ("powerpc-unknown-linux-gnuspe", powerpc_unknown_linux_gnuspe),
    ("powerpc-unknown-linux-musl", powerpc_unknown_linux_musl),
    ("powerpc64-ibm-aix", powerpc64_ibm_aix),
    ("powerpc64-unknown-linux-gnu", powerpc64_unknown_linux_gnu),
    ("powerpc64-unknown-linux-musl", powerpc64_unknown_linux_musl),
    ("powerpc64le-unknown-linux-gnu", powerpc64le_unknown_linux_gnu),
    ("powerpc64le-unknown-linux-musl", powerpc64le_unknown_linux_musl),
    ("s390x-unknown-linux-gnu", s390x_unknown_linux_gnu),
    ("s390x-unknown-linux-musl", s390x_unknown_linux_musl),
    ("sparc-unknown-linux-gnu", sparc_unknown_linux_gnu),
    ("sparc64-unknown-linux-gnu", sparc64_unknown_linux_gnu),
    ("arm-unknown-linux-gnueabi", arm_unknown_linux_gnueabi),
    ("arm-unknown-linux-gnueabihf", arm_unknown_linux_gnueabihf),
    ("armeb-unknown-linux-gnueabi", armeb_unknown_linux_gnueabi),
    ("arm-unknown-linux-musleabi", arm_unknown_linux_musleabi),
    ("arm-unknown-linux-musleabihf", arm_unknown_linux_musleabihf),
    ("armv4t-unknown-linux-gnueabi", armv4t_unknown_linux_gnueabi),
    ("armv5te-unknown-linux-gnueabi", armv5te_unknown_linux_gnueabi),
    ("armv5te-unknown-linux-musleabi", armv5te_unknown_linux_musleabi),
    ("armv5te-unknown-linux-uclibceabi", armv5te_unknown_linux_uclibceabi),
    ("armv7-unknown-linux-gnueabi", armv7_unknown_linux_gnueabi),
    ("armv7-unknown-linux-gnueabihf", armv7_unknown_linux_gnueabihf),
    ("thumbv7neon-unknown-linux-gnueabihf", thumbv7neon_unknown_linux_gnueabihf),
    ("thumbv7neon-unknown-linux-musleabihf", thumbv7neon_unknown_linux_musleabihf),
    ("armv7-unknown-linux-musleabi", armv7_unknown_linux_musleabi),
    ("armv7-unknown-linux-musleabihf", armv7_unknown_linux_musleabihf),
    ("aarch64-unknown-linux-gnu", aarch64_unknown_linux_gnu),
    ("aarch64-unknown-linux-musl", aarch64_unknown_linux_musl),
    ("x86_64-unknown-linux-musl", x86_64_unknown_linux_musl),
    ("i686-unknown-linux-musl", i686_unknown_linux_musl),
    ("i586-unknown-linux-musl", i586_unknown_linux_musl),
    ("mips-unknown-linux-musl", mips_unknown_linux_musl),
    ("mipsel-unknown-linux-musl", mipsel_unknown_linux_musl),
    ("mips64-unknown-linux-muslabi64", mips64_unknown_linux_muslabi64),
    ("mips64el-unknown-linux-muslabi64", mips64el_unknown_linux_muslabi64),
    ("hexagon-unknown-linux-musl", hexagon_unknown_linux_musl),

    ("mips-unknown-linux-uclibc", mips_unknown_linux_uclibc),
    ("mipsel-unknown-linux-uclibc", mipsel_unknown_linux_uclibc),

    ("i686-linux-android", i686_linux_android),
    ("x86_64-linux-android", x86_64_linux_android),
    ("arm-linux-androideabi", arm_linux_androideabi),
    ("armv7-linux-androideabi", armv7_linux_androideabi),
    ("thumbv7neon-linux-androideabi", thumbv7neon_linux_androideabi),
    ("aarch64-linux-android", aarch64_linux_android),
    ("riscv64-linux-android", riscv64_linux_android),

    ("aarch64-unknown-freebsd", aarch64_unknown_freebsd),
    ("armv6-unknown-freebsd", armv6_unknown_freebsd),
    ("armv7-unknown-freebsd", armv7_unknown_freebsd),
    ("i686-unknown-freebsd", i686_unknown_freebsd),
    ("powerpc-unknown-freebsd", powerpc_unknown_freebsd),
    ("powerpc64-unknown-freebsd", powerpc64_unknown_freebsd),
    ("powerpc64le-unknown-freebsd", powerpc64le_unknown_freebsd),
    ("riscv64gc-unknown-freebsd", riscv64gc_unknown_freebsd),
    ("x86_64-unknown-freebsd", x86_64_unknown_freebsd),

    ("x86_64-unknown-dragonfly", x86_64_unknown_dragonfly),

    ("aarch64-unknown-openbsd", aarch64_unknown_openbsd),
    ("i686-unknown-openbsd", i686_unknown_openbsd),
    ("powerpc-unknown-openbsd", powerpc_unknown_openbsd),
    ("powerpc64-unknown-openbsd", powerpc64_unknown_openbsd),
    ("riscv64gc-unknown-openbsd", riscv64gc_unknown_openbsd),
    ("sparc64-unknown-openbsd", sparc64_unknown_openbsd),
    ("x86_64-unknown-openbsd", x86_64_unknown_openbsd),

    ("aarch64-unknown-netbsd", aarch64_unknown_netbsd),
    ("aarch64_be-unknown-netbsd", aarch64_be_unknown_netbsd),
    ("armv6-unknown-netbsd-eabihf", armv6_unknown_netbsd_eabihf),
    ("armv7-unknown-netbsd-eabihf", armv7_unknown_netbsd_eabihf),
    ("i686-unknown-netbsd", i686_unknown_netbsd),
    ("powerpc-unknown-netbsd", powerpc_unknown_netbsd),
    ("riscv64gc-unknown-netbsd", riscv64gc_unknown_netbsd),
    ("sparc64-unknown-netbsd", sparc64_unknown_netbsd),
    ("x86_64-unknown-netbsd", x86_64_unknown_netbsd),

    ("i686-unknown-haiku", i686_unknown_haiku),
    ("x86_64-unknown-haiku", x86_64_unknown_haiku),

    ("aarch64-apple-darwin", aarch64_apple_darwin),
    ("x86_64-apple-darwin", x86_64_apple_darwin),
    ("x86_64h-apple-darwin", x86_64h_apple_darwin),
    ("i686-apple-darwin", i686_apple_darwin),

    // FIXME(#106649): Remove aarch64-fuchsia in favor of aarch64-unknown-fuchsia
    ("aarch64-fuchsia", aarch64_fuchsia),
    ("aarch64-unknown-fuchsia", aarch64_unknown_fuchsia),
    ("riscv64gc-unknown-fuchsia", riscv64gc_unknown_fuchsia),
    // FIXME(#106649): Remove x86_64-fuchsia in favor of x86_64-unknown-fuchsia
    ("x86_64-fuchsia", x86_64_fuchsia),
    ("x86_64-unknown-fuchsia", x86_64_unknown_fuchsia),

    ("avr-unknown-gnu-atmega328", avr_unknown_gnu_atmega328),

    ("x86_64-unknown-l4re-uclibc", x86_64_unknown_l4re_uclibc),

    ("aarch64-unknown-redox", aarch64_unknown_redox),
    ("x86_64-unknown-redox", x86_64_unknown_redox),

    ("i386-apple-ios", i386_apple_ios),
    ("x86_64-apple-ios", x86_64_apple_ios),
    ("aarch64-apple-ios", aarch64_apple_ios),
    ("armv7-apple-ios", armv7_apple_ios),
    ("armv7s-apple-ios", armv7s_apple_ios),
    ("x86_64-apple-ios-macabi", x86_64_apple_ios_macabi),
    ("aarch64-apple-ios-macabi", aarch64_apple_ios_macabi),
    ("aarch64-apple-ios-sim", aarch64_apple_ios_sim),
    ("aarch64-apple-tvos", aarch64_apple_tvos),
    ("x86_64-apple-tvos", x86_64_apple_tvos),

    ("armv7k-apple-watchos", armv7k_apple_watchos),
    ("arm64_32-apple-watchos", arm64_32_apple_watchos),
    ("x86_64-apple-watchos-sim", x86_64_apple_watchos_sim),
    ("aarch64-apple-watchos-sim", aarch64_apple_watchos_sim),

    ("armebv7r-none-eabi", armebv7r_none_eabi),
    ("armebv7r-none-eabihf", armebv7r_none_eabihf),
    ("armv7r-none-eabi", armv7r_none_eabi),
    ("armv7r-none-eabihf", armv7r_none_eabihf),

    ("x86_64-pc-solaris", x86_64_pc_solaris),
    ("x86_64-sun-solaris", x86_64_sun_solaris),
    ("sparcv9-sun-solaris", sparcv9_sun_solaris),

    ("x86_64-unknown-illumos", x86_64_unknown_illumos),

    ("x86_64-pc-windows-gnu", x86_64_pc_windows_gnu),
    ("i686-pc-windows-gnu", i686_pc_windows_gnu),
    ("i686-uwp-windows-gnu", i686_uwp_windows_gnu),
    ("x86_64-uwp-windows-gnu", x86_64_uwp_windows_gnu),

    ("aarch64-pc-windows-gnullvm", aarch64_pc_windows_gnullvm),
    ("x86_64-pc-windows-gnullvm", x86_64_pc_windows_gnullvm),

    ("aarch64-pc-windows-msvc", aarch64_pc_windows_msvc),
    ("aarch64-uwp-windows-msvc", aarch64_uwp_windows_msvc),
    ("x86_64-pc-windows-msvc", x86_64_pc_windows_msvc),
    ("x86_64-uwp-windows-msvc", x86_64_uwp_windows_msvc),
    ("i686-pc-windows-msvc", i686_pc_windows_msvc),
    ("i686-uwp-windows-msvc", i686_uwp_windows_msvc),
    ("i586-pc-windows-msvc", i586_pc_windows_msvc),
    ("thumbv7a-pc-windows-msvc", thumbv7a_pc_windows_msvc),
    ("thumbv7a-uwp-windows-msvc", thumbv7a_uwp_windows_msvc),

    ("asmjs-unknown-emscripten", asmjs_unknown_emscripten),
    ("wasm32-unknown-emscripten", wasm32_unknown_emscripten),
    ("wasm32-unknown-unknown", wasm32_unknown_unknown),
<<<<<<< HEAD
    ("wasm32-wasi", wasm32_wasi),
    ("wasm32-wasi-preview1-threads", wasm32_wasi_preview1_threads),
=======
    ("wasm32-unknown-wasi", wasm32_unknown_wasi),
    ("wasm32-wasmer-wasi", wasm32_wasmer_wasi),
    ("wasm64-unknown-emscripten", wasm64_unknown_emscripten),
>>>>>>> e90132a2
    ("wasm64-unknown-unknown", wasm64_unknown_unknown),
    ("wasm64-wasmer-wasi", wasm64_wasmer_wasi),

    ("thumbv6m-none-eabi", thumbv6m_none_eabi),
    ("thumbv7m-none-eabi", thumbv7m_none_eabi),
    ("thumbv7em-none-eabi", thumbv7em_none_eabi),
    ("thumbv7em-none-eabihf", thumbv7em_none_eabihf),
    ("thumbv8m.base-none-eabi", thumbv8m_base_none_eabi),
    ("thumbv8m.main-none-eabi", thumbv8m_main_none_eabi),
    ("thumbv8m.main-none-eabihf", thumbv8m_main_none_eabihf),

    ("armv7a-none-eabi", armv7a_none_eabi),
    ("armv7a-none-eabihf", armv7a_none_eabihf),

    ("msp430-none-elf", msp430_none_elf),

    ("aarch64-unknown-hermit", aarch64_unknown_hermit),
    ("riscv64gc-unknown-hermit", riscv64gc_unknown_hermit),
    ("x86_64-unknown-hermit", x86_64_unknown_hermit),

    ("x86_64-unikraft-linux-musl", x86_64_unikraft_linux_musl),

    ("riscv32i-unknown-none-elf", riscv32i_unknown_none_elf),
    ("riscv32im-unknown-none-elf", riscv32im_unknown_none_elf),
    ("riscv32imc-unknown-none-elf", riscv32imc_unknown_none_elf),
    ("riscv32imc-esp-espidf", riscv32imc_esp_espidf),
    ("riscv32imac-esp-espidf", riscv32imac_esp_espidf),
    ("riscv32imac-unknown-none-elf", riscv32imac_unknown_none_elf),
    ("riscv32imac-unknown-xous-elf", riscv32imac_unknown_xous_elf),
    ("riscv32gc-unknown-linux-gnu", riscv32gc_unknown_linux_gnu),
    ("riscv32gc-unknown-linux-musl", riscv32gc_unknown_linux_musl),
    ("riscv64imac-unknown-none-elf", riscv64imac_unknown_none_elf),
    ("riscv64gc-unknown-none-elf", riscv64gc_unknown_none_elf),
    ("riscv64gc-unknown-linux-gnu", riscv64gc_unknown_linux_gnu),
    ("riscv64gc-unknown-linux-musl", riscv64gc_unknown_linux_musl),

    ("sparc-unknown-none-elf", sparc_unknown_none_elf),

    ("loongarch64-unknown-none", loongarch64_unknown_none),
    ("loongarch64-unknown-none-softfloat", loongarch64_unknown_none_softfloat),

    ("aarch64-unknown-none", aarch64_unknown_none),
    ("aarch64-unknown-none-softfloat", aarch64_unknown_none_softfloat),

    ("x86_64-fortanix-unknown-sgx", x86_64_fortanix_unknown_sgx),

    ("x86_64-unknown-uefi", x86_64_unknown_uefi),
    ("i686-unknown-uefi", i686_unknown_uefi),
    ("aarch64-unknown-uefi", aarch64_unknown_uefi),

    ("nvptx64-nvidia-cuda", nvptx64_nvidia_cuda),

    ("i686-wrs-vxworks", i686_wrs_vxworks),
    ("x86_64-wrs-vxworks", x86_64_wrs_vxworks),
    ("armv7-wrs-vxworks-eabihf", armv7_wrs_vxworks_eabihf),
    ("aarch64-wrs-vxworks", aarch64_wrs_vxworks),
    ("powerpc-wrs-vxworks", powerpc_wrs_vxworks),
    ("powerpc-wrs-vxworks-spe", powerpc_wrs_vxworks_spe),
    ("powerpc64-wrs-vxworks", powerpc64_wrs_vxworks),

    ("aarch64-kmc-solid_asp3", aarch64_kmc_solid_asp3),
    ("armv7a-kmc-solid_asp3-eabi", armv7a_kmc_solid_asp3_eabi),
    ("armv7a-kmc-solid_asp3-eabihf", armv7a_kmc_solid_asp3_eabihf),

    ("mipsel-sony-psp", mipsel_sony_psp),
    ("mipsel-sony-psx", mipsel_sony_psx),
    ("mipsel-unknown-none", mipsel_unknown_none),
    ("thumbv4t-none-eabi", thumbv4t_none_eabi),
    ("armv4t-none-eabi", armv4t_none_eabi),
    ("thumbv5te-none-eabi", thumbv5te_none_eabi),
    ("armv5te-none-eabi", armv5te_none_eabi),

    ("aarch64_be-unknown-linux-gnu", aarch64_be_unknown_linux_gnu),
    ("aarch64-unknown-linux-gnu_ilp32", aarch64_unknown_linux_gnu_ilp32),
    ("aarch64_be-unknown-linux-gnu_ilp32", aarch64_be_unknown_linux_gnu_ilp32),

    ("bpfeb-unknown-none", bpfeb_unknown_none),
    ("bpfel-unknown-none", bpfel_unknown_none),

    ("armv6k-nintendo-3ds", armv6k_nintendo_3ds),

    ("aarch64-nintendo-switch-freestanding", aarch64_nintendo_switch_freestanding),

    ("armv7-sony-vita-newlibeabihf", armv7_sony_vita_newlibeabihf),

    ("armv7-unknown-linux-uclibceabi", armv7_unknown_linux_uclibceabi),
    ("armv7-unknown-linux-uclibceabihf", armv7_unknown_linux_uclibceabihf),

    ("x86_64-unknown-none", x86_64_unknown_none),

    ("aarch64-unknown-teeos", aarch64_unknown_teeos),

    ("mips64-openwrt-linux-musl", mips64_openwrt_linux_musl),

    ("aarch64-unknown-nto-qnx710", aarch64_unknown_nto_qnx_710),
    ("x86_64-pc-nto-qnx710", x86_64_pc_nto_qnx710),
    ("i586-pc-nto-qnx700", i586_pc_nto_qnx700),

    ("aarch64-unknown-linux-ohos", aarch64_unknown_linux_ohos),
    ("armv7-unknown-linux-ohos", armv7_unknown_linux_ohos),
    ("x86_64-unknown-linux-ohos", x86_64_unknown_linux_ohos),
}

/// Cow-Vec-Str: Cow<'static, [Cow<'static, str>]>
macro_rules! cvs {
    () => {
        ::std::borrow::Cow::Borrowed(&[])
    };
    ($($x:expr),+ $(,)?) => {
        ::std::borrow::Cow::Borrowed(&[
            $(
                ::std::borrow::Cow::Borrowed($x),
            )*
        ])
    };
}

pub(crate) use cvs;

/// Warnings encountered when parsing the target `json`.
///
/// Includes fields that weren't recognized and fields that don't have the expected type.
#[derive(Debug, PartialEq)]
pub struct TargetWarnings {
    unused_fields: Vec<String>,
    incorrect_type: Vec<String>,
}

impl TargetWarnings {
    pub fn empty() -> Self {
        Self { unused_fields: Vec::new(), incorrect_type: Vec::new() }
    }

    pub fn warning_messages(&self) -> Vec<String> {
        let mut warnings = vec![];
        if !self.unused_fields.is_empty() {
            warnings.push(format!(
                "target json file contains unused fields: {}",
                self.unused_fields.join(", ")
            ));
        }
        if !self.incorrect_type.is_empty() {
            warnings.push(format!(
                "target json file contains fields whose value doesn't have the correct json type: {}",
                self.incorrect_type.join(", ")
            ));
        }
        warnings
    }
}

/// Everything `rustc` knows about how to compile for a specific target.
///
/// Every field here must be specified, and has no default value.
#[derive(PartialEq, Clone, Debug)]
pub struct Target {
    /// Target triple to pass to LLVM.
    pub llvm_target: StaticCow<str>,
    /// Number of bits in a pointer. Influences the `target_pointer_width` `cfg` variable.
    pub pointer_width: u32,
    /// Architecture to use for ABI considerations. Valid options include: "x86",
    /// "x86_64", "arm", "aarch64", "mips", "powerpc", "powerpc64", and others.
    pub arch: StaticCow<str>,
    /// [Data layout](https://llvm.org/docs/LangRef.html#data-layout) to pass to LLVM.
    pub data_layout: StaticCow<str>,
    /// Optional settings with defaults.
    pub options: TargetOptions,
}

impl Target {
    pub fn parse_data_layout(&self) -> Result<TargetDataLayout, TargetDataLayoutErrors<'_>> {
        let mut dl = TargetDataLayout::parse_from_llvm_datalayout_string(&self.data_layout)?;

        // Perform consistency checks against the Target information.
        if dl.endian != self.endian {
            return Err(TargetDataLayoutErrors::InconsistentTargetArchitecture {
                dl: dl.endian.as_str(),
                target: self.endian.as_str(),
            });
        }

        let target_pointer_width: u64 = self.pointer_width.into();
        if dl.pointer_size.bits() != target_pointer_width {
            return Err(TargetDataLayoutErrors::InconsistentTargetPointerWidth {
                pointer_size: dl.pointer_size.bits(),
                target: self.pointer_width,
            });
        }

        dl.c_enum_min_size = self
            .c_enum_min_bits
            .map_or_else(
                || {
                    self.c_int_width
                        .parse()
                        .map_err(|_| String::from("failed to parse c_int_width"))
                },
                Ok,
            )
            .and_then(|i| Integer::from_size(Size::from_bits(i)))
            .map_err(|err| TargetDataLayoutErrors::InvalidBitsSize { err })?;

        Ok(dl)
    }
}

pub trait HasTargetSpec {
    fn target_spec(&self) -> &Target;
}

impl HasTargetSpec for Target {
    #[inline]
    fn target_spec(&self) -> &Target {
        self
    }
}

type StaticCow<T> = Cow<'static, T>;

/// Optional aspects of a target specification.
///
/// This has an implementation of `Default`, see each field for what the default is. In general,
/// these try to take "minimal defaults" that don't assume anything about the runtime they run in.
///
/// `TargetOptions` as a separate structure is mostly an implementation detail of `Target`
/// construction, all its fields logically belong to `Target` and available from `Target`
/// through `Deref` impls.
#[derive(PartialEq, Clone, Debug)]
pub struct TargetOptions {
    /// Whether the target is built-in or loaded from a custom target specification.
    pub is_builtin: bool,

    /// Used as the `target_endian` `cfg` variable. Defaults to little endian.
    pub endian: Endian,
    /// Width of c_int type. Defaults to "32".
    pub c_int_width: StaticCow<str>,
    /// OS name to use for conditional compilation (`target_os`). Defaults to "none".
    /// "none" implies a bare metal target without `std` library.
    /// A couple of targets having `std` also use "unknown" as an `os` value,
    /// but they are exceptions.
    pub os: StaticCow<str>,
    /// Environment name to use for conditional compilation (`target_env`). Defaults to "".
    pub env: StaticCow<str>,
    /// ABI name to distinguish multiple ABIs on the same OS and architecture. For instance, `"eabi"`
    /// or `"eabihf"`. Defaults to "".
    pub abi: StaticCow<str>,
    /// Vendor name to use for conditional compilation (`target_vendor`). Defaults to "unknown".
    pub vendor: StaticCow<str>,

    /// Linker to invoke
    pub linker: Option<StaticCow<str>>,
    /// Default linker flavor used if `-C linker-flavor` or `-C linker` are not passed
    /// on the command line. Defaults to `LinkerFlavor::Gnu(Cc::Yes, Lld::No)`.
    pub linker_flavor: LinkerFlavor,
    linker_flavor_json: LinkerFlavorCli,
    lld_flavor_json: LldFlavor,
    linker_is_gnu_json: bool,

    /// Objects to link before and after all other object code.
    pub pre_link_objects: CrtObjects,
    pub post_link_objects: CrtObjects,
    /// Same as `(pre|post)_link_objects`, but when self-contained linking mode is enabled.
    pub pre_link_objects_self_contained: CrtObjects,
    pub post_link_objects_self_contained: CrtObjects,
    pub link_self_contained: LinkSelfContainedDefault,

    /// Linker arguments that are passed *before* any user-defined libraries.
    pub pre_link_args: LinkArgs,
    pre_link_args_json: LinkArgsCli,
    /// Linker arguments that are unconditionally passed after any
    /// user-defined but before post-link objects. Standard platform
    /// libraries that should be always be linked to, usually go here.
    pub late_link_args: LinkArgs,
    late_link_args_json: LinkArgsCli,
    /// Linker arguments used in addition to `late_link_args` if at least one
    /// Rust dependency is dynamically linked.
    pub late_link_args_dynamic: LinkArgs,
    late_link_args_dynamic_json: LinkArgsCli,
    /// Linker arguments used in addition to `late_link_args` if all Rust
    /// dependencies are statically linked.
    pub late_link_args_static: LinkArgs,
    late_link_args_static_json: LinkArgsCli,
    /// Linker arguments that are unconditionally passed *after* any
    /// user-defined libraries.
    pub post_link_args: LinkArgs,
    post_link_args_json: LinkArgsCli,

    /// Optional link script applied to `dylib` and `executable` crate types.
    /// This is a string containing the script, not a path. Can only be applied
    /// to linkers where linker flavor matches `LinkerFlavor::Gnu(..)`.
    pub link_script: Option<StaticCow<str>>,
    /// Environment variables to be set for the linker invocation.
    pub link_env: StaticCow<[(StaticCow<str>, StaticCow<str>)]>,
    /// Environment variables to be removed for the linker invocation.
    pub link_env_remove: StaticCow<[StaticCow<str>]>,

    /// Extra arguments to pass to the external assembler (when used)
    pub asm_args: StaticCow<[StaticCow<str>]>,

    /// Default CPU to pass to LLVM. Corresponds to `llc -mcpu=$cpu`. Defaults
    /// to "generic".
    pub cpu: StaticCow<str>,
    /// Default target features to pass to LLVM. These features will *always* be
    /// passed, and cannot be disabled even via `-C`. Corresponds to `llc
    /// -mattr=$features`.
    pub features: StaticCow<str>,
    /// Whether dynamic linking is available on this target. Defaults to false.
    pub dynamic_linking: bool,
    /// Whether dynamic linking can export TLS globals. Defaults to true.
    pub dll_tls_export: bool,
    /// If dynamic linking is available, whether only cdylibs are supported.
    pub only_cdylib: bool,
    /// Whether executables are available on this target. Defaults to true.
    pub executables: bool,
    /// Relocation model to use in object file. Corresponds to `llc
    /// -relocation-model=$relocation_model`. Defaults to `Pic`.
    pub relocation_model: RelocModel,
    /// Code model to use. Corresponds to `llc -code-model=$code_model`.
    /// Defaults to `None` which means "inherited from the base LLVM target".
    pub code_model: Option<CodeModel>,
    /// TLS model to use. Options are "global-dynamic" (default), "local-dynamic", "initial-exec"
    /// and "local-exec". This is similar to the -ftls-model option in GCC/Clang.
    pub tls_model: TlsModel,
    /// Do not emit code that uses the "red zone", if the ABI has one. Defaults to false.
    pub disable_redzone: bool,
    /// Frame pointer mode for this target. Defaults to `MayOmit`.
    pub frame_pointer: FramePointer,
    /// Emit each function in its own section. Defaults to true.
    pub function_sections: bool,
    /// String to prepend to the name of every dynamic library. Defaults to "lib".
    pub dll_prefix: StaticCow<str>,
    /// String to append to the name of every dynamic library. Defaults to ".so".
    pub dll_suffix: StaticCow<str>,
    /// String to append to the name of every executable.
    pub exe_suffix: StaticCow<str>,
    /// String to prepend to the name of every static library. Defaults to "lib".
    pub staticlib_prefix: StaticCow<str>,
    /// String to append to the name of every static library. Defaults to ".a".
    pub staticlib_suffix: StaticCow<str>,
    /// Values of the `target_family` cfg set for this target.
    ///
    /// Common options are: "unix", "windows". Defaults to no families.
    ///
    /// See <https://doc.rust-lang.org/reference/conditional-compilation.html#target_family>.
    pub families: StaticCow<[StaticCow<str>]>,
    /// Whether the target toolchain's ABI supports returning small structs as an integer.
    pub abi_return_struct_as_int: bool,
    /// Whether the target toolchain is like AIX's. Linker options on AIX are special and it uses
    /// XCOFF as binary format. Defaults to false.
    pub is_like_aix: bool,
    /// Whether the target toolchain is like macOS's. Only useful for compiling against iOS/macOS,
    /// in particular running dsymutil and some other stuff like `-dead_strip`. Defaults to false.
    /// Also indiates whether to use Apple-specific ABI changes, such as extending function
    /// parameters to 32-bits.
    pub is_like_osx: bool,
    /// Whether the target toolchain is like Solaris's.
    /// Only useful for compiling against Illumos/Solaris,
    /// as they have a different set of linker flags. Defaults to false.
    pub is_like_solaris: bool,
    /// Whether the target is like Windows.
    /// This is a combination of several more specific properties represented as a single flag:
    ///   - The target uses a Windows ABI,
    ///   - uses PE/COFF as a format for object code,
    ///   - uses Windows-style dllexport/dllimport for shared libraries,
    ///   - uses import libraries and .def files for symbol exports,
    ///   - executables support setting a subsystem.
    pub is_like_windows: bool,
    /// Whether the target is like MSVC.
    /// This is a combination of several more specific properties represented as a single flag:
    ///   - The target has all the properties from `is_like_windows`
    ///     (for in-tree targets "is_like_msvc ⇒ is_like_windows" is ensured by a unit test),
    ///   - has some MSVC-specific Windows ABI properties,
    ///   - uses a link.exe-like linker,
    ///   - uses CodeView/PDB for debuginfo and natvis for its visualization,
    ///   - uses SEH-based unwinding,
    ///   - supports control flow guard mechanism.
    pub is_like_msvc: bool,
    /// Whether a target toolchain is like WASM.
    pub is_like_wasm: bool,
    /// Whether a target toolchain is like Android, implying a Linux kernel and a Bionic libc
    pub is_like_android: bool,
    /// Default supported version of DWARF on this platform.
    /// Useful because some platforms (osx, bsd) only want up to DWARF2.
    pub default_dwarf_version: u32,
    /// The MinGW toolchain has a known issue that prevents it from correctly
    /// handling COFF object files with more than 2<sup>15</sup> sections. Since each weak
    /// symbol needs its own COMDAT section, weak linkage implies a large
    /// number sections that easily exceeds the given limit for larger
    /// codebases. Consequently we want a way to disallow weak linkage on some
    /// platforms.
    pub allows_weak_linkage: bool,
    /// Whether the linker support rpaths or not. Defaults to false.
    pub has_rpath: bool,
    /// Whether to disable linking to the default libraries, typically corresponds
    /// to `-nodefaultlibs`. Defaults to true.
    pub no_default_libraries: bool,
    /// Dynamically linked executables can be compiled as position independent
    /// if the default relocation model of position independent code is not
    /// changed. This is a requirement to take advantage of ASLR, as otherwise
    /// the functions in the executable are not randomized and can be used
    /// during an exploit of a vulnerability in any code.
    pub position_independent_executables: bool,
    /// Executables that are both statically linked and position-independent are supported.
    pub static_position_independent_executables: bool,
    /// Determines if the target always requires using the PLT for indirect
    /// library calls or not. This controls the default value of the `-Z plt` flag.
    pub plt_by_default: bool,
    /// Either partial, full, or off. Full RELRO makes the dynamic linker
    /// resolve all symbols at startup and marks the GOT read-only before
    /// starting the program, preventing overwriting the GOT.
    pub relro_level: RelroLevel,
    /// Format that archives should be emitted in. This affects whether we use
    /// LLVM to assemble an archive or fall back to the system linker, and
    /// currently only "gnu" is used to fall into LLVM. Unknown strings cause
    /// the system linker to be used.
    pub archive_format: StaticCow<str>,
    /// Is asm!() allowed? Defaults to true.
    pub allow_asm: bool,
    /// Whether the runtime startup code requires the `main` function be passed
    /// `argc` and `argv` values.
    pub main_needs_argc_argv: bool,

    /// Flag indicating whether #[thread_local] is available for this target.
    pub has_thread_local: bool,
    /// This is mainly for easy compatibility with emscripten.
    /// If we give emcc .o files that are actually .bc files it
    /// will 'just work'.
    pub obj_is_bitcode: bool,
    /// Whether the target requires that emitted object code includes bitcode.
    pub forces_embed_bitcode: bool,
    /// Content of the LLVM cmdline section associated with embedded bitcode.
    pub bitcode_llvm_cmdline: StaticCow<str>,

    /// Don't use this field; instead use the `.min_atomic_width()` method.
    pub min_atomic_width: Option<u64>,

    /// Don't use this field; instead use the `.max_atomic_width()` method.
    pub max_atomic_width: Option<u64>,

    /// Whether the target supports atomic CAS operations natively
    pub atomic_cas: bool,

    /// Panic strategy: "unwind" or "abort"
    pub panic_strategy: PanicStrategy,

    /// Whether or not linking dylibs to a static CRT is allowed.
    pub crt_static_allows_dylibs: bool,
    /// Whether or not the CRT is statically linked by default.
    pub crt_static_default: bool,
    /// Whether or not crt-static is respected by the compiler (or is a no-op).
    pub crt_static_respected: bool,

    /// The implementation of stack probes to use.
    pub stack_probes: StackProbeType,

    /// The minimum alignment for global symbols.
    pub min_global_align: Option<u64>,

    /// Default number of codegen units to use in debug mode
    pub default_codegen_units: Option<u64>,

    /// Whether to generate trap instructions in places where optimization would
    /// otherwise produce control flow that falls through into unrelated memory.
    pub trap_unreachable: bool,

    /// This target requires everything to be compiled with LTO to emit a final
    /// executable, aka there is no native linker for this target.
    pub requires_lto: bool,

    /// This target has no support for threads.
    pub singlethread: bool,

    /// Whether library functions call lowering/optimization is disabled in LLVM
    /// for this target unconditionally.
    pub no_builtins: bool,

    /// The default visibility for symbols in this target should be "hidden"
    /// rather than "default"
    pub default_hidden_visibility: bool,

    /// Whether a .debug_gdb_scripts section will be added to the output object file
    pub emit_debug_gdb_scripts: bool,

    /// Whether or not to unconditionally `uwtable` attributes on functions,
    /// typically because the platform needs to unwind for things like stack
    /// unwinders.
    pub requires_uwtable: bool,

    /// Whether or not to emit `uwtable` attributes on functions if `-C force-unwind-tables`
    /// is not specified and `uwtable` is not required on this target.
    pub default_uwtable: bool,

    /// Whether or not SIMD types are passed by reference in the Rust ABI,
    /// typically required if a target can be compiled with a mixed set of
    /// target features. This is `true` by default, and `false` for targets like
    /// wasm32 where the whole program either has simd or not.
    pub simd_types_indirect: bool,

    /// Pass a list of symbol which should be exported in the dylib to the linker.
    pub limit_rdylib_exports: bool,

    /// If set, have the linker export exactly these symbols, instead of using
    /// the usual logic to figure this out from the crate itself.
    pub override_export_symbols: Option<StaticCow<[StaticCow<str>]>>,

    /// Determines how or whether the MergeFunctions LLVM pass should run for
    /// this target. Either "disabled", "trampolines", or "aliases".
    /// The MergeFunctions pass is generally useful, but some targets may need
    /// to opt out. The default is "aliases".
    ///
    /// Workaround for: <https://github.com/rust-lang/rust/issues/57356>
    pub merge_functions: MergeFunctions,

    /// Use platform dependent mcount function
    pub mcount: StaticCow<str>,

    /// Use LLVM intrinsic for mcount function name
    pub llvm_mcount_intrinsic: Option<StaticCow<str>>,

    /// LLVM ABI name, corresponds to the '-mabi' parameter available in multilib C compilers
    pub llvm_abiname: StaticCow<str>,

    /// Whether or not RelaxElfRelocation flag will be passed to the linker
    pub relax_elf_relocations: bool,

    /// Additional arguments to pass to LLVM, similar to the `-C llvm-args` codegen option.
    pub llvm_args: StaticCow<[StaticCow<str>]>,

    /// Whether to use legacy .ctors initialization hooks rather than .init_array. Defaults
    /// to false (uses .init_array).
    pub use_ctors_section: bool,

    /// Whether the linker is instructed to add a `GNU_EH_FRAME` ELF header
    /// used to locate unwinding information is passed
    /// (only has effect if the linker is `ld`-like).
    pub eh_frame_header: bool,

    /// Is true if the target is an ARM architecture using thumb v1 which allows for
    /// thumb and arm interworking.
    pub has_thumb_interworking: bool,

    /// Which kind of debuginfo is used by this target?
    pub debuginfo_kind: DebuginfoKind,
    /// How to handle split debug information, if at all. Specifying `None` has
    /// target-specific meaning.
    pub split_debuginfo: SplitDebuginfo,
    /// Which kinds of split debuginfo are supported by the target?
    pub supported_split_debuginfo: StaticCow<[SplitDebuginfo]>,

    /// The sanitizers supported by this target
    ///
    /// Note that the support here is at a codegen level. If the machine code with sanitizer
    /// enabled can generated on this target, but the necessary supporting libraries are not
    /// distributed with the target, the sanitizer should still appear in this list for the target.
    pub supported_sanitizers: SanitizerSet,

    /// If present it's a default value to use for adjusting the C ABI.
    pub default_adjusted_cabi: Option<Abi>,

    /// Minimum number of bits in #[repr(C)] enum. Defaults to the size of c_int
    pub c_enum_min_bits: Option<u64>,

    /// Whether or not the DWARF `.debug_aranges` section should be generated.
    pub generate_arange_section: bool,

    /// Whether the target supports stack canary checks. `true` by default,
    /// since this is most common among tier 1 and tier 2 targets.
    pub supports_stack_protector: bool,

    /// The name of entry function.
    /// Default value is "main"
    pub entry_name: StaticCow<str>,

    /// The ABI of entry function.
    /// Default value is `Conv::C`, i.e. C call convention
    pub entry_abi: Conv,

    /// Whether the target supports XRay instrumentation.
    pub supports_xray: bool,

    /// Forces the use of emulated TLS (__emutls_get_address)
    pub force_emulated_tls: bool,
}

/// Add arguments for the given flavor and also for its "twin" flavors
/// that have a compatible command line interface.
fn add_link_args_iter(
    link_args: &mut LinkArgs,
    flavor: LinkerFlavor,
    args: impl Iterator<Item = StaticCow<str>> + Clone,
) {
    let mut insert = |flavor| link_args.entry(flavor).or_default().extend(args.clone());
    insert(flavor);
    match flavor {
        LinkerFlavor::Gnu(cc, lld) => {
            assert_eq!(lld, Lld::No);
            insert(LinkerFlavor::Gnu(cc, Lld::Yes));
        }
        LinkerFlavor::Darwin(cc, lld) => {
            assert_eq!(lld, Lld::No);
            insert(LinkerFlavor::Darwin(cc, Lld::Yes));
        }
        LinkerFlavor::Msvc(lld) => {
            assert_eq!(lld, Lld::No);
            insert(LinkerFlavor::Msvc(Lld::Yes));
        }
        LinkerFlavor::WasmLld(..)
        | LinkerFlavor::Unix(..)
        | LinkerFlavor::EmCc
        | LinkerFlavor::Bpf
        | LinkerFlavor::Ptx => {}
    }
}

fn add_link_args(link_args: &mut LinkArgs, flavor: LinkerFlavor, args: &[&'static str]) {
    add_link_args_iter(link_args, flavor, args.iter().copied().map(Cow::Borrowed))
}

impl TargetOptions {
    fn link_args(flavor: LinkerFlavor, args: &[&'static str]) -> LinkArgs {
        let mut link_args = LinkArgs::new();
        add_link_args(&mut link_args, flavor, args);
        link_args
    }

    fn add_pre_link_args(&mut self, flavor: LinkerFlavor, args: &[&'static str]) {
        add_link_args(&mut self.pre_link_args, flavor, args);
    }

    fn add_post_link_args(&mut self, flavor: LinkerFlavor, args: &[&'static str]) {
        add_link_args(&mut self.post_link_args, flavor, args);
    }

    fn update_from_cli(&mut self) {
        self.linker_flavor = LinkerFlavor::from_cli_json(
            self.linker_flavor_json,
            self.lld_flavor_json,
            self.linker_is_gnu_json,
        );
        for (args, args_json) in [
            (&mut self.pre_link_args, &self.pre_link_args_json),
            (&mut self.late_link_args, &self.late_link_args_json),
            (&mut self.late_link_args_dynamic, &self.late_link_args_dynamic_json),
            (&mut self.late_link_args_static, &self.late_link_args_static_json),
            (&mut self.post_link_args, &self.post_link_args_json),
        ] {
            args.clear();
            for (flavor, args_json) in args_json {
                let linker_flavor = self.linker_flavor.with_cli_hints(*flavor);
                // Normalize to no lld to avoid asserts.
                let linker_flavor = match linker_flavor {
                    LinkerFlavor::Gnu(cc, _) => LinkerFlavor::Gnu(cc, Lld::No),
                    LinkerFlavor::Darwin(cc, _) => LinkerFlavor::Darwin(cc, Lld::No),
                    LinkerFlavor::Msvc(_) => LinkerFlavor::Msvc(Lld::No),
                    _ => linker_flavor,
                };
                if !args.contains_key(&linker_flavor) {
                    add_link_args_iter(args, linker_flavor, args_json.iter().cloned());
                }
            }
        }
    }

    fn update_to_cli(&mut self) {
        self.linker_flavor_json = self.linker_flavor.to_cli();
        self.lld_flavor_json = self.linker_flavor.lld_flavor();
        self.linker_is_gnu_json = self.linker_flavor.is_gnu();
        for (args, args_json) in [
            (&self.pre_link_args, &mut self.pre_link_args_json),
            (&self.late_link_args, &mut self.late_link_args_json),
            (&self.late_link_args_dynamic, &mut self.late_link_args_dynamic_json),
            (&self.late_link_args_static, &mut self.late_link_args_static_json),
            (&self.post_link_args, &mut self.post_link_args_json),
        ] {
            *args_json =
                args.iter().map(|(flavor, args)| (flavor.to_cli(), args.clone())).collect();
        }
    }
}

impl Default for TargetOptions {
    /// Creates a set of "sane defaults" for any target. This is still
    /// incomplete, and if used for compilation, will certainly not work.
    fn default() -> TargetOptions {
        TargetOptions {
            is_builtin: false,
            endian: Endian::Little,
            c_int_width: "32".into(),
            os: "none".into(),
            env: "".into(),
            abi: "".into(),
            vendor: "unknown".into(),
            linker: option_env!("CFG_DEFAULT_LINKER").map(|s| s.into()),
            linker_flavor: LinkerFlavor::Gnu(Cc::Yes, Lld::No),
            linker_flavor_json: LinkerFlavorCli::Gcc,
            lld_flavor_json: LldFlavor::Ld,
            linker_is_gnu_json: true,
            link_script: None,
            asm_args: cvs![],
            cpu: "generic".into(),
            features: "".into(),
            dynamic_linking: false,
            dll_tls_export: true,
            only_cdylib: false,
            executables: true,
            relocation_model: RelocModel::Pic,
            code_model: None,
            tls_model: TlsModel::GeneralDynamic,
            disable_redzone: false,
            frame_pointer: FramePointer::MayOmit,
            function_sections: true,
            dll_prefix: "lib".into(),
            dll_suffix: ".so".into(),
            exe_suffix: "".into(),
            staticlib_prefix: "lib".into(),
            staticlib_suffix: ".a".into(),
            families: cvs![],
            abi_return_struct_as_int: false,
            is_like_aix: false,
            is_like_osx: false,
            is_like_solaris: false,
            is_like_windows: false,
            is_like_msvc: false,
            is_like_wasm: false,
            is_like_android: false,
            default_dwarf_version: 4,
            allows_weak_linkage: true,
            has_rpath: false,
            no_default_libraries: true,
            position_independent_executables: false,
            static_position_independent_executables: false,
            plt_by_default: true,
            relro_level: RelroLevel::None,
            pre_link_objects: Default::default(),
            post_link_objects: Default::default(),
            pre_link_objects_self_contained: Default::default(),
            post_link_objects_self_contained: Default::default(),
            link_self_contained: LinkSelfContainedDefault::False,
            pre_link_args: LinkArgs::new(),
            pre_link_args_json: LinkArgsCli::new(),
            late_link_args: LinkArgs::new(),
            late_link_args_json: LinkArgsCli::new(),
            late_link_args_dynamic: LinkArgs::new(),
            late_link_args_dynamic_json: LinkArgsCli::new(),
            late_link_args_static: LinkArgs::new(),
            late_link_args_static_json: LinkArgsCli::new(),
            post_link_args: LinkArgs::new(),
            post_link_args_json: LinkArgsCli::new(),
            link_env: cvs![],
            link_env_remove: cvs![],
            archive_format: "gnu".into(),
            main_needs_argc_argv: true,
            allow_asm: true,
            has_thread_local: false,
            obj_is_bitcode: false,
            forces_embed_bitcode: false,
            bitcode_llvm_cmdline: "".into(),
            min_atomic_width: None,
            max_atomic_width: None,
            atomic_cas: true,
            panic_strategy: PanicStrategy::Unwind,
            crt_static_allows_dylibs: false,
            crt_static_default: false,
            crt_static_respected: false,
            stack_probes: StackProbeType::None,
            min_global_align: None,
            default_codegen_units: None,
            trap_unreachable: true,
            requires_lto: false,
            singlethread: false,
            no_builtins: false,
            default_hidden_visibility: false,
            emit_debug_gdb_scripts: true,
            requires_uwtable: false,
            default_uwtable: false,
            simd_types_indirect: true,
            limit_rdylib_exports: true,
            override_export_symbols: None,
            merge_functions: MergeFunctions::Aliases,
            mcount: "mcount".into(),
            llvm_mcount_intrinsic: None,
            llvm_abiname: "".into(),
            relax_elf_relocations: false,
            llvm_args: cvs![],
            use_ctors_section: false,
            eh_frame_header: true,
            has_thumb_interworking: false,
            debuginfo_kind: Default::default(),
            split_debuginfo: Default::default(),
            // `Off` is supported by default, but targets can remove this manually, e.g. Windows.
            supported_split_debuginfo: Cow::Borrowed(&[SplitDebuginfo::Off]),
            supported_sanitizers: SanitizerSet::empty(),
            default_adjusted_cabi: None,
            c_enum_min_bits: None,
            generate_arange_section: true,
            supports_stack_protector: true,
            entry_name: "main".into(),
            entry_abi: Conv::C,
            supports_xray: false,
            force_emulated_tls: false,
        }
    }
}

/// `TargetOptions` being a separate type is basically an implementation detail of `Target` that is
/// used for providing defaults. Perhaps there's a way to merge `TargetOptions` into `Target` so
/// this `Deref` implementation is no longer necessary.
impl Deref for Target {
    type Target = TargetOptions;

    #[inline]
    fn deref(&self) -> &Self::Target {
        &self.options
    }
}
impl DerefMut for Target {
    #[inline]
    fn deref_mut(&mut self) -> &mut Self::Target {
        &mut self.options
    }
}

impl Target {
    /// Given a function ABI, turn it into the correct ABI for this target.
    pub fn adjust_abi(&self, abi: Abi) -> Abi {
        match abi {
            Abi::C { .. } => self.default_adjusted_cabi.unwrap_or(abi),
            Abi::System { unwind } if self.is_like_windows && self.arch == "x86" => {
                Abi::Stdcall { unwind }
            }
            Abi::System { unwind } => Abi::C { unwind },
            Abi::EfiApi if self.arch == "arm" => Abi::Aapcs { unwind: false },
            Abi::EfiApi if self.arch == "x86_64" => Abi::Win64 { unwind: false },
            Abi::EfiApi => Abi::C { unwind: false },

            // See commentary in `is_abi_supported`.
            Abi::Stdcall { .. } | Abi::Thiscall { .. } if self.arch == "x86" => abi,
            Abi::Stdcall { unwind } | Abi::Thiscall { unwind } => Abi::C { unwind },
            Abi::Fastcall { .. } if self.arch == "x86" => abi,
            Abi::Vectorcall { .. } if ["x86", "x86_64"].contains(&&self.arch[..]) => abi,
            Abi::Fastcall { unwind } | Abi::Vectorcall { unwind } => Abi::C { unwind },

            abi => abi,
        }
    }

    /// Returns a None if the UNSUPPORTED_CALLING_CONVENTIONS lint should be emitted
    pub fn is_abi_supported(&self, abi: Abi) -> Option<bool> {
        use Abi::*;
        Some(match abi {
            Rust
            | C { .. }
            | System { .. }
            | RustIntrinsic
            | RustCall
            | PlatformIntrinsic
            | Unadjusted
            | Cdecl { .. }
            | RustCold => true,
            EfiApi => {
                ["arm", "aarch64", "riscv32", "riscv64", "x86", "x86_64"].contains(&&self.arch[..])
            }
            X86Interrupt => ["x86", "x86_64"].contains(&&self.arch[..]),
            Aapcs { .. } => "arm" == self.arch,
            CCmseNonSecureCall => ["arm", "aarch64"].contains(&&self.arch[..]),
            Win64 { .. } | SysV64 { .. } => self.arch == "x86_64",
            PtxKernel => self.arch == "nvptx64",
            Msp430Interrupt => self.arch == "msp430",
            AmdGpuKernel => self.arch == "amdgcn",
            RiscvInterruptM | RiscvInterruptS => ["riscv32", "riscv64"].contains(&&self.arch[..]),
            AvrInterrupt | AvrNonBlockingInterrupt => self.arch == "avr",
            Wasm => ["wasm32", "wasm64"].contains(&&self.arch[..]),
            Thiscall { .. } => self.arch == "x86",
            // On windows these fall-back to platform native calling convention (C) when the
            // architecture is not supported.
            //
            // This is I believe a historical accident that has occurred as part of Microsoft
            // striving to allow most of the code to "just" compile when support for 64-bit x86
            // was added and then later again, when support for ARM architectures was added.
            //
            // This is well documented across MSDN. Support for this in Rust has been added in
            // #54576. This makes much more sense in context of Microsoft's C++ than it does in
            // Rust, but there isn't much leeway remaining here to change it back at the time this
            // comment has been written.
            //
            // Following are the relevant excerpts from the MSDN documentation.
            //
            // > The __vectorcall calling convention is only supported in native code on x86 and
            // x64 processors that include Streaming SIMD Extensions 2 (SSE2) and above.
            // > ...
            // > On ARM machines, __vectorcall is accepted and ignored by the compiler.
            //
            // -- https://docs.microsoft.com/en-us/cpp/cpp/vectorcall?view=msvc-160
            //
            // > On ARM and x64 processors, __stdcall is accepted and ignored by the compiler;
            //
            // -- https://docs.microsoft.com/en-us/cpp/cpp/stdcall?view=msvc-160
            //
            // > In most cases, keywords or compiler switches that specify an unsupported
            // > convention on a particular platform are ignored, and the platform default
            // > convention is used.
            //
            // -- https://docs.microsoft.com/en-us/cpp/cpp/argument-passing-and-naming-conventions
            Stdcall { .. } | Fastcall { .. } | Vectorcall { .. } if self.is_like_windows => true,
            // Outside of Windows we want to only support these calling conventions for the
            // architectures for which these calling conventions are actually well defined.
            Stdcall { .. } | Fastcall { .. } if self.arch == "x86" => true,
            Vectorcall { .. } if ["x86", "x86_64"].contains(&&self.arch[..]) => true,
            // Return a `None` for other cases so that we know to emit a future compat lint.
            Stdcall { .. } | Fastcall { .. } | Vectorcall { .. } => return None,
        })
    }

    /// Minimum integer size in bits that this target can perform atomic
    /// operations on.
    pub fn min_atomic_width(&self) -> u64 {
        self.min_atomic_width.unwrap_or(8)
    }

    /// Maximum integer size in bits that this target can perform atomic
    /// operations on.
    pub fn max_atomic_width(&self) -> u64 {
        self.max_atomic_width.unwrap_or_else(|| self.pointer_width.into())
    }

    /// Loads a target descriptor from a JSON object.
    pub fn from_json(obj: Json) -> Result<(Target, TargetWarnings), String> {
        // While ugly, this code must remain this way to retain
        // compatibility with existing JSON fields and the internal
        // expected naming of the Target and TargetOptions structs.
        // To ensure compatibility is retained, the built-in targets
        // are round-tripped through this code to catch cases where
        // the JSON parser is not updated to match the structs.

        let mut obj = match obj {
            Value::Object(obj) => obj,
            _ => return Err("Expected JSON object for target")?,
        };

        let mut get_req_field = |name: &str| {
            obj.remove(name)
                .and_then(|j| j.as_str().map(str::to_string))
                .ok_or_else(|| format!("Field {name} in target specification is required"))
        };

        let mut base = Target {
            llvm_target: get_req_field("llvm-target")?.into(),
            pointer_width: get_req_field("target-pointer-width")?
                .parse::<u32>()
                .map_err(|_| "target-pointer-width must be an integer".to_string())?,
            data_layout: get_req_field("data-layout")?.into(),
            arch: get_req_field("arch")?.into(),
            options: Default::default(),
        };

        let mut incorrect_type = vec![];

        macro_rules! key {
            ($key_name:ident) => ( {
                let name = (stringify!($key_name)).replace("_", "-");
                if let Some(s) = obj.remove(&name).and_then(|s| s.as_str().map(str::to_string).map(Cow::from)) {
                    base.$key_name = s;
                }
            } );
            ($key_name:ident = $json_name:expr) => ( {
                let name = $json_name;
                if let Some(s) = obj.remove(name).and_then(|s| s.as_str().map(str::to_string).map(Cow::from)) {
                    base.$key_name = s;
                }
            } );
            ($key_name:ident, bool) => ( {
                let name = (stringify!($key_name)).replace("_", "-");
                if let Some(s) = obj.remove(&name).and_then(|b| b.as_bool()) {
                    base.$key_name = s;
                }
            } );
            ($key_name:ident = $json_name:expr, bool) => ( {
                let name = $json_name;
                if let Some(s) = obj.remove(name).and_then(|b| b.as_bool()) {
                    base.$key_name = s;
                }
            } );
            ($key_name:ident, u32) => ( {
                let name = (stringify!($key_name)).replace("_", "-");
                if let Some(s) = obj.remove(&name).and_then(|b| b.as_u64()) {
                    if s < 1 || s > 5 {
                        return Err("Not a valid DWARF version number".into());
                    }
                    base.$key_name = s as u32;
                }
            } );
            ($key_name:ident, Option<u64>) => ( {
                let name = (stringify!($key_name)).replace("_", "-");
                if let Some(s) = obj.remove(&name).and_then(|b| b.as_u64()) {
                    base.$key_name = Some(s);
                }
            } );
            ($key_name:ident, MergeFunctions) => ( {
                let name = (stringify!($key_name)).replace("_", "-");
                obj.remove(&name).and_then(|o| o.as_str().and_then(|s| {
                    match s.parse::<MergeFunctions>() {
                        Ok(mergefunc) => base.$key_name = mergefunc,
                        _ => return Some(Err(format!("'{}' is not a valid value for \
                                                      merge-functions. Use 'disabled', \
                                                      'trampolines', or 'aliases'.",
                                                      s))),
                    }
                    Some(Ok(()))
                })).unwrap_or(Ok(()))
            } );
            ($key_name:ident, RelocModel) => ( {
                let name = (stringify!($key_name)).replace("_", "-");
                obj.remove(&name).and_then(|o| o.as_str().and_then(|s| {
                    match s.parse::<RelocModel>() {
                        Ok(relocation_model) => base.$key_name = relocation_model,
                        _ => return Some(Err(format!("'{}' is not a valid relocation model. \
                                                      Run `rustc --print relocation-models` to \
                                                      see the list of supported values.", s))),
                    }
                    Some(Ok(()))
                })).unwrap_or(Ok(()))
            } );
            ($key_name:ident, CodeModel) => ( {
                let name = (stringify!($key_name)).replace("_", "-");
                obj.remove(&name).and_then(|o| o.as_str().and_then(|s| {
                    match s.parse::<CodeModel>() {
                        Ok(code_model) => base.$key_name = Some(code_model),
                        _ => return Some(Err(format!("'{}' is not a valid code model. \
                                                      Run `rustc --print code-models` to \
                                                      see the list of supported values.", s))),
                    }
                    Some(Ok(()))
                })).unwrap_or(Ok(()))
            } );
            ($key_name:ident, TlsModel) => ( {
                let name = (stringify!($key_name)).replace("_", "-");
                obj.remove(&name).and_then(|o| o.as_str().and_then(|s| {
                    match s.parse::<TlsModel>() {
                        Ok(tls_model) => base.$key_name = tls_model,
                        _ => return Some(Err(format!("'{}' is not a valid TLS model. \
                                                      Run `rustc --print tls-models` to \
                                                      see the list of supported values.", s))),
                    }
                    Some(Ok(()))
                })).unwrap_or(Ok(()))
            } );
            ($key_name:ident, PanicStrategy) => ( {
                let name = (stringify!($key_name)).replace("_", "-");
                obj.remove(&name).and_then(|o| o.as_str().and_then(|s| {
                    match s {
                        "unwind" => base.$key_name = PanicStrategy::Unwind,
                        "abort" => base.$key_name = PanicStrategy::Abort,
                        _ => return Some(Err(format!("'{}' is not a valid value for \
                                                      panic-strategy. Use 'unwind' or 'abort'.",
                                                     s))),
                }
                Some(Ok(()))
            })).unwrap_or(Ok(()))
            } );
            ($key_name:ident, RelroLevel) => ( {
                let name = (stringify!($key_name)).replace("_", "-");
                obj.remove(&name).and_then(|o| o.as_str().and_then(|s| {
                    match s.parse::<RelroLevel>() {
                        Ok(level) => base.$key_name = level,
                        _ => return Some(Err(format!("'{}' is not a valid value for \
                                                      relro-level. Use 'full', 'partial, or 'off'.",
                                                      s))),
                    }
                    Some(Ok(()))
                })).unwrap_or(Ok(()))
            } );
            ($key_name:ident, DebuginfoKind) => ( {
                let name = (stringify!($key_name)).replace("_", "-");
                obj.remove(&name).and_then(|o| o.as_str().and_then(|s| {
                    match s.parse::<DebuginfoKind>() {
                        Ok(level) => base.$key_name = level,
                        _ => return Some(Err(
                            format!("'{s}' is not a valid value for debuginfo-kind. Use 'dwarf', \
                                  'dwarf-dsym' or 'pdb'.")
                        )),
                    }
                    Some(Ok(()))
                })).unwrap_or(Ok(()))
            } );
            ($key_name:ident, SplitDebuginfo) => ( {
                let name = (stringify!($key_name)).replace("_", "-");
                obj.remove(&name).and_then(|o| o.as_str().and_then(|s| {
                    match s.parse::<SplitDebuginfo>() {
                        Ok(level) => base.$key_name = level,
                        _ => return Some(Err(format!("'{}' is not a valid value for \
                                                      split-debuginfo. Use 'off' or 'dsymutil'.",
                                                      s))),
                    }
                    Some(Ok(()))
                })).unwrap_or(Ok(()))
            } );
            ($key_name:ident, list) => ( {
                let name = (stringify!($key_name)).replace("_", "-");
                if let Some(j) = obj.remove(&name) {
                    if let Some(v) = j.as_array() {
                        base.$key_name = v.iter()
                            .map(|a| a.as_str().unwrap().to_string().into())
                            .collect();
                    } else {
                        incorrect_type.push(name)
                    }
                }
            } );
            ($key_name:ident, opt_list) => ( {
                let name = (stringify!($key_name)).replace("_", "-");
                if let Some(j) = obj.remove(&name) {
                    if let Some(v) = j.as_array() {
                        base.$key_name = Some(v.iter()
                            .map(|a| a.as_str().unwrap().to_string().into())
                            .collect());
                    } else {
                        incorrect_type.push(name)
                    }
                }
            } );
            ($key_name:ident, fallible_list) => ( {
                let name = (stringify!($key_name)).replace("_", "-");
                obj.remove(&name).and_then(|j| {
                    if let Some(v) = j.as_array() {
                        match v.iter().map(|a| FromStr::from_str(a.as_str().unwrap())).collect() {
                            Ok(l) => { base.$key_name = l },
                            // FIXME: `fallible_list` can't re-use the `key!` macro for list
                            // elements and the error messages from that macro, so it has a bad
                            // generic message instead
                            Err(_) => return Some(Err(
                                format!("`{:?}` is not a valid value for `{}`", j, name)
                            )),
                        }
                    } else {
                        incorrect_type.push(name)
                    }
                    Some(Ok(()))
                }).unwrap_or(Ok(()))
            } );
            ($key_name:ident, optional) => ( {
                let name = (stringify!($key_name)).replace("_", "-");
                if let Some(o) = obj.remove(&name) {
                    base.$key_name = o
                        .as_str()
                        .map(|s| s.to_string().into());
                }
            } );
            ($key_name:ident = $json_name:expr, LldFlavor) => ( {
                let name = $json_name;
                obj.remove(name).and_then(|o| o.as_str().and_then(|s| {
                    if let Some(flavor) = LldFlavor::from_str(&s) {
                        base.$key_name = flavor;
                    } else {
                        return Some(Err(format!(
                            "'{}' is not a valid value for lld-flavor. \
                             Use 'darwin', 'gnu', 'link' or 'wasm'.",
                            s)))
                    }
                    Some(Ok(()))
                })).unwrap_or(Ok(()))
            } );
            ($key_name:ident = $json_name:expr, LinkerFlavor) => ( {
                let name = $json_name;
                obj.remove(name).and_then(|o| o.as_str().and_then(|s| {
                    match LinkerFlavorCli::from_str(s) {
                        Some(linker_flavor) => base.$key_name = linker_flavor,
                        _ => return Some(Err(format!("'{}' is not a valid value for linker-flavor. \
                                                      Use {}", s, LinkerFlavorCli::one_of()))),
                    }
                    Some(Ok(()))
                })).unwrap_or(Ok(()))
            } );
            ($key_name:ident, StackProbeType) => ( {
                let name = (stringify!($key_name)).replace("_", "-");
                obj.remove(&name).and_then(|o| match StackProbeType::from_json(&o) {
                    Ok(v) => {
                        base.$key_name = v;
                        Some(Ok(()))
                    },
                    Err(s) => Some(Err(
                        format!("`{:?}` is not a valid value for `{}`: {}", o, name, s)
                    )),
                }).unwrap_or(Ok(()))
            } );
            ($key_name:ident, SanitizerSet) => ( {
                let name = (stringify!($key_name)).replace("_", "-");
                if let Some(o) = obj.remove(&name) {
                    if let Some(a) = o.as_array() {
                        for s in a {
                            base.$key_name |= match s.as_str() {
                                Some("address") => SanitizerSet::ADDRESS,
                                Some("cfi") => SanitizerSet::CFI,
                                Some("kcfi") => SanitizerSet::KCFI,
                                Some("kernel-address") => SanitizerSet::KERNELADDRESS,
                                Some("leak") => SanitizerSet::LEAK,
                                Some("memory") => SanitizerSet::MEMORY,
                                Some("memtag") => SanitizerSet::MEMTAG,
                                Some("safestack") => SanitizerSet::SAFESTACK,
                                Some("shadow-call-stack") => SanitizerSet::SHADOWCALLSTACK,
                                Some("thread") => SanitizerSet::THREAD,
                                Some("hwaddress") => SanitizerSet::HWADDRESS,
                                Some(s) => return Err(format!("unknown sanitizer {}", s)),
                                _ => return Err(format!("not a string: {:?}", s)),
                            };
                        }
                    } else {
                        incorrect_type.push(name)
                    }
                }
                Ok::<(), String>(())
            } );

            ($key_name:ident = $json_name:expr, link_self_contained) => ( {
                let name = $json_name;
                obj.remove(name).and_then(|o| o.as_str().and_then(|s| {
                    match s.parse::<LinkSelfContainedDefault>() {
                        Ok(lsc_default) => base.$key_name = lsc_default,
                        _ => return Some(Err(format!("'{}' is not a valid `-Clink-self-contained` default. \
                                                      Use 'false', 'true', 'musl' or 'mingw'", s))),
                    }
                    Some(Ok(()))
                })).unwrap_or(Ok(()))
            } );
            ($key_name:ident = $json_name:expr, link_objects) => ( {
                let name = $json_name;
                if let Some(val) = obj.remove(name) {
                    let obj = val.as_object().ok_or_else(|| format!("{}: expected a \
                        JSON object with fields per CRT object kind.", name))?;
                    let mut args = CrtObjects::new();
                    for (k, v) in obj {
                        let kind = LinkOutputKind::from_str(&k).ok_or_else(|| {
                            format!("{}: '{}' is not a valid value for CRT object kind. \
                                     Use '(dynamic,static)-(nopic,pic)-exe' or \
                                     '(dynamic,static)-dylib' or 'wasi-reactor-exe'", name, k)
                        })?;

                        let v = v.as_array().ok_or_else(||
                            format!("{}.{}: expected a JSON array", name, k)
                        )?.iter().enumerate()
                            .map(|(i,s)| {
                                let s = s.as_str().ok_or_else(||
                                    format!("{}.{}[{}]: expected a JSON string", name, k, i))?;
                                Ok(s.to_string().into())
                            })
                            .collect::<Result<Vec<_>, String>>()?;

                        args.insert(kind, v);
                    }
                    base.$key_name = args;
                }
            } );
            ($key_name:ident = $json_name:expr, link_args) => ( {
                let name = $json_name;
                if let Some(val) = obj.remove(name) {
                    let obj = val.as_object().ok_or_else(|| format!("{}: expected a \
                        JSON object with fields per linker-flavor.", name))?;
                    let mut args = LinkArgsCli::new();
                    for (k, v) in obj {
                        let flavor = LinkerFlavorCli::from_str(&k).ok_or_else(|| {
                            format!("{}: '{}' is not a valid value for linker-flavor. \
                                     Use 'em', 'gcc', 'ld' or 'msvc'", name, k)
                        })?;

                        let v = v.as_array().ok_or_else(||
                            format!("{}.{}: expected a JSON array", name, k)
                        )?.iter().enumerate()
                            .map(|(i,s)| {
                                let s = s.as_str().ok_or_else(||
                                    format!("{}.{}[{}]: expected a JSON string", name, k, i))?;
                                Ok(s.to_string().into())
                            })
                            .collect::<Result<Vec<_>, String>>()?;

                        args.insert(flavor, v);
                    }
                    base.$key_name = args;
                }
            } );
            ($key_name:ident, env) => ( {
                let name = (stringify!($key_name)).replace("_", "-");
                if let Some(o) = obj.remove(&name) {
                    if let Some(a) = o.as_array() {
                        for o in a {
                            if let Some(s) = o.as_str() {
                                let p = s.split('=').collect::<Vec<_>>();
                                if p.len() == 2 {
                                    let k = p[0].to_string();
                                    let v = p[1].to_string();
                                    base.$key_name.to_mut().push((k.into(), v.into()));
                                }
                            }
                        }
                    } else {
                        incorrect_type.push(name)
                    }
                }
            } );
            ($key_name:ident, Option<Abi>) => ( {
                let name = (stringify!($key_name)).replace("_", "-");
                obj.remove(&name).and_then(|o| o.as_str().and_then(|s| {
                    match lookup_abi(s) {
                        Ok(abi) => base.$key_name = Some(abi),
                        _ => return Some(Err(format!("'{}' is not a valid value for abi", s))),
                    }
                    Some(Ok(()))
                })).unwrap_or(Ok(()))
            } );
            ($key_name:ident, TargetFamilies) => ( {
                if let Some(value) = obj.remove("target-family") {
                    if let Some(v) = value.as_array() {
                        base.$key_name = v.iter()
                            .map(|a| a.as_str().unwrap().to_string().into())
                            .collect();
                    } else if let Some(v) = value.as_str() {
                        base.$key_name = vec![v.to_string().into()].into();
                    }
                }
            } );
            ($key_name:ident, Conv) => ( {
                let name = (stringify!($key_name)).replace("_", "-");
                obj.remove(&name).and_then(|o| o.as_str().and_then(|s| {
                    match Conv::from_str(s) {
                        Ok(c) => {
                            base.$key_name = c;
                            Some(Ok(()))
                        }
                        Err(e) => Some(Err(e))
                    }
                })).unwrap_or(Ok(()))
            } );
        }

        if let Some(j) = obj.remove("target-endian") {
            if let Some(s) = j.as_str() {
                base.endian = s.parse()?;
            } else {
                incorrect_type.push("target-endian".into())
            }
        }

        if let Some(fp) = obj.remove("frame-pointer") {
            if let Some(s) = fp.as_str() {
                base.frame_pointer = s
                    .parse()
                    .map_err(|()| format!("'{s}' is not a valid value for frame-pointer"))?;
            } else {
                incorrect_type.push("frame-pointer".into())
            }
        }

        key!(is_builtin, bool);
        key!(c_int_width = "target-c-int-width");
        key!(c_enum_min_bits, Option<u64>); // if None, matches c_int_width
        key!(os);
        key!(env);
        key!(abi);
        key!(vendor);
        key!(linker, optional);
        key!(linker_flavor_json = "linker-flavor", LinkerFlavor)?;
        key!(lld_flavor_json = "lld-flavor", LldFlavor)?;
        key!(linker_is_gnu_json = "linker-is-gnu", bool);
        key!(pre_link_objects = "pre-link-objects", link_objects);
        key!(post_link_objects = "post-link-objects", link_objects);
        key!(pre_link_objects_self_contained = "pre-link-objects-fallback", link_objects);
        key!(post_link_objects_self_contained = "post-link-objects-fallback", link_objects);
        key!(link_self_contained = "crt-objects-fallback", link_self_contained)?;
        key!(pre_link_args_json = "pre-link-args", link_args);
        key!(late_link_args_json = "late-link-args", link_args);
        key!(late_link_args_dynamic_json = "late-link-args-dynamic", link_args);
        key!(late_link_args_static_json = "late-link-args-static", link_args);
        key!(post_link_args_json = "post-link-args", link_args);
        key!(link_script, optional);
        key!(link_env, env);
        key!(link_env_remove, list);
        key!(asm_args, list);
        key!(cpu);
        key!(features);
        key!(dynamic_linking, bool);
        key!(dll_tls_export, bool);
        key!(only_cdylib, bool);
        key!(executables, bool);
        key!(relocation_model, RelocModel)?;
        key!(code_model, CodeModel)?;
        key!(tls_model, TlsModel)?;
        key!(disable_redzone, bool);
        key!(function_sections, bool);
        key!(dll_prefix);
        key!(dll_suffix);
        key!(exe_suffix);
        key!(staticlib_prefix);
        key!(staticlib_suffix);
        key!(families, TargetFamilies);
        key!(abi_return_struct_as_int, bool);
        key!(is_like_aix, bool);
        key!(is_like_osx, bool);
        key!(is_like_solaris, bool);
        key!(is_like_windows, bool);
        key!(is_like_msvc, bool);
        key!(is_like_wasm, bool);
        key!(is_like_android, bool);
        key!(default_dwarf_version, u32);
        key!(allows_weak_linkage, bool);
        key!(has_rpath, bool);
        key!(no_default_libraries, bool);
        key!(position_independent_executables, bool);
        key!(static_position_independent_executables, bool);
        key!(plt_by_default, bool);
        key!(relro_level, RelroLevel)?;
        key!(archive_format);
        key!(allow_asm, bool);
        key!(main_needs_argc_argv, bool);
        key!(has_thread_local, bool);
        key!(obj_is_bitcode, bool);
        key!(forces_embed_bitcode, bool);
        key!(bitcode_llvm_cmdline);
        key!(max_atomic_width, Option<u64>);
        key!(min_atomic_width, Option<u64>);
        key!(atomic_cas, bool);
        key!(panic_strategy, PanicStrategy)?;
        key!(crt_static_allows_dylibs, bool);
        key!(crt_static_default, bool);
        key!(crt_static_respected, bool);
        key!(stack_probes, StackProbeType)?;
        key!(min_global_align, Option<u64>);
        key!(default_codegen_units, Option<u64>);
        key!(trap_unreachable, bool);
        key!(requires_lto, bool);
        key!(singlethread, bool);
        key!(no_builtins, bool);
        key!(default_hidden_visibility, bool);
        key!(emit_debug_gdb_scripts, bool);
        key!(requires_uwtable, bool);
        key!(default_uwtable, bool);
        key!(simd_types_indirect, bool);
        key!(limit_rdylib_exports, bool);
        key!(override_export_symbols, opt_list);
        key!(merge_functions, MergeFunctions)?;
        key!(mcount = "target-mcount");
        key!(llvm_mcount_intrinsic, optional);
        key!(llvm_abiname);
        key!(relax_elf_relocations, bool);
        key!(llvm_args, list);
        key!(use_ctors_section, bool);
        key!(eh_frame_header, bool);
        key!(has_thumb_interworking, bool);
        key!(debuginfo_kind, DebuginfoKind)?;
        key!(split_debuginfo, SplitDebuginfo)?;
        key!(supported_split_debuginfo, fallible_list)?;
        key!(supported_sanitizers, SanitizerSet)?;
        key!(default_adjusted_cabi, Option<Abi>)?;
        key!(generate_arange_section, bool);
        key!(supports_stack_protector, bool);
        key!(entry_name);
        key!(entry_abi, Conv)?;
        key!(supports_xray, bool);
        key!(force_emulated_tls, bool);

        if base.is_builtin {
            // This can cause unfortunate ICEs later down the line.
            return Err("may not set is_builtin for targets not built-in".into());
        }
        base.update_from_cli();

        // Each field should have been read using `Json::remove` so any keys remaining are unused.
        let remaining_keys = obj.keys();
        Ok((
            base,
            TargetWarnings { unused_fields: remaining_keys.cloned().collect(), incorrect_type },
        ))
    }

    /// Load a built-in target
    pub fn expect_builtin(target_triple: &TargetTriple) -> Target {
        match *target_triple {
            TargetTriple::TargetTriple(ref target_triple) => {
                load_builtin(target_triple).expect("built-in target")
            }
            TargetTriple::TargetJson { .. } => {
                panic!("built-in targets doesn't support target-paths")
            }
        }
    }

    /// Search for a JSON file specifying the given target triple.
    ///
    /// If none is found in `$RUST_TARGET_PATH`, look for a file called `target.json` inside the
    /// sysroot under the target-triple's `rustlib` directory. Note that it could also just be a
    /// bare filename already, so also check for that. If one of the hardcoded targets we know
    /// about, just return it directly.
    ///
    /// The error string could come from any of the APIs called, including filesystem access and
    /// JSON decoding.
    pub fn search(
        target_triple: &TargetTriple,
        sysroot: &Path,
    ) -> Result<(Target, TargetWarnings), String> {
        use std::env;
        use std::fs;

        fn load_file(path: &Path) -> Result<(Target, TargetWarnings), String> {
            let contents = fs::read_to_string(path).map_err(|e| e.to_string())?;
            let obj = serde_json::from_str(&contents).map_err(|e| e.to_string())?;
            Target::from_json(obj)
        }

        match *target_triple {
            TargetTriple::TargetTriple(ref target_triple) => {
                // check if triple is in list of built-in targets
                if let Some(t) = load_builtin(target_triple) {
                    return Ok((t, TargetWarnings::empty()));
                }

                // search for a file named `target_triple`.json in RUST_TARGET_PATH
                let path = {
                    let mut target = target_triple.to_string();
                    target.push_str(".json");
                    PathBuf::from(target)
                };

                let target_path = env::var_os("RUST_TARGET_PATH").unwrap_or_default();

                for dir in env::split_paths(&target_path) {
                    let p = dir.join(&path);
                    if p.is_file() {
                        return load_file(&p);
                    }
                }

                // Additionally look in the sysroot under `lib/rustlib/<triple>/target.json`
                // as a fallback.
                let rustlib_path = crate::target_rustlib_path(sysroot, target_triple);
                let p = PathBuf::from_iter([
                    Path::new(sysroot),
                    Path::new(&rustlib_path),
                    Path::new("target.json"),
                ]);
                if p.is_file() {
                    return load_file(&p);
                }

                Err(format!("Could not find specification for target {target_triple:?}"))
            }
            TargetTriple::TargetJson { ref contents, .. } => {
                let obj = serde_json::from_str(contents).map_err(|e| e.to_string())?;
                Target::from_json(obj)
            }
        }
    }
}

impl ToJson for Target {
    fn to_json(&self) -> Json {
        let mut d = serde_json::Map::new();
        let default: TargetOptions = Default::default();
        let mut target = self.clone();
        target.update_to_cli();

        macro_rules! target_val {
            ($attr:ident) => {{
                let name = (stringify!($attr)).replace("_", "-");
                d.insert(name, target.$attr.to_json());
            }};
        }

        macro_rules! target_option_val {
            ($attr:ident) => {{
                let name = (stringify!($attr)).replace("_", "-");
                if default.$attr != target.$attr {
                    d.insert(name, target.$attr.to_json());
                }
            }};
            ($attr:ident, $json_name:expr) => {{
                let name = $json_name;
                if default.$attr != target.$attr {
                    d.insert(name.into(), target.$attr.to_json());
                }
            }};
            (link_args - $attr:ident, $json_name:expr) => {{
                let name = $json_name;
                if default.$attr != target.$attr {
                    let obj = target
                        .$attr
                        .iter()
                        .map(|(k, v)| (k.desc().to_string(), v.clone()))
                        .collect::<BTreeMap<_, _>>();
                    d.insert(name.to_string(), obj.to_json());
                }
            }};
            (env - $attr:ident) => {{
                let name = (stringify!($attr)).replace("_", "-");
                if default.$attr != target.$attr {
                    let obj = target
                        .$attr
                        .iter()
                        .map(|&(ref k, ref v)| format!("{k}={v}"))
                        .collect::<Vec<_>>();
                    d.insert(name, obj.to_json());
                }
            }};
        }

        target_val!(llvm_target);
        d.insert("target-pointer-width".to_string(), self.pointer_width.to_string().to_json());
        target_val!(arch);
        target_val!(data_layout);

        target_option_val!(is_builtin);
        target_option_val!(endian, "target-endian");
        target_option_val!(c_int_width, "target-c-int-width");
        target_option_val!(os);
        target_option_val!(env);
        target_option_val!(abi);
        target_option_val!(vendor);
        target_option_val!(linker);
        target_option_val!(linker_flavor_json, "linker-flavor");
        target_option_val!(lld_flavor_json, "lld-flavor");
        target_option_val!(linker_is_gnu_json, "linker-is-gnu");
        target_option_val!(pre_link_objects);
        target_option_val!(post_link_objects);
        target_option_val!(pre_link_objects_self_contained, "pre-link-objects-fallback");
        target_option_val!(post_link_objects_self_contained, "post-link-objects-fallback");
        target_option_val!(link_self_contained, "crt-objects-fallback");
        target_option_val!(link_args - pre_link_args_json, "pre-link-args");
        target_option_val!(link_args - late_link_args_json, "late-link-args");
        target_option_val!(link_args - late_link_args_dynamic_json, "late-link-args-dynamic");
        target_option_val!(link_args - late_link_args_static_json, "late-link-args-static");
        target_option_val!(link_args - post_link_args_json, "post-link-args");
        target_option_val!(link_script);
        target_option_val!(env - link_env);
        target_option_val!(link_env_remove);
        target_option_val!(asm_args);
        target_option_val!(cpu);
        target_option_val!(features);
        target_option_val!(dynamic_linking);
        target_option_val!(dll_tls_export);
        target_option_val!(only_cdylib);
        target_option_val!(executables);
        target_option_val!(relocation_model);
        target_option_val!(code_model);
        target_option_val!(tls_model);
        target_option_val!(disable_redzone);
        target_option_val!(frame_pointer);
        target_option_val!(function_sections);
        target_option_val!(dll_prefix);
        target_option_val!(dll_suffix);
        target_option_val!(exe_suffix);
        target_option_val!(staticlib_prefix);
        target_option_val!(staticlib_suffix);
        target_option_val!(families, "target-family");
        target_option_val!(abi_return_struct_as_int);
        target_option_val!(is_like_aix);
        target_option_val!(is_like_osx);
        target_option_val!(is_like_solaris);
        target_option_val!(is_like_windows);
        target_option_val!(is_like_msvc);
        target_option_val!(is_like_wasm);
        target_option_val!(is_like_android);
        target_option_val!(default_dwarf_version);
        target_option_val!(allows_weak_linkage);
        target_option_val!(has_rpath);
        target_option_val!(no_default_libraries);
        target_option_val!(position_independent_executables);
        target_option_val!(static_position_independent_executables);
        target_option_val!(plt_by_default);
        target_option_val!(relro_level);
        target_option_val!(archive_format);
        target_option_val!(allow_asm);
        target_option_val!(main_needs_argc_argv);
        target_option_val!(has_thread_local);
        target_option_val!(obj_is_bitcode);
        target_option_val!(forces_embed_bitcode);
        target_option_val!(bitcode_llvm_cmdline);
        target_option_val!(min_atomic_width);
        target_option_val!(max_atomic_width);
        target_option_val!(atomic_cas);
        target_option_val!(panic_strategy);
        target_option_val!(crt_static_allows_dylibs);
        target_option_val!(crt_static_default);
        target_option_val!(crt_static_respected);
        target_option_val!(stack_probes);
        target_option_val!(min_global_align);
        target_option_val!(default_codegen_units);
        target_option_val!(trap_unreachable);
        target_option_val!(requires_lto);
        target_option_val!(singlethread);
        target_option_val!(no_builtins);
        target_option_val!(default_hidden_visibility);
        target_option_val!(emit_debug_gdb_scripts);
        target_option_val!(requires_uwtable);
        target_option_val!(default_uwtable);
        target_option_val!(simd_types_indirect);
        target_option_val!(limit_rdylib_exports);
        target_option_val!(override_export_symbols);
        target_option_val!(merge_functions);
        target_option_val!(mcount, "target-mcount");
        target_option_val!(llvm_mcount_intrinsic);
        target_option_val!(llvm_abiname);
        target_option_val!(relax_elf_relocations);
        target_option_val!(llvm_args);
        target_option_val!(use_ctors_section);
        target_option_val!(eh_frame_header);
        target_option_val!(has_thumb_interworking);
        target_option_val!(debuginfo_kind);
        target_option_val!(split_debuginfo);
        target_option_val!(supported_split_debuginfo);
        target_option_val!(supported_sanitizers);
        target_option_val!(c_enum_min_bits);
        target_option_val!(generate_arange_section);
        target_option_val!(supports_stack_protector);
        target_option_val!(entry_name);
        target_option_val!(entry_abi);
        target_option_val!(supports_xray);
        target_option_val!(force_emulated_tls);

        if let Some(abi) = self.default_adjusted_cabi {
            d.insert("default-adjusted-cabi".into(), Abi::name(abi).to_json());
        }

        Json::Object(d)
    }
}

/// Either a target triple string or a path to a JSON file.
#[derive(Clone, Debug)]
pub enum TargetTriple {
    TargetTriple(String),
    TargetJson {
        /// Warning: This field may only be used by rustdoc. Using it anywhere else will lead to
        /// inconsistencies as it is discarded during serialization.
        path_for_rustdoc: PathBuf,
        triple: String,
        contents: String,
    },
}

// Use a manual implementation to ignore the path field
impl PartialEq for TargetTriple {
    fn eq(&self, other: &Self) -> bool {
        match (self, other) {
            (Self::TargetTriple(l0), Self::TargetTriple(r0)) => l0 == r0,
            (
                Self::TargetJson { path_for_rustdoc: _, triple: l_triple, contents: l_contents },
                Self::TargetJson { path_for_rustdoc: _, triple: r_triple, contents: r_contents },
            ) => l_triple == r_triple && l_contents == r_contents,
            _ => false,
        }
    }
}

// Use a manual implementation to ignore the path field
impl Hash for TargetTriple {
    fn hash<H: Hasher>(&self, state: &mut H) -> () {
        match self {
            TargetTriple::TargetTriple(triple) => {
                0u8.hash(state);
                triple.hash(state)
            }
            TargetTriple::TargetJson { path_for_rustdoc: _, triple, contents } => {
                1u8.hash(state);
                triple.hash(state);
                contents.hash(state)
            }
        }
    }
}

// Use a manual implementation to prevent encoding the target json file path in the crate metadata
impl<S: Encoder> Encodable<S> for TargetTriple {
    fn encode(&self, s: &mut S) {
        match self {
            TargetTriple::TargetTriple(triple) => s.emit_enum_variant(0, |s| s.emit_str(triple)),
            TargetTriple::TargetJson { path_for_rustdoc: _, triple, contents } => s
                .emit_enum_variant(1, |s| {
                    s.emit_str(triple);
                    s.emit_str(contents)
                }),
        }
    }
}

impl<D: Decoder> Decodable<D> for TargetTriple {
    fn decode(d: &mut D) -> Self {
        match d.read_usize() {
            0 => TargetTriple::TargetTriple(d.read_str().to_owned()),
            1 => TargetTriple::TargetJson {
                path_for_rustdoc: PathBuf::new(),
                triple: d.read_str().to_owned(),
                contents: d.read_str().to_owned(),
            },
            _ => {
                panic!("invalid enum variant tag while decoding `TargetTriple`, expected 0..2");
            }
        }
    }
}

impl TargetTriple {
    /// Creates a target triple from the passed target triple string.
    pub fn from_triple(triple: &str) -> Self {
        TargetTriple::TargetTriple(triple.into())
    }

    /// Creates a target triple from the passed target path.
    pub fn from_path(path: &Path) -> Result<Self, io::Error> {
        let canonicalized_path = try_canonicalize(path)?;
        let contents = std::fs::read_to_string(&canonicalized_path).map_err(|err| {
            io::Error::new(
                io::ErrorKind::InvalidInput,
                format!("target path {canonicalized_path:?} is not a valid file: {err}"),
            )
        })?;
        let triple = canonicalized_path
            .file_stem()
            .expect("target path must not be empty")
            .to_str()
            .expect("target path must be valid unicode")
            .to_owned();
        Ok(TargetTriple::TargetJson { path_for_rustdoc: canonicalized_path, triple, contents })
    }

    /// Returns a string triple for this target.
    ///
    /// If this target is a path, the file name (without extension) is returned.
    pub fn triple(&self) -> &str {
        match *self {
            TargetTriple::TargetTriple(ref triple)
            | TargetTriple::TargetJson { ref triple, .. } => triple,
        }
    }

    /// Returns an extended string triple for this target.
    ///
    /// If this target is a path, a hash of the path is appended to the triple returned
    /// by `triple()`.
    pub fn debug_triple(&self) -> String {
        use std::collections::hash_map::DefaultHasher;

        match self {
            TargetTriple::TargetTriple(triple) => triple.to_owned(),
            TargetTriple::TargetJson { path_for_rustdoc: _, triple, contents: content } => {
                let mut hasher = DefaultHasher::new();
                content.hash(&mut hasher);
                let hash = hasher.finish();
                format!("{triple}-{hash}")
            }
        }
    }
}

impl fmt::Display for TargetTriple {
    fn fmt(&self, f: &mut fmt::Formatter<'_>) -> fmt::Result {
        write!(f, "{}", self.debug_triple())
    }
}<|MERGE_RESOLUTION|>--- conflicted
+++ resolved
@@ -1004,9 +1004,9 @@
                     .and_then(|o| o.as_array())
                     .ok_or_else(|| "expected `min-llvm-version-for-inline` to be an array")?;
                 let mut iter = min_version.into_iter().map(|v| {
-                    let int = v.as_u64().ok_or_else(
-                        || "expected `min-llvm-version-for-inline` values to be integers",
-                    )?;
+                    let int = v.as_u64().ok_or_else(|| {
+                        "expected `min-llvm-version-for-inline` values to be integers"
+                    })?;
                     u32::try_from(int)
                         .map_err(|_| "`min-llvm-version-for-inline` values don't convert to u32")
                 });
@@ -1433,14 +1433,10 @@
     ("asmjs-unknown-emscripten", asmjs_unknown_emscripten),
     ("wasm32-unknown-emscripten", wasm32_unknown_emscripten),
     ("wasm32-unknown-unknown", wasm32_unknown_unknown),
-<<<<<<< HEAD
-    ("wasm32-wasi", wasm32_wasi),
+    ("wasm32-unknown-wasi", wasm32_unknown_wasi),
     ("wasm32-wasi-preview1-threads", wasm32_wasi_preview1_threads),
-=======
-    ("wasm32-unknown-wasi", wasm32_unknown_wasi),
     ("wasm32-wasmer-wasi", wasm32_wasmer_wasi),
     ("wasm64-unknown-emscripten", wasm64_unknown_emscripten),
->>>>>>> e90132a2
     ("wasm64-unknown-unknown", wasm64_unknown_unknown),
     ("wasm64-wasmer-wasi", wasm64_wasmer_wasi),
 
