--- conflicted
+++ resolved
@@ -60,15 +60,11 @@
 
 mod base;
 pub use base::apple::{
-<<<<<<< HEAD
-    deployment_target_for_target as current_apple_deployment_target,
-    platform as current_apple_platform, sdk_name as apple_sdk_name,
-=======
     OSVersion as AppleOSVersion, deployment_target_env_var as apple_deployment_target_env_var,
     minimum_deployment_target as apple_minimum_deployment_target,
     os_minimum_deployment_target as apple_os_minimum_deployment_target,
     parse_version as apple_parse_version, platform as current_apple_platform,
->>>>>>> 7750660e
+    sdk_name as apple_sdk_name,
 };
 pub use base::avr_gnu::ef_avr_arch;
 
