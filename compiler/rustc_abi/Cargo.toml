--- conflicted
+++ resolved
@@ -9,10 +9,7 @@
 rand = { version = "0.8.4", default-features = false, optional = true }
 rand_xoshiro = { version = "0.6.0", optional = true }
 rustc_data_structures = { path = "../rustc_data_structures", optional = true  }
-<<<<<<< HEAD
-=======
 rustc_hashes = { path = "../rustc_hashes" }
->>>>>>> 0f490b04
 rustc_index = { path = "../rustc_index", default-features = false }
 rustc_macros = { path = "../rustc_macros", optional = true }
 rustc_serialize = { path = "../rustc_serialize", optional = true  }
