--- conflicted
+++ resolved
@@ -4,18 +4,10 @@
 
 fn check_raw_str(s: &str, expected: Result<u8, RawStrError>) {
     let s = &format!("r{}", s);
-<<<<<<< HEAD
-    let mut cursor = Cursor::new(s);
-    cursor.bump();
-    let res = cursor.raw_double_quoted_string(0);
-    assert_eq!(res, expected);
-=======
     let mut lexer = Lexer::new(s);
     lexer.cursor.bump();
-    let (n_hashes, err) = lexer.raw_double_quoted_string(0);
-    assert_eq!(n_hashes, expected_hashes);
-    assert_eq!(err, expected_err);
->>>>>>> 200f3b6c
+    let res = lexer.raw_double_quoted_string(0);
+    assert_eq!(res, expected);
 }
 
 #[test]
