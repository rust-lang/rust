--- conflicted
+++ resolved
@@ -1044,10 +1044,6 @@
             if let DefKind::Use = cx.tcx.def_kind(item.owner_id) {
                 // Look for consts being re-exported.
                 let item = cx.tcx.hir_expect_item(item.owner_id.def_id);
-<<<<<<< HEAD
-                let use_name = item.ident.name;
-=======
->>>>>>> ff46ea82
                 let hir::ItemKind::Use(path, _) = item.kind else {
                     continue;
                 };
