--- conflicted
+++ resolved
@@ -70,6 +70,7 @@
         wbcx.visit_user_provided_tys();
         wbcx.visit_user_provided_sigs();
         wbcx.visit_generator_interior_types();
+        wbcx.visit_offset_of_container_types();
 
         wbcx.typeck_results.rvalue_scopes =
             mem::take(&mut self.typeck_results.borrow_mut().rvalue_scopes);
@@ -295,7 +296,7 @@
                     self.visit_field_id(field.hir_id);
                 }
             }
-            hir::ExprKind::Field(..) => {
+            hir::ExprKind::Field(..) | hir::ExprKind::OffsetOf(..) => {
                 self.visit_field_id(e.hir_id);
             }
             hir::ExprKind::ConstBlock(anon_const) => {
@@ -682,8 +683,6 @@
         }
     }
 
-<<<<<<< HEAD
-=======
     fn visit_offset_of_container_types(&mut self) {
         let fcx_typeck_results = self.fcx.typeck_results.borrow();
         assert_eq!(fcx_typeck_results.hir_owner, self.typeck_results.hir_owner);
@@ -706,7 +705,6 @@
         }
     }
 
->>>>>>> 43a78029
     fn resolve<T>(&mut self, x: T, span: &dyn Locatable) -> T
     where
         T: TypeFoldable<TyCtxt<'tcx>>,
