//! Type-checking for the `#[rustc_intrinsic]` intrinsics that the compiler exposes.

use rustc_abi::ExternAbi;
use rustc_errors::DiagMessage;
use rustc_hir::{self as hir, LangItem};
use rustc_middle::traits::{ObligationCause, ObligationCauseCode};
use rustc_middle::ty::{self, Ty, TyCtxt};
use rustc_span::def_id::LocalDefId;
use rustc_span::{Span, Symbol, sym};

use crate::check::check_function_signature;
use crate::errors::{UnrecognizedIntrinsicFunction, WrongNumberOfGenericArgumentsToIntrinsic};

fn equate_intrinsic_type<'tcx>(
    tcx: TyCtxt<'tcx>,
    span: Span,
    def_id: LocalDefId,
    n_tps: usize,
    n_lts: usize,
    n_cts: usize,
    sig: ty::PolyFnSig<'tcx>,
) {
    let (generics, span) = match tcx.hir_node_by_def_id(def_id) {
        hir::Node::Item(hir::Item { kind: hir::ItemKind::Fn { generics, .. }, .. }) => {
            (tcx.generics_of(def_id), generics.span)
        }
        _ => tcx.dcx().span_bug(span, "intrinsic must be a function"),
    };
    let own_counts = generics.own_counts();

    let gen_count_ok = |found: usize, expected: usize, descr: &str| -> bool {
        if found != expected {
            tcx.dcx().emit_err(WrongNumberOfGenericArgumentsToIntrinsic {
                span,
                found,
                expected,
                descr,
            });
            false
        } else {
            true
        }
    };

    // the host effect param should be invisible as it shouldn't matter
    // whether effects is enabled for the intrinsic provider crate.
    if gen_count_ok(own_counts.lifetimes, n_lts, "lifetime")
        && gen_count_ok(own_counts.types, n_tps, "type")
        && gen_count_ok(own_counts.consts, n_cts, "const")
    {
        let _ = check_function_signature(
            tcx,
            ObligationCause::new(span, def_id, ObligationCauseCode::IntrinsicType),
            def_id.into(),
            sig,
        );
    }
}

/// Returns the unsafety of the given intrinsic.
fn intrinsic_operation_unsafety(tcx: TyCtxt<'_>, intrinsic_id: LocalDefId) -> hir::Safety {
    let is_in_list = match tcx.item_name(intrinsic_id) {
        // When adding a new intrinsic to this list,
        // it's usually worth updating that intrinsic's documentation
        // to note that it's safe to call, since
        // safe extern fns are otherwise unprecedented.
        sym::abort
        | sym::assert_inhabited
        | sym::assert_zero_valid
        | sym::assert_mem_uninitialized_valid
        | sym::box_new
        | sym::breakpoint
        | sym::size_of
        | sym::align_of
        | sym::needs_drop
        | sym::caller_location
        | sym::add_with_overflow
        | sym::sub_with_overflow
        | sym::mul_with_overflow
        | sym::carrying_mul_add
        | sym::wrapping_add
        | sym::wrapping_sub
        | sym::wrapping_mul
        | sym::saturating_add
        | sym::saturating_sub
        | sym::rotate_left
        | sym::rotate_right
        | sym::ctpop
        | sym::ctlz
        | sym::cttz
        | sym::bswap
        | sym::bitreverse
        | sym::three_way_compare
        | sym::discriminant_value
        | sym::type_id
<<<<<<< HEAD
        | sym::vtable_for
=======
        | sym::type_id_eq
>>>>>>> 12865ffd
        | sym::select_unpredictable
        | sym::cold_path
        | sym::ptr_guaranteed_cmp
        | sym::minnumf16
        | sym::minnumf32
        | sym::minnumf64
        | sym::minnumf128
        | sym::minimumf16
        | sym::minimumf32
        | sym::minimumf64
        | sym::minimumf128
        | sym::maxnumf16
        | sym::maxnumf32
        | sym::maxnumf64
        | sym::maxnumf128
        | sym::maximumf16
        | sym::maximumf32
        | sym::maximumf64
        | sym::maximumf128
        | sym::rustc_peek
        | sym::type_name
        | sym::forget
        | sym::black_box
        | sym::variant_count
        | sym::is_val_statically_known
        | sym::ptr_mask
        | sym::aggregate_raw_ptr
        | sym::ptr_metadata
        | sym::ub_checks
        | sym::contract_checks
        | sym::contract_check_requires
        | sym::contract_check_ensures
        | sym::fadd_algebraic
        | sym::fsub_algebraic
        | sym::fmul_algebraic
        | sym::fdiv_algebraic
        | sym::frem_algebraic
        | sym::round_ties_even_f16
        | sym::round_ties_even_f32
        | sym::round_ties_even_f64
        | sym::round_ties_even_f128
        | sym::const_eval_select => hir::Safety::Safe,
        _ => hir::Safety::Unsafe,
    };

    if tcx.fn_sig(intrinsic_id).skip_binder().safety() != is_in_list {
        tcx.dcx().struct_span_err(
            tcx.def_span(intrinsic_id),
            DiagMessage::from(format!(
                "intrinsic safety mismatch between list of intrinsics within the compiler and core library intrinsics for intrinsic `{}`",
                tcx.item_name(intrinsic_id)
            )
        )).emit();
    }

    is_in_list
}

/// Remember to add all intrinsics here, in `compiler/rustc_codegen_llvm/src/intrinsic.rs`,
/// and in `library/core/src/intrinsics.rs`.
pub(crate) fn check_intrinsic_type(
    tcx: TyCtxt<'_>,
    intrinsic_id: LocalDefId,
    span: Span,
    intrinsic_name: Symbol,
) {
    let generics = tcx.generics_of(intrinsic_id);
    let param = |n| {
        if let &ty::GenericParamDef { name, kind: ty::GenericParamDefKind::Type { .. }, .. } =
            generics.param_at(n as usize, tcx)
        {
            Ty::new_param(tcx, n, name)
        } else {
            Ty::new_error_with_message(tcx, span, "expected param")
        }
    };

    let bound_vars = tcx.mk_bound_variable_kinds(&[
        ty::BoundVariableKind::Region(ty::BoundRegionKind::Anon),
        ty::BoundVariableKind::Region(ty::BoundRegionKind::Anon),
        ty::BoundVariableKind::Region(ty::BoundRegionKind::ClosureEnv),
    ]);
    let mk_va_list_ty = |mutbl| {
        let did = tcx.require_lang_item(LangItem::VaList, span);
        let region = ty::Region::new_bound(
            tcx,
            ty::INNERMOST,
            ty::BoundRegion { var: ty::BoundVar::ZERO, kind: ty::BoundRegionKind::Anon },
        );
        let env_region = ty::Region::new_bound(
            tcx,
            ty::INNERMOST,
            ty::BoundRegion {
                var: ty::BoundVar::from_u32(2),
                kind: ty::BoundRegionKind::ClosureEnv,
            },
        );
        let va_list_ty = tcx.type_of(did).instantiate(tcx, &[region.into()]);
        (Ty::new_ref(tcx, env_region, va_list_ty, mutbl), va_list_ty)
    };

    let safety = intrinsic_operation_unsafety(tcx, intrinsic_id);
    let n_lts = 0;
    let (n_tps, n_cts, inputs, output) = match intrinsic_name {
        sym::abort => (0, 0, vec![], tcx.types.never),
        sym::unreachable => (0, 0, vec![], tcx.types.never),
        sym::breakpoint => (0, 0, vec![], tcx.types.unit),
        sym::size_of | sym::align_of | sym::variant_count => (1, 0, vec![], tcx.types.usize),
        sym::size_of_val | sym::align_of_val => {
            (1, 0, vec![Ty::new_imm_ptr(tcx, param(0))], tcx.types.usize)
        }
        sym::rustc_peek => (1, 0, vec![param(0)], param(0)),
        sym::caller_location => (0, 0, vec![], tcx.caller_location_ty()),
        sym::assert_inhabited | sym::assert_zero_valid | sym::assert_mem_uninitialized_valid => {
            (1, 0, vec![], tcx.types.unit)
        }
        sym::forget => (1, 0, vec![param(0)], tcx.types.unit),
        sym::transmute | sym::transmute_unchecked => (2, 0, vec![param(0)], param(1)),
        sym::prefetch_read_data
        | sym::prefetch_write_data
        | sym::prefetch_read_instruction
        | sym::prefetch_write_instruction => {
            (1, 0, vec![Ty::new_imm_ptr(tcx, param(0)), tcx.types.i32], tcx.types.unit)
        }
        sym::needs_drop => (1, 0, vec![], tcx.types.bool),

        sym::type_name => (1, 0, vec![], Ty::new_static_str(tcx)),
        sym::type_id => {
            (1, 0, vec![], tcx.type_of(tcx.lang_items().type_id().unwrap()).instantiate_identity())
        }
        sym::type_id_eq => {
            let type_id = tcx.type_of(tcx.lang_items().type_id().unwrap()).instantiate_identity();
            (0, 0, vec![type_id, type_id], tcx.types.bool)
        }
        sym::offset => (2, 0, vec![param(0), param(1)], param(0)),
        sym::arith_offset => (
            1,
            0,
            vec![Ty::new_imm_ptr(tcx, param(0)), tcx.types.isize],
            Ty::new_imm_ptr(tcx, param(0)),
        ),
        sym::slice_get_unchecked => (3, 0, vec![param(1), tcx.types.usize], param(0)),
        sym::ptr_mask => (
            1,
            0,
            vec![Ty::new_imm_ptr(tcx, param(0)), tcx.types.usize],
            Ty::new_imm_ptr(tcx, param(0)),
        ),

        sym::copy | sym::copy_nonoverlapping => (
            1,
            0,
            vec![Ty::new_imm_ptr(tcx, param(0)), Ty::new_mut_ptr(tcx, param(0)), tcx.types.usize],
            tcx.types.unit,
        ),
        sym::volatile_copy_memory | sym::volatile_copy_nonoverlapping_memory => (
            1,
            0,
            vec![Ty::new_mut_ptr(tcx, param(0)), Ty::new_imm_ptr(tcx, param(0)), tcx.types.usize],
            tcx.types.unit,
        ),
        sym::compare_bytes => {
            let byte_ptr = Ty::new_imm_ptr(tcx, tcx.types.u8);
            (0, 0, vec![byte_ptr, byte_ptr, tcx.types.usize], tcx.types.i32)
        }
        sym::write_bytes | sym::volatile_set_memory => (
            1,
            0,
            vec![Ty::new_mut_ptr(tcx, param(0)), tcx.types.u8, tcx.types.usize],
            tcx.types.unit,
        ),

        sym::sqrtf16 => (0, 0, vec![tcx.types.f16], tcx.types.f16),
        sym::sqrtf32 => (0, 0, vec![tcx.types.f32], tcx.types.f32),
        sym::sqrtf64 => (0, 0, vec![tcx.types.f64], tcx.types.f64),
        sym::sqrtf128 => (0, 0, vec![tcx.types.f128], tcx.types.f128),

        sym::powif16 => (0, 0, vec![tcx.types.f16, tcx.types.i32], tcx.types.f16),
        sym::powif32 => (0, 0, vec![tcx.types.f32, tcx.types.i32], tcx.types.f32),
        sym::powif64 => (0, 0, vec![tcx.types.f64, tcx.types.i32], tcx.types.f64),
        sym::powif128 => (0, 0, vec![tcx.types.f128, tcx.types.i32], tcx.types.f128),

        sym::sinf16 => (0, 0, vec![tcx.types.f16], tcx.types.f16),
        sym::sinf32 => (0, 0, vec![tcx.types.f32], tcx.types.f32),
        sym::sinf64 => (0, 0, vec![tcx.types.f64], tcx.types.f64),
        sym::sinf128 => (0, 0, vec![tcx.types.f128], tcx.types.f128),

        sym::cosf16 => (0, 0, vec![tcx.types.f16], tcx.types.f16),
        sym::cosf32 => (0, 0, vec![tcx.types.f32], tcx.types.f32),
        sym::cosf64 => (0, 0, vec![tcx.types.f64], tcx.types.f64),
        sym::cosf128 => (0, 0, vec![tcx.types.f128], tcx.types.f128),

        sym::powf16 => (0, 0, vec![tcx.types.f16, tcx.types.f16], tcx.types.f16),
        sym::powf32 => (0, 0, vec![tcx.types.f32, tcx.types.f32], tcx.types.f32),
        sym::powf64 => (0, 0, vec![tcx.types.f64, tcx.types.f64], tcx.types.f64),
        sym::powf128 => (0, 0, vec![tcx.types.f128, tcx.types.f128], tcx.types.f128),

        sym::expf16 => (0, 0, vec![tcx.types.f16], tcx.types.f16),
        sym::expf32 => (0, 0, vec![tcx.types.f32], tcx.types.f32),
        sym::expf64 => (0, 0, vec![tcx.types.f64], tcx.types.f64),
        sym::expf128 => (0, 0, vec![tcx.types.f128], tcx.types.f128),

        sym::exp2f16 => (0, 0, vec![tcx.types.f16], tcx.types.f16),
        sym::exp2f32 => (0, 0, vec![tcx.types.f32], tcx.types.f32),
        sym::exp2f64 => (0, 0, vec![tcx.types.f64], tcx.types.f64),
        sym::exp2f128 => (0, 0, vec![tcx.types.f128], tcx.types.f128),

        sym::logf16 => (0, 0, vec![tcx.types.f16], tcx.types.f16),
        sym::logf32 => (0, 0, vec![tcx.types.f32], tcx.types.f32),
        sym::logf64 => (0, 0, vec![tcx.types.f64], tcx.types.f64),
        sym::logf128 => (0, 0, vec![tcx.types.f128], tcx.types.f128),

        sym::log10f16 => (0, 0, vec![tcx.types.f16], tcx.types.f16),
        sym::log10f32 => (0, 0, vec![tcx.types.f32], tcx.types.f32),
        sym::log10f64 => (0, 0, vec![tcx.types.f64], tcx.types.f64),
        sym::log10f128 => (0, 0, vec![tcx.types.f128], tcx.types.f128),

        sym::log2f16 => (0, 0, vec![tcx.types.f16], tcx.types.f16),
        sym::log2f32 => (0, 0, vec![tcx.types.f32], tcx.types.f32),
        sym::log2f64 => (0, 0, vec![tcx.types.f64], tcx.types.f64),
        sym::log2f128 => (0, 0, vec![tcx.types.f128], tcx.types.f128),

        sym::fmaf16 => (0, 0, vec![tcx.types.f16, tcx.types.f16, tcx.types.f16], tcx.types.f16),
        sym::fmaf32 => (0, 0, vec![tcx.types.f32, tcx.types.f32, tcx.types.f32], tcx.types.f32),
        sym::fmaf64 => (0, 0, vec![tcx.types.f64, tcx.types.f64, tcx.types.f64], tcx.types.f64),
        sym::fmaf128 => {
            (0, 0, vec![tcx.types.f128, tcx.types.f128, tcx.types.f128], tcx.types.f128)
        }

        sym::fmuladdf16 => (0, 0, vec![tcx.types.f16, tcx.types.f16, tcx.types.f16], tcx.types.f16),
        sym::fmuladdf32 => (0, 0, vec![tcx.types.f32, tcx.types.f32, tcx.types.f32], tcx.types.f32),
        sym::fmuladdf64 => (0, 0, vec![tcx.types.f64, tcx.types.f64, tcx.types.f64], tcx.types.f64),
        sym::fmuladdf128 => {
            (0, 0, vec![tcx.types.f128, tcx.types.f128, tcx.types.f128], tcx.types.f128)
        }

        sym::fabsf16 => (0, 0, vec![tcx.types.f16], tcx.types.f16),
        sym::fabsf32 => (0, 0, vec![tcx.types.f32], tcx.types.f32),
        sym::fabsf64 => (0, 0, vec![tcx.types.f64], tcx.types.f64),
        sym::fabsf128 => (0, 0, vec![tcx.types.f128], tcx.types.f128),

        sym::minnumf16 => (0, 0, vec![tcx.types.f16, tcx.types.f16], tcx.types.f16),
        sym::minnumf32 => (0, 0, vec![tcx.types.f32, tcx.types.f32], tcx.types.f32),
        sym::minnumf64 => (0, 0, vec![tcx.types.f64, tcx.types.f64], tcx.types.f64),
        sym::minnumf128 => (0, 0, vec![tcx.types.f128, tcx.types.f128], tcx.types.f128),

        sym::minimumf16 => (0, 0, vec![tcx.types.f16, tcx.types.f16], tcx.types.f16),
        sym::minimumf32 => (0, 0, vec![tcx.types.f32, tcx.types.f32], tcx.types.f32),
        sym::minimumf64 => (0, 0, vec![tcx.types.f64, tcx.types.f64], tcx.types.f64),
        sym::minimumf128 => (0, 0, vec![tcx.types.f128, tcx.types.f128], tcx.types.f128),

        sym::maxnumf16 => (0, 0, vec![tcx.types.f16, tcx.types.f16], tcx.types.f16),
        sym::maxnumf32 => (0, 0, vec![tcx.types.f32, tcx.types.f32], tcx.types.f32),
        sym::maxnumf64 => (0, 0, vec![tcx.types.f64, tcx.types.f64], tcx.types.f64),
        sym::maxnumf128 => (0, 0, vec![tcx.types.f128, tcx.types.f128], tcx.types.f128),

        sym::maximumf16 => (0, 0, vec![tcx.types.f16, tcx.types.f16], tcx.types.f16),
        sym::maximumf32 => (0, 0, vec![tcx.types.f32, tcx.types.f32], tcx.types.f32),
        sym::maximumf64 => (0, 0, vec![tcx.types.f64, tcx.types.f64], tcx.types.f64),
        sym::maximumf128 => (0, 0, vec![tcx.types.f128, tcx.types.f128], tcx.types.f128),

        sym::copysignf16 => (0, 0, vec![tcx.types.f16, tcx.types.f16], tcx.types.f16),
        sym::copysignf32 => (0, 0, vec![tcx.types.f32, tcx.types.f32], tcx.types.f32),
        sym::copysignf64 => (0, 0, vec![tcx.types.f64, tcx.types.f64], tcx.types.f64),
        sym::copysignf128 => (0, 0, vec![tcx.types.f128, tcx.types.f128], tcx.types.f128),

        sym::floorf16 => (0, 0, vec![tcx.types.f16], tcx.types.f16),
        sym::floorf32 => (0, 0, vec![tcx.types.f32], tcx.types.f32),
        sym::floorf64 => (0, 0, vec![tcx.types.f64], tcx.types.f64),
        sym::floorf128 => (0, 0, vec![tcx.types.f128], tcx.types.f128),

        sym::ceilf16 => (0, 0, vec![tcx.types.f16], tcx.types.f16),
        sym::ceilf32 => (0, 0, vec![tcx.types.f32], tcx.types.f32),
        sym::ceilf64 => (0, 0, vec![tcx.types.f64], tcx.types.f64),
        sym::ceilf128 => (0, 0, vec![tcx.types.f128], tcx.types.f128),

        sym::truncf16 => (0, 0, vec![tcx.types.f16], tcx.types.f16),
        sym::truncf32 => (0, 0, vec![tcx.types.f32], tcx.types.f32),
        sym::truncf64 => (0, 0, vec![tcx.types.f64], tcx.types.f64),
        sym::truncf128 => (0, 0, vec![tcx.types.f128], tcx.types.f128),

        sym::round_ties_even_f16 => (0, 0, vec![tcx.types.f16], tcx.types.f16),
        sym::round_ties_even_f32 => (0, 0, vec![tcx.types.f32], tcx.types.f32),
        sym::round_ties_even_f64 => (0, 0, vec![tcx.types.f64], tcx.types.f64),
        sym::round_ties_even_f128 => (0, 0, vec![tcx.types.f128], tcx.types.f128),

        sym::roundf16 => (0, 0, vec![tcx.types.f16], tcx.types.f16),
        sym::roundf32 => (0, 0, vec![tcx.types.f32], tcx.types.f32),
        sym::roundf64 => (0, 0, vec![tcx.types.f64], tcx.types.f64),
        sym::roundf128 => (0, 0, vec![tcx.types.f128], tcx.types.f128),

        sym::volatile_load | sym::unaligned_volatile_load => {
            (1, 0, vec![Ty::new_imm_ptr(tcx, param(0))], param(0))
        }
        sym::volatile_store | sym::unaligned_volatile_store => {
            (1, 0, vec![Ty::new_mut_ptr(tcx, param(0)), param(0)], tcx.types.unit)
        }

        sym::ctpop | sym::ctlz | sym::ctlz_nonzero | sym::cttz | sym::cttz_nonzero => {
            (1, 0, vec![param(0)], tcx.types.u32)
        }

        sym::bswap | sym::bitreverse => (1, 0, vec![param(0)], param(0)),

        sym::three_way_compare => (1, 0, vec![param(0), param(0)], tcx.ty_ordering_enum(span)),

        sym::add_with_overflow | sym::sub_with_overflow | sym::mul_with_overflow => {
            (1, 0, vec![param(0), param(0)], Ty::new_tup(tcx, &[param(0), tcx.types.bool]))
        }

        sym::carrying_mul_add => (2, 0, vec![param(0); 4], Ty::new_tup(tcx, &[param(1), param(0)])),

        sym::ptr_guaranteed_cmp => (
            1,
            0,
            vec![Ty::new_imm_ptr(tcx, param(0)), Ty::new_imm_ptr(tcx, param(0))],
            tcx.types.u8,
        ),

        sym::const_allocate => {
            (0, 0, vec![tcx.types.usize, tcx.types.usize], Ty::new_mut_ptr(tcx, tcx.types.u8))
        }
        sym::const_deallocate => (
            0,
            0,
            vec![Ty::new_mut_ptr(tcx, tcx.types.u8), tcx.types.usize, tcx.types.usize],
            tcx.types.unit,
        ),
        sym::const_make_global => {
            (0, 0, vec![Ty::new_mut_ptr(tcx, tcx.types.u8)], Ty::new_imm_ptr(tcx, tcx.types.u8))
        }

        sym::ptr_offset_from => (
            1,
            0,
            vec![Ty::new_imm_ptr(tcx, param(0)), Ty::new_imm_ptr(tcx, param(0))],
            tcx.types.isize,
        ),
        sym::ptr_offset_from_unsigned => (
            1,
            0,
            vec![Ty::new_imm_ptr(tcx, param(0)), Ty::new_imm_ptr(tcx, param(0))],
            tcx.types.usize,
        ),
        sym::unchecked_div | sym::unchecked_rem | sym::exact_div | sym::disjoint_bitor => {
            (1, 0, vec![param(0), param(0)], param(0))
        }
        sym::unchecked_shl | sym::unchecked_shr => (2, 0, vec![param(0), param(1)], param(0)),
        sym::rotate_left | sym::rotate_right => (1, 0, vec![param(0), tcx.types.u32], param(0)),
        sym::unchecked_add | sym::unchecked_sub | sym::unchecked_mul => {
            (1, 0, vec![param(0), param(0)], param(0))
        }
        sym::wrapping_add | sym::wrapping_sub | sym::wrapping_mul => {
            (1, 0, vec![param(0), param(0)], param(0))
        }
        sym::saturating_add | sym::saturating_sub => (1, 0, vec![param(0), param(0)], param(0)),
        sym::fadd_fast | sym::fsub_fast | sym::fmul_fast | sym::fdiv_fast | sym::frem_fast => {
            (1, 0, vec![param(0), param(0)], param(0))
        }
        sym::fadd_algebraic
        | sym::fsub_algebraic
        | sym::fmul_algebraic
        | sym::fdiv_algebraic
        | sym::frem_algebraic => (1, 0, vec![param(0), param(0)], param(0)),
        sym::float_to_int_unchecked => (2, 0, vec![param(0)], param(1)),

        sym::assume => (0, 0, vec![tcx.types.bool], tcx.types.unit),
        sym::select_unpredictable => (1, 0, vec![tcx.types.bool, param(0), param(0)], param(0)),
        sym::cold_path => (0, 0, vec![], tcx.types.unit),

        sym::read_via_copy => (1, 0, vec![Ty::new_imm_ptr(tcx, param(0))], param(0)),
        sym::write_via_move => {
            (1, 0, vec![Ty::new_mut_ptr(tcx, param(0)), param(0)], tcx.types.unit)
        }

        sym::typed_swap_nonoverlapping => {
            (1, 0, vec![Ty::new_mut_ptr(tcx, param(0)); 2], tcx.types.unit)
        }

        sym::discriminant_value => {
            let assoc_items = tcx.associated_item_def_ids(
                tcx.require_lang_item(hir::LangItem::DiscriminantKind, span),
            );
            let discriminant_def_id = assoc_items[0];

            let br = ty::BoundRegion { var: ty::BoundVar::ZERO, kind: ty::BoundRegionKind::Anon };
            (
                1,
                0,
                vec![Ty::new_imm_ref(tcx, ty::Region::new_bound(tcx, ty::INNERMOST, br), param(0))],
                Ty::new_projection_from_args(
                    tcx,
                    discriminant_def_id,
                    tcx.mk_args(&[param(0).into()]),
                ),
            )
        }

        sym::catch_unwind => {
            let mut_u8 = Ty::new_mut_ptr(tcx, tcx.types.u8);
            let try_fn_ty = ty::Binder::dummy(tcx.mk_fn_sig(
                [mut_u8],
                tcx.types.unit,
                false,
                hir::Safety::Safe,
                ExternAbi::Rust,
            ));
            let catch_fn_ty = ty::Binder::dummy(tcx.mk_fn_sig(
                [mut_u8, mut_u8],
                tcx.types.unit,
                false,
                hir::Safety::Safe,
                ExternAbi::Rust,
            ));
            (
                0,
                0,
                vec![Ty::new_fn_ptr(tcx, try_fn_ty), mut_u8, Ty::new_fn_ptr(tcx, catch_fn_ty)],
                tcx.types.i32,
            )
        }

        sym::va_start | sym::va_end => {
            (0, 0, vec![mk_va_list_ty(hir::Mutability::Mut).0], tcx.types.unit)
        }

        sym::va_copy => {
            let (va_list_ref_ty, va_list_ty) = mk_va_list_ty(hir::Mutability::Not);
            let va_list_ptr_ty = Ty::new_mut_ptr(tcx, va_list_ty);
            (0, 0, vec![va_list_ptr_ty, va_list_ref_ty], tcx.types.unit)
        }

        sym::va_arg => (1, 0, vec![mk_va_list_ty(hir::Mutability::Mut).0], param(0)),

        sym::nontemporal_store => {
            (1, 0, vec![Ty::new_mut_ptr(tcx, param(0)), param(0)], tcx.types.unit)
        }

        sym::raw_eq => {
            let br = ty::BoundRegion { var: ty::BoundVar::ZERO, kind: ty::BoundRegionKind::Anon };
            let param_ty_lhs =
                Ty::new_imm_ref(tcx, ty::Region::new_bound(tcx, ty::INNERMOST, br), param(0));
            let br =
                ty::BoundRegion { var: ty::BoundVar::from_u32(1), kind: ty::BoundRegionKind::Anon };
            let param_ty_rhs =
                Ty::new_imm_ref(tcx, ty::Region::new_bound(tcx, ty::INNERMOST, br), param(0));
            (1, 0, vec![param_ty_lhs, param_ty_rhs], tcx.types.bool)
        }

        sym::black_box => (1, 0, vec![param(0)], param(0)),

        sym::is_val_statically_known => (1, 0, vec![param(0)], tcx.types.bool),

        sym::const_eval_select => (4, 0, vec![param(0), param(1), param(2)], param(3)),

        sym::vtable_size | sym::vtable_align => {
            (0, 0, vec![Ty::new_imm_ptr(tcx, tcx.types.unit)], tcx.types.usize)
        }

        sym::vtable_for => {
            let dyn_metadata = tcx.require_lang_item(LangItem::DynMetadata, span);
            let dyn_metadata_adt_ref = tcx.adt_def(dyn_metadata);
            let dyn_metadata_args = tcx.mk_args(&[param(1).into()]);
            let dyn_ty = Ty::new_adt(tcx, dyn_metadata_adt_ref, dyn_metadata_args);

            let option_did = tcx.require_lang_item(LangItem::Option, span);
            let option_adt_ref = tcx.adt_def(option_did);
            let option_args = tcx.mk_args(&[dyn_ty.into()]);
            let ret_ty = Ty::new_adt(tcx, option_adt_ref, option_args);

            (2, 0, vec![], ret_ty)
        }

        // This type check is not particularly useful, but the `where` bounds
        // on the definition in `core` do the heavy lifting for checking it.
        sym::aggregate_raw_ptr => (3, 0, vec![param(1), param(2)], param(0)),
        sym::ptr_metadata => (2, 0, vec![Ty::new_imm_ptr(tcx, param(0))], param(1)),

        sym::ub_checks => (0, 0, Vec::new(), tcx.types.bool),

        sym::box_new => (1, 0, vec![param(0)], Ty::new_box(tcx, param(0))),

        // contract_checks() -> bool
        sym::contract_checks => (0, 0, Vec::new(), tcx.types.bool),
        // contract_check_requires::<C>(C) -> bool, where C: impl Fn() -> bool
        sym::contract_check_requires => (1, 0, vec![param(0)], tcx.types.unit),
        sym::contract_check_ensures => (2, 0, vec![param(0), param(1)], param(1)),

        sym::simd_eq | sym::simd_ne | sym::simd_lt | sym::simd_le | sym::simd_gt | sym::simd_ge => {
            (2, 0, vec![param(0), param(0)], param(1))
        }
        sym::simd_add
        | sym::simd_sub
        | sym::simd_mul
        | sym::simd_rem
        | sym::simd_div
        | sym::simd_shl
        | sym::simd_shr
        | sym::simd_and
        | sym::simd_or
        | sym::simd_xor
        | sym::simd_fmin
        | sym::simd_fmax
        | sym::simd_saturating_add
        | sym::simd_saturating_sub => (1, 0, vec![param(0), param(0)], param(0)),
        sym::simd_arith_offset => (2, 0, vec![param(0), param(1)], param(0)),
        sym::simd_neg
        | sym::simd_bswap
        | sym::simd_bitreverse
        | sym::simd_ctlz
        | sym::simd_cttz
        | sym::simd_ctpop
        | sym::simd_fsqrt
        | sym::simd_fsin
        | sym::simd_fcos
        | sym::simd_fexp
        | sym::simd_fexp2
        | sym::simd_flog2
        | sym::simd_flog10
        | sym::simd_flog
        | sym::simd_fabs
        | sym::simd_ceil
        | sym::simd_floor
        | sym::simd_round
        | sym::simd_round_ties_even
        | sym::simd_trunc => (1, 0, vec![param(0)], param(0)),
        sym::simd_fma | sym::simd_relaxed_fma | sym::simd_funnel_shl | sym::simd_funnel_shr => {
            (1, 0, vec![param(0), param(0), param(0)], param(0))
        }
        sym::simd_gather => (3, 0, vec![param(0), param(1), param(2)], param(0)),
        sym::simd_masked_load => (3, 0, vec![param(0), param(1), param(2)], param(2)),
        sym::simd_masked_store => (3, 0, vec![param(0), param(1), param(2)], tcx.types.unit),
        sym::simd_scatter => (3, 0, vec![param(0), param(1), param(2)], tcx.types.unit),
        sym::simd_insert | sym::simd_insert_dyn => {
            (2, 0, vec![param(0), tcx.types.u32, param(1)], param(0))
        }
        sym::simd_extract | sym::simd_extract_dyn => {
            (2, 0, vec![param(0), tcx.types.u32], param(1))
        }
        sym::simd_cast
        | sym::simd_as
        | sym::simd_cast_ptr
        | sym::simd_expose_provenance
        | sym::simd_with_exposed_provenance => (2, 0, vec![param(0)], param(1)),
        sym::simd_bitmask => (2, 0, vec![param(0)], param(1)),
        sym::simd_select | sym::simd_select_bitmask => {
            (2, 0, vec![param(0), param(1), param(1)], param(1))
        }
        sym::simd_reduce_all | sym::simd_reduce_any => (1, 0, vec![param(0)], tcx.types.bool),
        sym::simd_reduce_add_ordered | sym::simd_reduce_mul_ordered => {
            (2, 0, vec![param(0), param(1)], param(1))
        }
        sym::simd_reduce_add_unordered
        | sym::simd_reduce_mul_unordered
        | sym::simd_reduce_and
        | sym::simd_reduce_or
        | sym::simd_reduce_xor
        | sym::simd_reduce_min
        | sym::simd_reduce_max => (2, 0, vec![param(0)], param(1)),
        sym::simd_shuffle => (3, 0, vec![param(0), param(0), param(1)], param(2)),
        sym::simd_shuffle_const_generic => (2, 1, vec![param(0), param(0)], param(1)),

        sym::atomic_cxchg | sym::atomic_cxchgweak => (
            1,
            2,
            vec![Ty::new_mut_ptr(tcx, param(0)), param(0), param(0)],
            Ty::new_tup(tcx, &[param(0), tcx.types.bool]),
        ),
        sym::atomic_load => (1, 1, vec![Ty::new_imm_ptr(tcx, param(0))], param(0)),
        sym::atomic_store => (1, 1, vec![Ty::new_mut_ptr(tcx, param(0)), param(0)], tcx.types.unit),

        sym::atomic_xchg
        | sym::atomic_xadd
        | sym::atomic_xsub
        | sym::atomic_and
        | sym::atomic_nand
        | sym::atomic_or
        | sym::atomic_xor
        | sym::atomic_max
        | sym::atomic_min
        | sym::atomic_umax
        | sym::atomic_umin => (1, 1, vec![Ty::new_mut_ptr(tcx, param(0)), param(0)], param(0)),
        sym::atomic_fence | sym::atomic_singlethreadfence => (0, 1, Vec::new(), tcx.types.unit),

        other => {
            tcx.dcx().emit_err(UnrecognizedIntrinsicFunction { span, name: other });
            return;
        }
    };
    let sig = tcx.mk_fn_sig(inputs, output, false, safety, ExternAbi::Rust);
    let sig = ty::Binder::bind_with_vars(sig, bound_vars);
    equate_intrinsic_type(tcx, span, intrinsic_id, n_tps, n_lts, n_cts, sig)
}<|MERGE_RESOLUTION|>--- conflicted
+++ resolved
@@ -93,11 +93,8 @@
         | sym::three_way_compare
         | sym::discriminant_value
         | sym::type_id
-<<<<<<< HEAD
+        | sym::type_id_eq
         | sym::vtable_for
-=======
-        | sym::type_id_eq
->>>>>>> 12865ffd
         | sym::select_unpredictable
         | sym::cold_path
         | sym::ptr_guaranteed_cmp
