//! Code related to parsing literals.

use crate::ast::{self, LitKind, MetaItemLit, StrStyle};
use crate::token::{self, Token};
use rustc_lexer::unescape::{byte_from_char, unescape_byte, unescape_char, unescape_literal, Mode};
use rustc_span::symbol::{kw, sym, Symbol};
use rustc_span::Span;
use std::{ascii, fmt, str};

// Escapes a string, represented as a symbol. Reuses the original symbol,
// avoiding interning, if no changes are required.
pub fn escape_string_symbol(symbol: Symbol) -> Symbol {
    let s = symbol.as_str();
    let escaped = s.escape_default().to_string();
    if s == escaped { symbol } else { Symbol::intern(&escaped) }
}

// Escapes a char.
pub fn escape_char_symbol(ch: char) -> Symbol {
    let s: String = ch.escape_default().map(Into::<char>::into).collect();
    Symbol::intern(&s)
}

// Escapes a byte string.
pub fn escape_byte_str_symbol(bytes: &[u8]) -> Symbol {
    let s = bytes.escape_ascii().to_string();
    Symbol::intern(&s)
}

#[derive(Debug)]
pub enum LitError {
    LexerError,
    InvalidSuffix,
    InvalidIntSuffix,
    InvalidFloatSuffix,
    NonDecimalFloat(u32),
    IntTooLarge(u32),
}

impl LitKind {
    /// Converts literal token into a semantic literal.
    pub fn from_token_lit(lit: token::Lit) -> Result<LitKind, LitError> {
        let token::Lit { kind, symbol, suffix } = lit;
        if suffix.is_some() && !kind.may_have_suffix() {
            return Err(LitError::InvalidSuffix);
        }

        Ok(match kind {
            token::Bool => {
                assert!(symbol.is_bool_lit());
                LitKind::Bool(symbol == kw::True)
            }
            token::Byte => {
                return unescape_byte(symbol.as_str())
                    .map(LitKind::Byte)
                    .map_err(|_| LitError::LexerError);
            }
            token::Char => {
                return unescape_char(symbol.as_str())
                    .map(LitKind::Char)
                    .map_err(|_| LitError::LexerError);
            }

            // There are some valid suffixes for integer and float literals,
            // so all the handling is done internally.
            token::Integer => return integer_lit(symbol, suffix),
            token::Float => return float_lit(symbol, suffix),

            token::Str => {
                // If there are no characters requiring special treatment we can
                // reuse the symbol from the token. Otherwise, we must generate a
                // new symbol because the string in the LitKind is different to the
                // string in the token.
                let s = symbol.as_str();
                let symbol = if s.contains(['\\', '\r']) {
                    let mut buf = String::with_capacity(s.len());
                    let mut error = Ok(());
                    // Force-inlining here is aggressive but the closure is
                    // called on every char in the string, so it can be
                    // hot in programs with many long strings.
                    unescape_literal(
                        s,
                        Mode::Str,
                        &mut #[inline(always)]
                        |_, unescaped_char| match unescaped_char {
                            Ok(c) => buf.push(c),
                            Err(err) => {
                                if err.is_fatal() {
                                    error = Err(LitError::LexerError);
                                }
                            }
                        },
                    );
                    error?;
                    Symbol::intern(&buf)
                } else {
                    symbol
                };
                LitKind::Str(symbol, ast::StrStyle::Cooked)
            }
            token::StrRaw(n) => {
                // Ditto.
                let s = symbol.as_str();
                let symbol =
                    if s.contains('\r') {
                        let mut buf = String::with_capacity(s.len());
                        let mut error = Ok(());
                        unescape_literal(s, Mode::RawStr, &mut |_, unescaped_char| {
                            match unescaped_char {
                                Ok(c) => buf.push(c),
                                Err(err) => {
                                    if err.is_fatal() {
                                        error = Err(LitError::LexerError);
                                    }
                                }
                            }
                        });
                        error?;
                        Symbol::intern(&buf)
                    } else {
                        symbol
                    };
                LitKind::Str(symbol, ast::StrStyle::Raw(n))
            }
            token::ByteStr => {
                let s = symbol.as_str();
                let mut buf = Vec::with_capacity(s.len());
                let mut error = Ok(());
                unescape_literal(s, Mode::ByteStr, &mut |_, c| match c {
                    Ok(c) => buf.push(byte_from_char(c)),
                    Err(err) => {
                        if err.is_fatal() {
                            error = Err(LitError::LexerError);
                        }
                    }
                });
                error?;
                LitKind::ByteStr(buf.into(), StrStyle::Cooked)
            }
            token::ByteStrRaw(n) => {
                let s = symbol.as_str();
                let bytes = if s.contains('\r') {
                    let mut buf = Vec::with_capacity(s.len());
                    let mut error = Ok(());
                    unescape_literal(s, Mode::RawByteStr, &mut |_, c| match c {
                        Ok(c) => buf.push(byte_from_char(c)),
                        Err(err) => {
                            if err.is_fatal() {
                                error = Err(LitError::LexerError);
                            }
                        }
                    });
                    error?;
                    buf
                } else {
                    symbol.to_string().into_bytes()
                };

                LitKind::ByteStr(bytes.into(), StrStyle::Raw(n))
            }
<<<<<<< HEAD
            token::Err => LitKind::Err,
=======
            token::FStr(..) => return Err(LitError::NotLiteral),
            token::Err => LitKind::Err(symbol),
>>>>>>> 200f3b6c
        })
    }
}

impl fmt::Display for LitKind {
    fn fmt(&self, f: &mut fmt::Formatter<'_>) -> fmt::Result {
        match *self {
            LitKind::Byte(b) => {
                let b: String = ascii::escape_default(b).map(Into::<char>::into).collect();
                write!(f, "b'{b}'")?;
            }
            LitKind::Char(ch) => write!(f, "'{}'", escape_char_symbol(ch))?,
            LitKind::Str(sym, StrStyle::Cooked) => write!(f, "\"{}\"", escape_string_symbol(sym))?,
            LitKind::Str(sym, StrStyle::Raw(n)) => write!(
                f,
                "r{delim}\"{string}\"{delim}",
                delim = "#".repeat(n as usize),
                string = sym
            )?,
            LitKind::ByteStr(ref bytes, StrStyle::Cooked) => {
                write!(f, "b\"{}\"", escape_byte_str_symbol(bytes))?
            }
            LitKind::ByteStr(ref bytes, StrStyle::Raw(n)) => {
                // Unwrap because raw byte string literals can only contain ASCII.
                let symbol = str::from_utf8(bytes).unwrap();
                write!(
                    f,
                    "br{delim}\"{string}\"{delim}",
                    delim = "#".repeat(n as usize),
                    string = symbol
                )?;
            }
            LitKind::Int(n, ty) => {
                write!(f, "{n}")?;
                match ty {
                    ast::LitIntType::Unsigned(ty) => write!(f, "{}", ty.name())?,
                    ast::LitIntType::Signed(ty) => write!(f, "{}", ty.name())?,
                    ast::LitIntType::Unsuffixed => {}
                }
            }
            LitKind::Float(symbol, ty) => {
                write!(f, "{symbol}")?;
                match ty {
                    ast::LitFloatType::Suffixed(ty) => write!(f, "{}", ty.name())?,
                    ast::LitFloatType::Unsuffixed => {}
                }
            }
            LitKind::Bool(b) => write!(f, "{}", if b { "true" } else { "false" })?,
            LitKind::Err => {
                // This only shows up in places like `-Zunpretty=hir` output, so we
                // don't bother to produce something useful.
                write!(f, "<bad-literal>")?;
            }
        }

        Ok(())
    }
}

impl MetaItemLit {
    /// Converts a token literal into a meta item literal.
    pub fn from_token_lit(token_lit: token::Lit, span: Span) -> Result<MetaItemLit, LitError> {
        Ok(MetaItemLit {
            symbol: token_lit.symbol,
            suffix: token_lit.suffix,
            kind: LitKind::from_token_lit(token_lit)?,
            span,
        })
    }

    /// Cheaply converts a meta item literal into a token literal.
    pub fn as_token_lit(&self) -> token::Lit {
        let kind = match self.kind {
            LitKind::Bool(_) => token::Bool,
            LitKind::Str(_, ast::StrStyle::Cooked) => token::Str,
            LitKind::Str(_, ast::StrStyle::Raw(n)) => token::StrRaw(n),
            LitKind::ByteStr(_, ast::StrStyle::Cooked) => token::ByteStr,
            LitKind::ByteStr(_, ast::StrStyle::Raw(n)) => token::ByteStrRaw(n),
            LitKind::Byte(_) => token::Byte,
            LitKind::Char(_) => token::Char,
            LitKind::Int(..) => token::Integer,
            LitKind::Float(..) => token::Float,
            LitKind::Err => token::Err,
        };

        token::Lit::new(kind, self.symbol, self.suffix)
    }

    /// Converts an arbitrary token into meta item literal.
    pub fn from_token(token: &Token) -> Option<MetaItemLit> {
        token::Lit::from_token(token)
            .and_then(|token_lit| MetaItemLit::from_token_lit(token_lit, token.span).ok())
    }
}

fn strip_underscores(symbol: Symbol) -> Symbol {
    // Do not allocate a new string unless necessary.
    let s = symbol.as_str();
    if s.contains('_') {
        let mut s = s.to_string();
        s.retain(|c| c != '_');
        return Symbol::intern(&s);
    }
    symbol
}

fn filtered_float_lit(
    symbol: Symbol,
    suffix: Option<Symbol>,
    base: u32,
) -> Result<LitKind, LitError> {
    debug!("filtered_float_lit: {:?}, {:?}, {:?}", symbol, suffix, base);
    if base != 10 {
        return Err(LitError::NonDecimalFloat(base));
    }
    Ok(match suffix {
        Some(suf) => LitKind::Float(
            symbol,
            ast::LitFloatType::Suffixed(match suf {
                sym::f32 => ast::FloatTy::F32,
                sym::f64 => ast::FloatTy::F64,
                _ => return Err(LitError::InvalidFloatSuffix),
            }),
        ),
        None => LitKind::Float(symbol, ast::LitFloatType::Unsuffixed),
    })
}

fn float_lit(symbol: Symbol, suffix: Option<Symbol>) -> Result<LitKind, LitError> {
    debug!("float_lit: {:?}, {:?}", symbol, suffix);
    filtered_float_lit(strip_underscores(symbol), suffix, 10)
}

fn integer_lit(symbol: Symbol, suffix: Option<Symbol>) -> Result<LitKind, LitError> {
    debug!("integer_lit: {:?}, {:?}", symbol, suffix);
    let symbol = strip_underscores(symbol);
    let s = symbol.as_str();

    let base = match s.as_bytes() {
        [b'0', b'x', ..] => 16,
        [b'0', b'o', ..] => 8,
        [b'0', b'b', ..] => 2,
        _ => 10,
    };

    let ty = match suffix {
        Some(suf) => match suf {
            sym::isize => ast::LitIntType::Signed(ast::IntTy::Isize),
            sym::i8 => ast::LitIntType::Signed(ast::IntTy::I8),
            sym::i16 => ast::LitIntType::Signed(ast::IntTy::I16),
            sym::i32 => ast::LitIntType::Signed(ast::IntTy::I32),
            sym::i64 => ast::LitIntType::Signed(ast::IntTy::I64),
            sym::i128 => ast::LitIntType::Signed(ast::IntTy::I128),
            sym::usize => ast::LitIntType::Unsigned(ast::UintTy::Usize),
            sym::u8 => ast::LitIntType::Unsigned(ast::UintTy::U8),
            sym::u16 => ast::LitIntType::Unsigned(ast::UintTy::U16),
            sym::u32 => ast::LitIntType::Unsigned(ast::UintTy::U32),
            sym::u64 => ast::LitIntType::Unsigned(ast::UintTy::U64),
            sym::u128 => ast::LitIntType::Unsigned(ast::UintTy::U128),
            // `1f64` and `2f32` etc. are valid float literals, and
            // `fxxx` looks more like an invalid float literal than invalid integer literal.
            _ if suf.as_str().starts_with('f') => return filtered_float_lit(symbol, suffix, base),
            _ => return Err(LitError::InvalidIntSuffix),
        },
        _ => ast::LitIntType::Unsuffixed,
    };

    let s = &s[if base != 10 { 2 } else { 0 }..];
    u128::from_str_radix(s, base).map(|i| LitKind::Int(i, ty)).map_err(|_| {
        // Small bases are lexed as if they were base 10, e.g, the string
        // might be `0b10201`. This will cause the conversion above to fail,
        // but these kinds of errors are already reported by the lexer.
        let from_lexer =
            base < 10 && s.chars().any(|c| c.to_digit(10).map_or(false, |d| d >= base));
        if from_lexer { LitError::LexerError } else { LitError::IntTooLarge(base) }
    })
}<|MERGE_RESOLUTION|>--- conflicted
+++ resolved
@@ -158,12 +158,8 @@
 
                 LitKind::ByteStr(bytes.into(), StrStyle::Raw(n))
             }
-<<<<<<< HEAD
+            token::FStr(..) => return Err(LitError::NotLiteral),
             token::Err => LitKind::Err,
-=======
-            token::FStr(..) => return Err(LitError::NotLiteral),
-            token::Err => LitKind::Err(symbol),
->>>>>>> 200f3b6c
         })
     }
 }
