--- conflicted
+++ resolved
@@ -348,11 +348,7 @@
                             args: uv.args,
                             user_self_ty: None,
                         })),
-<<<<<<< HEAD
-                        locations.span(self.cx.body),
-=======
                         locations.span(self.typeck.body),
->>>>>>> 6bc1fe1c
                     );
                 }
             } else if let Some(static_def_id) = constant.check_static_ptr(tcx) {
