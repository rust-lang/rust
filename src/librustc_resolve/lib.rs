// Copyright 2012-2015 The Rust Project Developers. See the COPYRIGHT
// file at the top-level directory of this distribution and at
// http://rust-lang.org/COPYRIGHT.
//
// Licensed under the Apache License, Version 2.0 <LICENSE-APACHE or
// http://www.apache.org/licenses/LICENSE-2.0> or the MIT license
// <LICENSE-MIT or http://opensource.org/licenses/MIT>, at your
// option. This file may not be copied, modified, or distributed
// except according to those terms.

#![crate_name = "rustc_resolve"]
#![unstable(feature = "rustc_private", issue = "27812")]
#![crate_type = "dylib"]
#![crate_type = "rlib"]
#![doc(html_logo_url = "https://www.rust-lang.org/logos/rust-logo-128x128-blk-v2.png",
      html_favicon_url = "https://doc.rust-lang.org/favicon.ico",
      html_root_url = "https://doc.rust-lang.org/nightly/")]
#![cfg_attr(not(stage0), deny(warnings))]

#![feature(associated_consts)]
#![feature(borrow_state)]
#![feature(rustc_diagnostic_macros)]
#![feature(rustc_private)]
#![feature(staged_api)]

#[macro_use]
extern crate log;
#[macro_use]
extern crate syntax;
extern crate arena;
#[macro_use]
#[no_link]
extern crate rustc_bitflags;
extern crate rustc_front;
extern crate rustc;

use self::PatternBindingMode::*;
use self::Namespace::*;
use self::ResolveResult::*;
use self::FallbackSuggestion::*;
use self::TypeParameters::*;
use self::RibKind::*;
use self::UseLexicalScopeFlag::*;
use self::ModulePrefixResult::*;
use self::AssocItemResolveResult::*;
use self::BareIdentifierPatternResolution::*;
use self::ParentLink::*;
use self::FallbackChecks::*;

use rustc::front::map as hir_map;
use rustc::session::Session;
use rustc::lint;
use rustc::middle::cstore::{CrateStore, DefLike, DlDef};
use rustc::middle::def::*;
use rustc::middle::def_id::DefId;
use rustc::middle::pat_util::pat_bindings;
use rustc::middle::privacy::*;
use rustc::middle::subst::{ParamSpace, FnSpace, TypeSpace};
use rustc::middle::ty::{Freevar, FreevarMap, TraitMap, GlobMap};
use rustc::util::nodemap::{NodeMap, DefIdSet, FnvHashMap};

use syntax::ast;
use syntax::ast::{CRATE_NODE_ID, Name, NodeId, CrateNum, TyIs, TyI8, TyI16, TyI32, TyI64};
use syntax::ast::{TyUs, TyU8, TyU16, TyU32, TyU64, TyF64, TyF32};
use syntax::attr::AttrMetaMethods;
use syntax::codemap::{self, Span, Pos};
use syntax::errors::DiagnosticBuilder;
use syntax::parse::token::{self, special_names, special_idents};
use syntax::util::lev_distance::find_best_match_for_name;

use rustc_front::intravisit::{self, FnKind, Visitor};
use rustc_front::hir;
use rustc_front::hir::{Arm, BindByRef, BindByValue, BindingMode, Block};
use rustc_front::hir::Crate;
use rustc_front::hir::{Expr, ExprAgain, ExprBreak, ExprCall, ExprField};
use rustc_front::hir::{ExprLoop, ExprWhile, ExprMethodCall};
use rustc_front::hir::{ExprPath, ExprStruct, FnDecl};
use rustc_front::hir::{ForeignItemFn, ForeignItemStatic, Generics};
use rustc_front::hir::{ImplItem, Item, ItemConst, ItemEnum, ItemExternCrate};
use rustc_front::hir::{ItemFn, ItemForeignMod, ItemImpl, ItemMod, ItemStatic, ItemDefaultImpl};
use rustc_front::hir::{ItemStruct, ItemTrait, ItemTy, ItemUse};
use rustc_front::hir::Local;
use rustc_front::hir::{Pat, PatEnum, PatIdent, PatLit, PatQPath};
use rustc_front::hir::{PatRange, PatStruct, Path, PrimTy};
use rustc_front::hir::{TraitRef, Ty, TyBool, TyChar, TyFloat, TyInt};
use rustc_front::hir::{TyRptr, TyStr, TyUint, TyPath, TyPtr};
use rustc_front::util::walk_pat;

use std::collections::{hash_map, HashMap, HashSet};
use std::cell::{Cell, RefCell};
use std::fmt;
use std::mem::replace;

use resolve_imports::{Target, ImportDirective, ImportResolution};
use resolve_imports::Shadowable;

// NB: This module needs to be declared first so diagnostics are
// registered before they are used.
pub mod diagnostics;

mod check_unused;
mod build_reduced_graph;
mod resolve_imports;

// Perform the callback, not walking deeper if the return is true
macro_rules! execute_callback {
    ($node: expr, $walker: expr) => (
        if let Some(ref callback) = $walker.callback {
            if callback($node, &mut $walker.resolved) {
                return;
            }
        }
    )
}

enum SuggestionType {
    Macro(String),
    Function(token::InternedString),
    NotFound,
}

pub enum ResolutionError<'a> {
    /// error E0260: name conflicts with an extern crate
    NameConflictsWithExternCrate(Name),
    /// error E0401: can't use type parameters from outer function
    TypeParametersFromOuterFunction,
    /// error E0402: cannot use an outer type parameter in this context
    OuterTypeParameterContext,
    /// error E0403: the name is already used for a type parameter in this type parameter list
    NameAlreadyUsedInTypeParameterList(Name),
    /// error E0404: is not a trait
    IsNotATrait(&'a str),
    /// error E0405: use of undeclared trait name
    UndeclaredTraitName(&'a str),
    /// error E0406: undeclared associated type
    UndeclaredAssociatedType,
    /// error E0407: method is not a member of trait
    MethodNotMemberOfTrait(Name, &'a str),
    /// error E0437: type is not a member of trait
    TypeNotMemberOfTrait(Name, &'a str),
    /// error E0438: const is not a member of trait
    ConstNotMemberOfTrait(Name, &'a str),
    /// error E0408: variable `{}` from pattern #1 is not bound in pattern
    VariableNotBoundInPattern(Name, usize),
    /// error E0409: variable is bound with different mode in pattern #{} than in pattern #1
    VariableBoundWithDifferentMode(Name, usize),
    /// error E0410: variable from pattern is not bound in pattern #1
    VariableNotBoundInParentPattern(Name, usize),
    /// error E0411: use of `Self` outside of an impl or trait
    SelfUsedOutsideImplOrTrait,
    /// error E0412: use of undeclared
    UseOfUndeclared(&'a str, &'a str),
    /// error E0413: declaration shadows an enum variant or unit-like struct in scope
    DeclarationShadowsEnumVariantOrUnitLikeStruct(Name),
    /// error E0414: only irrefutable patterns allowed here
    OnlyIrrefutablePatternsAllowedHere(DefId, Name),
    /// error E0415: identifier is bound more than once in this parameter list
    IdentifierBoundMoreThanOnceInParameterList(&'a str),
    /// error E0416: identifier is bound more than once in the same pattern
    IdentifierBoundMoreThanOnceInSamePattern(&'a str),
    /// error E0417: static variables cannot be referenced in a pattern
    StaticVariableReference,
    /// error E0418: is not an enum variant, struct or const
    NotAnEnumVariantStructOrConst(&'a str),
    /// error E0419: unresolved enum variant, struct or const
    UnresolvedEnumVariantStructOrConst(&'a str),
    /// error E0420: is not an associated const
    NotAnAssociatedConst(&'a str),
    /// error E0421: unresolved associated const
    UnresolvedAssociatedConst(&'a str),
    /// error E0422: does not name a struct
    DoesNotNameAStruct(&'a str),
    /// error E0423: is a struct variant name, but this expression uses it like a function name
    StructVariantUsedAsFunction(&'a str),
    /// error E0424: `self` is not available in a static method
    SelfNotAvailableInStaticMethod,
    /// error E0425: unresolved name
    UnresolvedName(&'a str, &'a str, UnresolvedNameContext),
    /// error E0426: use of undeclared label
    UndeclaredLabel(&'a str),
    /// error E0427: cannot use `ref` binding mode with ...
    CannotUseRefBindingModeWith(&'a str),
    /// error E0428: duplicate definition
    DuplicateDefinition(&'a str, Name),
    /// error E0429: `self` imports are only allowed within a { } list
    SelfImportsOnlyAllowedWithin,
    /// error E0430: `self` import can only appear once in the list
    SelfImportCanOnlyAppearOnceInTheList,
    /// error E0431: `self` import can only appear in an import list with a non-empty prefix
    SelfImportOnlyInImportListWithNonEmptyPrefix,
    /// error E0432: unresolved import
    UnresolvedImport(Option<(&'a str, &'a str)>),
    /// error E0433: failed to resolve
    FailedToResolve(&'a str),
    /// error E0434: can't capture dynamic environment in a fn item
    CannotCaptureDynamicEnvironmentInFnItem,
    /// error E0435: attempt to use a non-constant value in a constant
    AttemptToUseNonConstantValueInConstant,
}

/// Context of where `ResolutionError::UnresolvedName` arose.
#[derive(Clone, PartialEq, Eq, Debug)]
pub enum UnresolvedNameContext {
    /// `PathIsMod(id)` indicates that a given path, used in
    /// expression context, actually resolved to a module rather than
    /// a value. The `id` attached to the variant is the node id of
    /// the erroneous path expression.
    PathIsMod(ast::NodeId),

    /// `Other` means we have no extra information about the context
    /// of the unresolved name error. (Maybe we could eliminate all
    /// such cases; but for now, this is an information-free default.)
    Other,
}

fn resolve_error<'b, 'a: 'b, 'tcx: 'a>(resolver: &'b Resolver<'a, 'tcx>,
                                       span: syntax::codemap::Span,
                                       resolution_error: ResolutionError<'b>) {
    resolve_struct_error(resolver, span, resolution_error).emit();
}

fn resolve_struct_error<'b, 'a: 'b, 'tcx: 'a>(resolver: &'b Resolver<'a, 'tcx>,
                                              span: syntax::codemap::Span,
                                              resolution_error: ResolutionError<'b>)
                                              -> DiagnosticBuilder<'a> {
    if !resolver.emit_errors {
        return resolver.session.diagnostic().struct_dummy();
    }

    match resolution_error {
        ResolutionError::NameConflictsWithExternCrate(name) => {
            struct_span_err!(resolver.session,
                             span,
                             E0260,
                             "the name `{}` conflicts with an external crate \
                             that has been imported into this module",
                             name)
        }
        ResolutionError::TypeParametersFromOuterFunction => {
            struct_span_err!(resolver.session,
                             span,
                             E0401,
                             "can't use type parameters from outer function; try using a local \
                              type parameter instead")
        }
        ResolutionError::OuterTypeParameterContext => {
            struct_span_err!(resolver.session,
                             span,
                             E0402,
                             "cannot use an outer type parameter in this context")
        }
        ResolutionError::NameAlreadyUsedInTypeParameterList(name) => {
            struct_span_err!(resolver.session,
                             span,
                             E0403,
                             "the name `{}` is already used for a type parameter in this type \
                              parameter list",
                             name)
        }
        ResolutionError::IsNotATrait(name) => {
            struct_span_err!(resolver.session, span, E0404, "`{}` is not a trait", name)
        }
        ResolutionError::UndeclaredTraitName(name) => {
            struct_span_err!(resolver.session,
                             span,
                             E0405,
                             "use of undeclared trait name `{}`",
                             name)
        }
        ResolutionError::UndeclaredAssociatedType => {
            struct_span_err!(resolver.session, span, E0406, "undeclared associated type")
        }
        ResolutionError::MethodNotMemberOfTrait(method, trait_) => {
            struct_span_err!(resolver.session,
                             span,
                             E0407,
                             "method `{}` is not a member of trait `{}`",
                             method,
                             trait_)
        }
        ResolutionError::TypeNotMemberOfTrait(type_, trait_) => {
            struct_span_err!(resolver.session,
                             span,
                             E0437,
                             "type `{}` is not a member of trait `{}`",
                             type_,
                             trait_)
        }
        ResolutionError::ConstNotMemberOfTrait(const_, trait_) => {
            struct_span_err!(resolver.session,
                             span,
                             E0438,
                             "const `{}` is not a member of trait `{}`",
                             const_,
                             trait_)
        }
        ResolutionError::VariableNotBoundInPattern(variable_name, pattern_number) => {
            struct_span_err!(resolver.session,
                             span,
                             E0408,
                             "variable `{}` from pattern #1 is not bound in pattern #{}",
                             variable_name,
                             pattern_number)
        }
        ResolutionError::VariableBoundWithDifferentMode(variable_name, pattern_number) => {
            struct_span_err!(resolver.session,
                             span,
                             E0409,
                             "variable `{}` is bound with different mode in pattern #{} than in \
                              pattern #1",
                             variable_name,
                             pattern_number)
        }
        ResolutionError::VariableNotBoundInParentPattern(variable_name, pattern_number) => {
            struct_span_err!(resolver.session,
                             span,
                             E0410,
                             "variable `{}` from pattern #{} is not bound in pattern #1",
                             variable_name,
                             pattern_number)
        }
        ResolutionError::SelfUsedOutsideImplOrTrait => {
            struct_span_err!(resolver.session,
                             span,
                             E0411,
                             "use of `Self` outside of an impl or trait")
        }
        ResolutionError::UseOfUndeclared(kind, name) => {
            struct_span_err!(resolver.session,
                             span,
                             E0412,
                             "use of undeclared {} `{}`",
                             kind,
                             name)
        }
        ResolutionError::DeclarationShadowsEnumVariantOrUnitLikeStruct(name) => {
            struct_span_err!(resolver.session,
                             span,
                             E0413,
                             "declaration of `{}` shadows an enum variant \
                              or unit-like struct in scope",
                             name)
        }
        ResolutionError::OnlyIrrefutablePatternsAllowedHere(did, name) => {
            let mut err = struct_span_err!(resolver.session,
                                           span,
                                           E0414,
                                           "only irrefutable patterns allowed here");
            err.span_note(span,
                          "there already is a constant in scope sharing the same \
                           name as this pattern");
            if let Some(sp) = resolver.ast_map.span_if_local(did) {
                err.span_note(sp, "constant defined here");
            }
            if let Some(directive) = resolver.current_module
                                             .import_resolutions
                                             .borrow()
                                             .get(&(name, ValueNS)) {
                let item = resolver.ast_map.expect_item(directive.id);
                err.span_note(item.span, "constant imported here");
            }
            err
        }
        ResolutionError::IdentifierBoundMoreThanOnceInParameterList(identifier) => {
            struct_span_err!(resolver.session,
                             span,
                             E0415,
                             "identifier `{}` is bound more than once in this parameter list",
                             identifier)
        }
        ResolutionError::IdentifierBoundMoreThanOnceInSamePattern(identifier) => {
            struct_span_err!(resolver.session,
                             span,
                             E0416,
                             "identifier `{}` is bound more than once in the same pattern",
                             identifier)
        }
        ResolutionError::StaticVariableReference => {
            struct_span_err!(resolver.session,
                             span,
                             E0417,
                             "static variables cannot be referenced in a pattern, use a \
                              `const` instead")
        }
        ResolutionError::NotAnEnumVariantStructOrConst(name) => {
            struct_span_err!(resolver.session,
                             span,
                             E0418,
                             "`{}` is not an enum variant, struct or const",
                             name)
        }
        ResolutionError::UnresolvedEnumVariantStructOrConst(name) => {
            struct_span_err!(resolver.session,
                             span,
                             E0419,
                             "unresolved enum variant, struct or const `{}`",
                             name)
        }
        ResolutionError::NotAnAssociatedConst(name) => {
            struct_span_err!(resolver.session,
                             span,
                             E0420,
                             "`{}` is not an associated const",
                             name)
        }
        ResolutionError::UnresolvedAssociatedConst(name) => {
            struct_span_err!(resolver.session,
                             span,
                             E0421,
                             "unresolved associated const `{}`",
                             name)
        }
        ResolutionError::DoesNotNameAStruct(name) => {
            struct_span_err!(resolver.session,
                             span,
                             E0422,
                             "`{}` does not name a structure",
                             name)
        }
        ResolutionError::StructVariantUsedAsFunction(path_name) => {
            struct_span_err!(resolver.session,
                             span,
                             E0423,
                             "`{}` is the name of a struct or struct variant, but this expression \
                             uses it like a function name",
                             path_name)
        }
        ResolutionError::SelfNotAvailableInStaticMethod => {
            struct_span_err!(resolver.session,
                             span,
                             E0424,
                             "`self` is not available in a static method. Maybe a `self` \
                             argument is missing?")
        }
        ResolutionError::UnresolvedName(path, msg, context) => {
            let mut err = struct_span_err!(resolver.session,
                                           span,
                                           E0425,
                                           "unresolved name `{}`{}",
                                           path,
                                           msg);

            match context {
                UnresolvedNameContext::Other => { } // no help available
                UnresolvedNameContext::PathIsMod(id) => {
                    let mut help_msg = String::new();
                    let parent_id = resolver.ast_map.get_parent_node(id);
                    if let Some(hir_map::Node::NodeExpr(e)) = resolver.ast_map.find(parent_id) {
                        match e.node {
                            ExprField(_, ident) => {
                                help_msg = format!("To reference an item from the \
                                                    `{module}` module, use \
                                                    `{module}::{ident}`",
                                                   module = &*path,
                                                   ident = ident.node);
                            }
                            ExprMethodCall(ident, _, _) => {
                                help_msg = format!("To call a function from the \
                                                    `{module}` module, use \
                                                    `{module}::{ident}(..)`",
                                                   module = &*path,
                                                   ident = ident.node);
                            }
                            ExprCall(_, _) => {
                                help_msg = format!("No function corresponds to `{module}(..)`",
                                                   module = &*path);
                            }
                            _ => { } // no help available
                        }
                    } else {
                        help_msg = format!("Module `{module}` cannot be the value of an expression",
                                           module = &*path);
                    }

                    if !help_msg.is_empty() {
                        err.fileline_help(span, &help_msg);
                    }
                }
            }
            err
        }
        ResolutionError::UndeclaredLabel(name) => {
            struct_span_err!(resolver.session,
                             span,
                             E0426,
                             "use of undeclared label `{}`",
                             name)
        }
        ResolutionError::CannotUseRefBindingModeWith(descr) => {
            struct_span_err!(resolver.session,
                             span,
                             E0427,
                             "cannot use `ref` binding mode with {}",
                             descr)
        }
        ResolutionError::DuplicateDefinition(namespace, name) => {
            struct_span_err!(resolver.session,
                             span,
                             E0428,
                             "duplicate definition of {} `{}`",
                             namespace,
                             name)
        }
        ResolutionError::SelfImportsOnlyAllowedWithin => {
            struct_span_err!(resolver.session,
                             span,
                             E0429,
                             "{}",
                             "`self` imports are only allowed within a { } list")
        }
        ResolutionError::SelfImportCanOnlyAppearOnceInTheList => {
            struct_span_err!(resolver.session,
                             span,
                             E0430,
                             "`self` import can only appear once in the list")
        }
        ResolutionError::SelfImportOnlyInImportListWithNonEmptyPrefix => {
            struct_span_err!(resolver.session,
                             span,
                             E0431,
                             "`self` import can only appear in an import list with a \
                              non-empty prefix")
        }
        ResolutionError::UnresolvedImport(name) => {
            let msg = match name {
                Some((n, p)) => format!("unresolved import `{}`{}", n, p),
                None => "unresolved import".to_owned(),
            };
            struct_span_err!(resolver.session, span, E0432, "{}", msg)
        }
        ResolutionError::FailedToResolve(msg) => {
            struct_span_err!(resolver.session, span, E0433, "failed to resolve. {}", msg)
        }
        ResolutionError::CannotCaptureDynamicEnvironmentInFnItem => {
            struct_span_err!(resolver.session,
                             span,
                             E0434,
                             "{}",
                             "can't capture dynamic environment in a fn item; use the || { ... } \
                              closure form instead")
        }
        ResolutionError::AttemptToUseNonConstantValueInConstant => {
            struct_span_err!(resolver.session,
                             span,
                             E0435,
                             "attempt to use a non-constant value in a constant")
        }
    }
}

#[derive(Copy, Clone)]
struct BindingInfo {
    span: Span,
    binding_mode: BindingMode,
}

// Map from the name in a pattern to its binding mode.
type BindingMap = HashMap<Name, BindingInfo>;

#[derive(Copy, Clone, PartialEq)]
enum PatternBindingMode {
    RefutableMode,
    LocalIrrefutableMode,
    ArgumentIrrefutableMode,
}

#[derive(Copy, Clone, PartialEq, Eq, Hash, Debug)]
pub enum Namespace {
    TypeNS,
    ValueNS,
}

impl<'a, 'v, 'tcx> Visitor<'v> for Resolver<'a, 'tcx> {
    fn visit_nested_item(&mut self, item: hir::ItemId) {
        self.visit_item(self.ast_map.expect_item(item.id))
    }
    fn visit_item(&mut self, item: &Item) {
        execute_callback!(hir_map::Node::NodeItem(item), self);
        self.resolve_item(item);
    }
    fn visit_arm(&mut self, arm: &Arm) {
        self.resolve_arm(arm);
    }
    fn visit_block(&mut self, block: &Block) {
        execute_callback!(hir_map::Node::NodeBlock(block), self);
        self.resolve_block(block);
    }
    fn visit_expr(&mut self, expr: &Expr) {
        execute_callback!(hir_map::Node::NodeExpr(expr), self);
        self.resolve_expr(expr);
    }
    fn visit_local(&mut self, local: &Local) {
        execute_callback!(hir_map::Node::NodeLocal(&*local.pat), self);
        self.resolve_local(local);
    }
    fn visit_ty(&mut self, ty: &Ty) {
        self.resolve_type(ty);
    }
    fn visit_generics(&mut self, generics: &Generics) {
        self.resolve_generics(generics);
    }
    fn visit_poly_trait_ref(&mut self, tref: &hir::PolyTraitRef, m: &hir::TraitBoundModifier) {
        match self.resolve_trait_reference(tref.trait_ref.ref_id, &tref.trait_ref.path, 0) {
            Ok(def) => self.record_def(tref.trait_ref.ref_id, def),
            Err(_) => {
                // error already reported
                self.record_def(tref.trait_ref.ref_id, err_path_resolution())
            }
        }
        intravisit::walk_poly_trait_ref(self, tref, m);
    }
    fn visit_variant(&mut self,
                     variant: &hir::Variant,
                     generics: &Generics,
                     item_id: ast::NodeId) {
        execute_callback!(hir_map::Node::NodeVariant(variant), self);
        if let Some(ref dis_expr) = variant.node.disr_expr {
            // resolve the discriminator expr as a constant
            self.with_constant_rib(|this| {
                this.visit_expr(dis_expr);
            });
        }

        // `intravisit::walk_variant` without the discriminant expression.
        self.visit_variant_data(&variant.node.data,
                                variant.node.name,
                                generics,
                                item_id,
                                variant.span);
    }
    fn visit_foreign_item(&mut self, foreign_item: &hir::ForeignItem) {
        execute_callback!(hir_map::Node::NodeForeignItem(foreign_item), self);
        let type_parameters = match foreign_item.node {
            ForeignItemFn(_, ref generics) => {
                HasTypeParameters(generics, FnSpace, ItemRibKind)
            }
            ForeignItemStatic(..) => NoTypeParameters,
        };
        self.with_type_parameter_rib(type_parameters, |this| {
            intravisit::walk_foreign_item(this, foreign_item);
        });
    }
    fn visit_fn(&mut self,
                function_kind: FnKind<'v>,
                declaration: &'v FnDecl,
                block: &'v Block,
                _: Span,
                node_id: NodeId) {
        let rib_kind = match function_kind {
            FnKind::ItemFn(_, generics, _, _, _, _) => {
                self.visit_generics(generics);
                ItemRibKind
            }
            FnKind::Method(_, sig, _) => {
                self.visit_generics(&sig.generics);
                self.visit_explicit_self(&sig.explicit_self);
                MethodRibKind
            }
            FnKind::Closure => ClosureRibKind(node_id),
        };
        self.resolve_function(rib_kind, declaration, block);
    }
}

type ErrorMessage = Option<(Span, String)>;

#[derive(Clone, PartialEq, Eq)]
enum ResolveResult<T> {
    Failed(ErrorMessage), // Failed to resolve the name, optional helpful error message.
    Indeterminate, // Couldn't determine due to unresolved globs.
    Success(T), // Successfully resolved the import.
}

impl<T> ResolveResult<T> {
    fn success(&self) -> bool {
        match *self {
            Success(_) => true,
            _ => false,
        }
    }
}

enum FallbackSuggestion {
    NoSuggestion,
    Field,
    Method,
    TraitItem,
    StaticMethod(String),
    TraitMethod(String),
}

#[derive(Copy, Clone)]
enum TypeParameters<'tcx, 'a> {
    NoTypeParameters,
    HasTypeParameters(// Type parameters.
                      &'a Generics,

                      // Identifies the things that these parameters
                      // were declared on (type, fn, etc)
                      ParamSpace,

                      // The kind of the rib used for type parameters.
                      RibKind<'tcx>),
}

// The rib kind controls the translation of local
// definitions (`Def::Local`) to upvars (`Def::Upvar`).
#[derive(Copy, Clone, Debug)]
enum RibKind<'a> {
    // No translation needs to be applied.
    NormalRibKind,

    // We passed through a closure scope at the given node ID.
    // Translate upvars as appropriate.
    ClosureRibKind(NodeId /* func id */),

    // We passed through an impl or trait and are now in one of its
    // methods. Allow references to ty params that impl or trait
    // binds. Disallow any other upvars (including other ty params that are
    // upvars).
    MethodRibKind,

    // We passed through an item scope. Disallow upvars.
    ItemRibKind,

    // We're in a constant item. Can't refer to dynamic stuff.
    ConstantItemRibKind,

    // We passed through an anonymous module.
    AnonymousModuleRibKind(Module<'a>),
}

#[derive(Copy, Clone)]
enum UseLexicalScopeFlag {
    DontUseLexicalScope,
    UseLexicalScope,
}

enum ModulePrefixResult<'a> {
    NoPrefixFound,
    PrefixFound(Module<'a>, usize),
}

#[derive(Copy, Clone)]
enum AssocItemResolveResult {
    /// Syntax such as `<T>::item`, which can't be resolved until type
    /// checking.
    TypecheckRequired,
    /// We should have been able to resolve the associated item.
    ResolveAttempt(Option<PathResolution>),
}

#[derive(Copy, Clone)]
enum BareIdentifierPatternResolution {
    FoundStructOrEnumVariant(Def, LastPrivate),
    FoundConst(Def, LastPrivate, Name),
    BareIdentifierPatternUnresolved,
}

/// One local scope.
#[derive(Debug)]
struct Rib<'a> {
    bindings: HashMap<Name, DefLike>,
    kind: RibKind<'a>,
}

impl<'a> Rib<'a> {
    fn new(kind: RibKind<'a>) -> Rib<'a> {
        Rib {
            bindings: HashMap::new(),
            kind: kind,
        }
    }
}

/// A definition along with the index of the rib it was found on
struct LocalDef {
    ribs: Option<(Namespace, usize)>,
    def: Def,
}

impl LocalDef {
    fn from_def(def: Def) -> Self {
        LocalDef {
            ribs: None,
            def: def,
        }
    }
}

/// The link from a module up to its nearest parent node.
#[derive(Clone,Debug)]
enum ParentLink<'a> {
    NoParentLink,
    ModuleParentLink(Module<'a>, Name),
    BlockParentLink(Module<'a>, NodeId),
}

/// One node in the tree of modules.
pub struct ModuleS<'a> {
    parent_link: ParentLink<'a>,
    def: Cell<Option<Def>>,
    is_public: bool,

    children: RefCell<HashMap<(Name, Namespace), NameBinding<'a>>>,
    imports: RefCell<Vec<ImportDirective>>,

    // The external module children of this node that were declared with
    // `extern crate`.
    external_module_children: RefCell<HashMap<Name, Module<'a>>>,

    // The anonymous children of this node. Anonymous children are pseudo-
    // modules that are implicitly created around items contained within
    // blocks.
    //
    // For example, if we have this:
    //
    //  fn f() {
    //      fn g() {
    //          ...
    //      }
    //  }
    //
    // There will be an anonymous module created around `g` with the ID of the
    // entry block for `f`.
    anonymous_children: RefCell<NodeMap<Module<'a>>>,

    // The status of resolving each import in this module.
    import_resolutions: RefCell<HashMap<(Name, Namespace), ImportResolution<'a>>>,

    // The number of unresolved globs that this module exports.
    glob_count: Cell<usize>,

    // The number of unresolved pub imports (both regular and globs) in this module
    pub_count: Cell<usize>,

    // The number of unresolved pub glob imports in this module
    pub_glob_count: Cell<usize>,

    // The index of the import we're resolving.
    resolved_import_count: Cell<usize>,

    // Whether this module is populated. If not populated, any attempt to
    // access the children must be preceded with a
    // `populate_module_if_necessary` call.
    populated: Cell<bool>,
}

pub type Module<'a> = &'a ModuleS<'a>;

impl<'a> ModuleS<'a> {
    fn new(parent_link: ParentLink<'a>, def: Option<Def>, external: bool, is_public: bool) -> Self {
        ModuleS {
            parent_link: parent_link,
            def: Cell::new(def),
            is_public: is_public,
            children: RefCell::new(HashMap::new()),
            imports: RefCell::new(Vec::new()),
            external_module_children: RefCell::new(HashMap::new()),
            anonymous_children: RefCell::new(NodeMap()),
            import_resolutions: RefCell::new(HashMap::new()),
            glob_count: Cell::new(0),
            pub_count: Cell::new(0),
            pub_glob_count: Cell::new(0),
            resolved_import_count: Cell::new(0),
            populated: Cell::new(!external),
        }
    }

    fn get_child(&self, name: Name, ns: Namespace) -> Option<NameBinding<'a>> {
        self.children.borrow().get(&(name, ns)).cloned()
    }

    fn try_define_child(&self, name: Name, ns: Namespace, binding: NameBinding<'a>) -> bool {
        match self.children.borrow_mut().entry((name, ns)) {
            hash_map::Entry::Vacant(entry) => { entry.insert(binding); true }
            hash_map::Entry::Occupied(_) => false,
        }
    }

    fn def_id(&self) -> Option<DefId> {
        self.def.get().as_ref().map(Def::def_id)
    }

    fn is_normal(&self) -> bool {
        match self.def.get() {
            Some(Def::Mod(_)) | Some(Def::ForeignMod(_)) => true,
            _ => false,
        }
    }

    fn is_trait(&self) -> bool {
        match self.def.get() {
            Some(Def::Trait(_)) => true,
            _ => false,
        }
    }

    fn all_imports_resolved(&self) -> bool {
        if self.imports.borrow_state() == ::std::cell::BorrowState::Writing {
            // it is currently being resolved ! so nope
            false
        } else {
            self.imports.borrow().len() == self.resolved_import_count.get()
        }
    }

    pub fn inc_glob_count(&self) {
        self.glob_count.set(self.glob_count.get() + 1);
    }
    pub fn dec_glob_count(&self) {
        assert!(self.glob_count.get() > 0);
        self.glob_count.set(self.glob_count.get() - 1);
    }
    pub fn inc_pub_count(&self) {
        self.pub_count.set(self.pub_count.get() + 1);
    }
    pub fn dec_pub_count(&self) {
        assert!(self.pub_count.get() > 0);
        self.pub_count.set(self.pub_count.get() - 1);
    }
    pub fn inc_pub_glob_count(&self) {
        self.pub_glob_count.set(self.pub_glob_count.get() + 1);
    }
    pub fn dec_pub_glob_count(&self) {
        assert!(self.pub_glob_count.get() > 0);
        self.pub_glob_count.set(self.pub_glob_count.get() - 1);
    }
}

impl<'a> fmt::Debug for ModuleS<'a> {
    fn fmt(&self, f: &mut fmt::Formatter) -> fmt::Result {
        write!(f,
               "{:?}, {}",
               self.def,
               if self.is_public {
                   "public"
               } else {
                   "private"
               })
    }
}

bitflags! {
    #[derive(Debug)]
    flags DefModifiers: u8 {
        // Enum variants are always considered `PUBLIC`, this is needed for `use Enum::Variant`
        // or `use Enum::*` to work on private enums.
        const PUBLIC     = 1 << 0,
        const IMPORTABLE = 1 << 1,
        // Variants are considered `PUBLIC`, but some of them live in private enums.
        // We need to track them to prohibit reexports like `pub use PrivEnum::Variant`.
        const PRIVATE_VARIANT = 1 << 2,
    }
}

// Records a possibly-private value, type, or module definition.
#[derive(Clone, Debug)]
pub struct NameBinding<'a> {
    modifiers: DefModifiers, // see note in ImportResolution about how to use this
    def_or_module: DefOrModule<'a>,
    span: Option<Span>,
}

#[derive(Clone, Debug)]
enum DefOrModule<'a> {
    Def(Def),
    Module(Module<'a>),
}

impl<'a> NameBinding<'a> {
    fn create_from_module(module: Module<'a>, span: Option<Span>) -> Self {
        let modifiers = if module.is_public {
            DefModifiers::PUBLIC
        } else {
            DefModifiers::empty()
        } | DefModifiers::IMPORTABLE;

        NameBinding { modifiers: modifiers, def_or_module: DefOrModule::Module(module), span: span }
    }

    fn module(&self) -> Option<Module<'a>> {
        match self.def_or_module {
            DefOrModule::Module(ref module) => Some(module),
            DefOrModule::Def(_) => None,
        }
    }

    fn def(&self) -> Option<Def> {
        match self.def_or_module {
            DefOrModule::Def(def) => Some(def),
            DefOrModule::Module(ref module) => module.def.get(),
        }
    }

    fn defined_with(&self, modifiers: DefModifiers) -> bool {
        self.modifiers.contains(modifiers)
    }

    fn is_public(&self) -> bool {
        self.defined_with(DefModifiers::PUBLIC)
    }

    fn def_and_lp(&self) -> (Def, LastPrivate) {
        let def = self.def().unwrap();
        (def, LastMod(if self.is_public() { AllPublic } else { DependsOn(def.def_id()) }))
    }
}

/// Interns the names of the primitive types.
struct PrimitiveTypeTable {
    primitive_types: HashMap<Name, PrimTy>,
}

impl PrimitiveTypeTable {
    fn new() -> PrimitiveTypeTable {
        let mut table = PrimitiveTypeTable { primitive_types: HashMap::new() };

        table.intern("bool", TyBool);
        table.intern("char", TyChar);
        table.intern("f32", TyFloat(TyF32));
        table.intern("f64", TyFloat(TyF64));
        table.intern("isize", TyInt(TyIs));
        table.intern("i8", TyInt(TyI8));
        table.intern("i16", TyInt(TyI16));
        table.intern("i32", TyInt(TyI32));
        table.intern("i64", TyInt(TyI64));
        table.intern("str", TyStr);
        table.intern("usize", TyUint(TyUs));
        table.intern("u8", TyUint(TyU8));
        table.intern("u16", TyUint(TyU16));
        table.intern("u32", TyUint(TyU32));
        table.intern("u64", TyUint(TyU64));

        table
    }

    fn intern(&mut self, string: &str, primitive_type: PrimTy) {
        self.primitive_types.insert(token::intern(string), primitive_type);
    }
}

/// The main resolver class.
pub struct Resolver<'a, 'tcx: 'a> {
    session: &'a Session,

    ast_map: &'a hir_map::Map<'tcx>,

    graph_root: Module<'a>,

    trait_item_map: FnvHashMap<(Name, DefId), DefId>,

    structs: FnvHashMap<DefId, Vec<Name>>,

    // The number of imports that are currently unresolved.
    unresolved_imports: usize,

    // The module that represents the current item scope.
    current_module: Module<'a>,

    // The current set of local scopes, for values.
    // FIXME #4948: Reuse ribs to avoid allocation.
    value_ribs: Vec<Rib<'a>>,

    // The current set of local scopes, for types.
    type_ribs: Vec<Rib<'a>>,

    // The current set of local scopes, for labels.
    label_ribs: Vec<Rib<'a>>,

    // The trait that the current context can refer to.
    current_trait_ref: Option<(DefId, TraitRef)>,

    // The current self type if inside an impl (used for better errors).
    current_self_type: Option<Ty>,

    // The idents for the primitive types.
    primitive_type_table: PrimitiveTypeTable,

    def_map: RefCell<DefMap>,
    freevars: FreevarMap,
    freevars_seen: NodeMap<NodeMap<usize>>,
    export_map: ExportMap,
    trait_map: TraitMap,
    external_exports: ExternalExports,

    // Whether or not to print error messages. Can be set to true
    // when getting additional info for error message suggestions,
    // so as to avoid printing duplicate errors
    emit_errors: bool,

    make_glob_map: bool,
    // Maps imports to the names of items actually imported (this actually maps
    // all imports, but only glob imports are actually interesting).
    glob_map: GlobMap,

    used_imports: HashSet<(NodeId, Namespace)>,
    used_crates: HashSet<CrateNum>,

    // Callback function for intercepting walks
    callback: Option<Box<Fn(hir_map::Node, &mut bool) -> bool>>,
    // The intention is that the callback modifies this flag.
    // Once set, the resolver falls out of the walk, preserving the ribs.
    resolved: bool,

    arenas: &'a ResolverArenas<'a>,
}

pub struct ResolverArenas<'a> {
    modules: arena::TypedArena<ModuleS<'a>>,
}

#[derive(PartialEq)]
enum FallbackChecks {
    Everything,
    OnlyTraitAndStatics,
}

impl<'a, 'tcx> Resolver<'a, 'tcx> {
    fn new(session: &'a Session,
           ast_map: &'a hir_map::Map<'tcx>,
           make_glob_map: MakeGlobMap,
           arenas: &'a ResolverArenas<'a>)
           -> Resolver<'a, 'tcx> {
        let root_def_id = ast_map.local_def_id(CRATE_NODE_ID);
        let graph_root = ModuleS::new(NoParentLink, Some(Def::Mod(root_def_id)), false, true);
        let graph_root = arenas.modules.alloc(graph_root);

        Resolver {
            session: session,

            ast_map: ast_map,

            // The outermost module has def ID 0; this is not reflected in the
            // AST.
            graph_root: graph_root,

            trait_item_map: FnvHashMap(),
            structs: FnvHashMap(),

            unresolved_imports: 0,

            current_module: graph_root,
            value_ribs: Vec::new(),
            type_ribs: Vec::new(),
            label_ribs: Vec::new(),

            current_trait_ref: None,
            current_self_type: None,

            primitive_type_table: PrimitiveTypeTable::new(),

            def_map: RefCell::new(NodeMap()),
            freevars: NodeMap(),
            freevars_seen: NodeMap(),
            export_map: NodeMap(),
            trait_map: NodeMap(),
            used_imports: HashSet::new(),
            used_crates: HashSet::new(),
            external_exports: DefIdSet(),

            emit_errors: true,
            make_glob_map: make_glob_map == MakeGlobMap::Yes,
            glob_map: HashMap::new(),

            callback: None,
            resolved: false,

            arenas: arenas,
        }
    }

    fn arenas() -> ResolverArenas<'a> {
        ResolverArenas {
            modules: arena::TypedArena::new(),
        }
    }

    fn new_module(&self,
                  parent_link: ParentLink<'a>,
                  def: Option<Def>,
                  external: bool,
                  is_public: bool) -> Module<'a> {
        self.arenas.modules.alloc(ModuleS::new(parent_link, def, external, is_public))
    }

    fn get_ribs<'b>(&'b mut self, ns: Namespace) -> &'b mut Vec<Rib<'a>> {
        match ns { ValueNS => &mut self.value_ribs, TypeNS => &mut self.type_ribs }
    }

    #[inline]
    fn record_import_use(&mut self, import_id: NodeId, name: Name) {
        if !self.make_glob_map {
            return;
        }
        if self.glob_map.contains_key(&import_id) {
            self.glob_map.get_mut(&import_id).unwrap().insert(name);
            return;
        }

        let mut new_set = HashSet::new();
        new_set.insert(name);
        self.glob_map.insert(import_id, new_set);
    }

    fn get_trait_name(&self, did: DefId) -> Name {
        if let Some(node_id) = self.ast_map.as_local_node_id(did) {
            self.ast_map.expect_item(node_id).name
        } else {
            self.session.cstore.item_name(did)
        }
    }

    /// Check that an external crate doesn't collide with items or other external crates.
    fn check_for_conflicts_for_external_crate(&self, module: Module<'a>, name: Name, span: Span) {
        if module.external_module_children.borrow().contains_key(&name) {
            span_err!(self.session,
                      span,
                      E0259,
                      "an external crate named `{}` has already been imported into this module",
                      name);
        }
        if let Some(name_binding) = module.get_child(name, TypeNS) {
            resolve_error(self,
                          name_binding.span.unwrap_or(codemap::DUMMY_SP),
                          ResolutionError::NameConflictsWithExternCrate(name));
        }
    }

    /// Checks that the names of items don't collide with external crates.
    fn check_for_conflicts_between_external_crates_and_items(&self,
                                                             module: Module<'a>,
                                                             name: Name,
                                                             span: Span) {
        if module.external_module_children.borrow().contains_key(&name) {
            resolve_error(self, span, ResolutionError::NameConflictsWithExternCrate(name));
        }
    }

    /// Resolves the given module path from the given root `module_`.
    fn resolve_module_path_from_root(&mut self,
                                     module_: Module<'a>,
                                     module_path: &[Name],
                                     index: usize,
                                     span: Span,
                                     lp: LastPrivate)
                                     -> ResolveResult<(Module<'a>, LastPrivate)> {
        fn search_parent_externals<'a>(needle: Name, module: Module<'a>)
                                       -> Option<Module<'a>> {
            match module.external_module_children.borrow().get(&needle) {
                Some(_) => Some(module),
                None => match module.parent_link {
                    ModuleParentLink(ref parent, _) => {
                        search_parent_externals(needle, parent)
                    }
                    _ => None,
                },
            }
        }

        let mut search_module = module_;
        let mut index = index;
        let module_path_len = module_path.len();
        let mut closest_private = lp;

        // Resolve the module part of the path. This does not involve looking
        // upward though scope chains; we simply resolve names directly in
        // modules as we go.
        while index < module_path_len {
            let name = module_path[index];
            match self.resolve_name_in_module(search_module, name, TypeNS, false) {
                Failed(None) => {
                    let segment_name = name.as_str();
                    let module_name = module_to_string(search_module);
                    let mut span = span;
                    let msg = if "???" == &module_name[..] {
                        span.hi = span.lo + Pos::from_usize(segment_name.len());

                        match search_parent_externals(name, &self.current_module) {
                            Some(module) => {
                                let path_str = names_to_string(module_path);
                                let target_mod_str = module_to_string(&*module);
                                let current_mod_str = module_to_string(&*self.current_module);

                                let prefix = if target_mod_str == current_mod_str {
                                    "self::".to_string()
                                } else {
                                    format!("{}::", target_mod_str)
                                };

                                format!("Did you mean `{}{}`?", prefix, path_str)
                            }
                            None => format!("Maybe a missing `extern crate {}`?", segment_name),
                        }
                    } else {
                        format!("Could not find `{}` in `{}`", segment_name, module_name)
                    };

                    return Failed(Some((span, msg)));
                }
                Failed(err) => return Failed(err),
                Indeterminate => {
                    debug!("(resolving module path for import) module resolution is \
                            indeterminate: {}",
                           name);
                    return Indeterminate;
                }
                Success((target, used_proxy)) => {
                    // Check to see whether there are type bindings, and, if
                    // so, whether there is a module within.
                    if let Some(module_def) = target.binding.module() {
                        // track extern crates for unused_extern_crate lint
                        if let Some(did) = module_def.def_id() {
                            self.used_crates.insert(did.krate);
                        }

                        search_module = module_def;

                        // Keep track of the closest private module used
                        // when resolving this import chain.
                        if !used_proxy && !search_module.is_public {
                            if let Some(did) = search_module.def_id() {
                                closest_private = LastMod(DependsOn(did));
                            }
                        }
                    } else {
                        let msg = format!("Not a module `{}`", name);
                        return Failed(Some((span, msg)));
                    }
                }
            }

            index += 1;
        }

        return Success((search_module, closest_private));
    }

    /// Attempts to resolve the module part of an import directive or path
    /// rooted at the given module.
    ///
    /// On success, returns the resolved module, and the closest *private*
    /// module found to the destination when resolving this path.
    fn resolve_module_path(&mut self,
                           module_: Module<'a>,
                           module_path: &[Name],
                           use_lexical_scope: UseLexicalScopeFlag,
                           span: Span)
                           -> ResolveResult<(Module<'a>, LastPrivate)> {
        let module_path_len = module_path.len();
        assert!(module_path_len > 0);

        debug!("(resolving module path for import) processing `{}` rooted at `{}`",
               names_to_string(module_path),
               module_to_string(&*module_));

        // Resolve the module prefix, if any.
        let module_prefix_result = self.resolve_module_prefix(module_, module_path);

        let search_module;
        let start_index;
        let last_private;
        match module_prefix_result {
            Failed(None) => {
                let mpath = names_to_string(module_path);
                let mpath = &mpath[..];
                match mpath.rfind(':') {
                    Some(idx) => {
                        let msg = format!("Could not find `{}` in `{}`",
                                          // idx +- 1 to account for the
                                          // colons on either side
                                          &mpath[idx + 1..],
                                          &mpath[..idx - 1]);
                        return Failed(Some((span, msg)));
                    }
                    None => {
                        return Failed(None);
                    }
                }
            }
            Failed(err) => return Failed(err),
            Indeterminate => {
                debug!("(resolving module path for import) indeterminate; bailing");
                return Indeterminate;
            }
            Success(NoPrefixFound) => {
                // There was no prefix, so we're considering the first element
                // of the path. How we handle this depends on whether we were
                // instructed to use lexical scope or not.
                match use_lexical_scope {
                    DontUseLexicalScope => {
                        // This is a crate-relative path. We will start the
                        // resolution process at index zero.
                        search_module = self.graph_root;
                        start_index = 0;
                        last_private = LastMod(AllPublic);
                    }
                    UseLexicalScope => {
                        // This is not a crate-relative path. We resolve the
                        // first component of the path in the current lexical
                        // scope and then proceed to resolve below that.
                        match self.resolve_module_in_lexical_scope(module_, module_path[0]) {
                            Failed(err) => return Failed(err),
                            Indeterminate => {
                                debug!("(resolving module path for import) indeterminate; bailing");
                                return Indeterminate;
                            }
                            Success(containing_module) => {
                                search_module = containing_module;
                                start_index = 1;
                                last_private = LastMod(AllPublic);
                            }
                        }
                    }
                }
            }
            Success(PrefixFound(ref containing_module, index)) => {
                search_module = containing_module;
                start_index = index;
                last_private = LastMod(DependsOn(containing_module.def_id()
                                                                  .unwrap()));
            }
        }

        self.resolve_module_path_from_root(search_module,
                                           module_path,
                                           start_index,
                                           span,
                                           last_private)
    }

    /// Invariant: This must only be called during main resolution, not during
    /// import resolution.
    fn resolve_item_in_lexical_scope(&mut self,
                                     module_: Module<'a>,
                                     name: Name,
                                     namespace: Namespace,
                                     record_used: bool)
                                     -> ResolveResult<(Target<'a>, bool)> {
        debug!("(resolving item in lexical scope) resolving `{}` in namespace {:?} in `{}`",
               name,
               namespace,
               module_to_string(&*module_));

        // The current module node is handled specially. First, check for
        // its immediate children.
        build_reduced_graph::populate_module_if_necessary(self, &module_);

        if let Some(binding) = module_.get_child(name, namespace) {
            debug!("top name bindings succeeded");
            return Success((Target::new(module_, binding, Shadowable::Never), false));
        }

        // Now check for its import directives. We don't have to have resolved
        // all its imports in the usual way; this is because chains of
        // adjacent import statements are processed as though they mutated the
        // current scope.
        if let Some(import_resolution) =
            module_.import_resolutions.borrow().get(&(name, namespace)) {
            match import_resolution.target.clone() {
                None => {
                    // Not found; continue.
                    debug!("(resolving item in lexical scope) found import resolution, but not \
                            in namespace {:?}",
                           namespace);
                }
                Some(target) => {
                    debug!("(resolving item in lexical scope) using import resolution");
                    // track used imports and extern crates as well
                    let id = import_resolution.id;
                    if record_used {
                        self.used_imports.insert((id, namespace));
                        self.record_import_use(id, name);
                        if let Some(DefId{krate: kid, ..}) = target.target_module.def_id() {
                            self.used_crates.insert(kid);
                        }
                    }
                    return Success((target, false));
                }
            }
        }

        // Search for external modules.
        if namespace == TypeNS {
            let children = module_.external_module_children.borrow();
            if let Some(module) = children.get(&name) {
                let name_binding = NameBinding::create_from_module(module, None);
                debug!("lower name bindings succeeded");
                return Success((Target::new(module_, name_binding, Shadowable::Never),
                                false));
            }
        }

        // Finally, proceed up the scope chain looking for parent modules.
        let mut search_module = module_;
        loop {
            // Go to the next parent.
            match search_module.parent_link {
                NoParentLink => {
                    // No more parents. This module was unresolved.
                    debug!("(resolving item in lexical scope) unresolved module");
                    return Failed(None);
                }
                ModuleParentLink(parent_module_node, _) => {
                    if search_module.is_normal() {
                        // We stop the search here.
                        debug!("(resolving item in lexical scope) unresolved module: not \
                                searching through module parents");
                            return Failed(None);
                    } else {
                        search_module = parent_module_node;
                    }
                }
                BlockParentLink(parent_module_node, _) => {
                    search_module = parent_module_node;
                }
            }

            // Resolve the name in the parent module.
            match self.resolve_name_in_module(search_module, name, namespace, true) {
                Failed(Some((span, msg))) => {
                    resolve_error(self, span, ResolutionError::FailedToResolve(&*msg));
                }
                Failed(None) => (), // Continue up the search chain.
                Indeterminate => {
                    // We couldn't see through the higher scope because of an
                    // unresolved import higher up. Bail.

                    debug!("(resolving item in lexical scope) indeterminate higher scope; bailing");
                    return Indeterminate;
                }
                Success((target, used_reexport)) => {
                    // We found the module.
                    debug!("(resolving item in lexical scope) found name in module, done");
                    return Success((target, used_reexport));
                }
            }
        }
    }

    /// Resolves a module name in the current lexical scope.
    fn resolve_module_in_lexical_scope(&mut self,
                                       module_: Module<'a>,
                                       name: Name)
                                       -> ResolveResult<Module<'a>> {
        // If this module is an anonymous module, resolve the item in the
        // lexical scope. Otherwise, resolve the item from the crate root.
        let resolve_result = self.resolve_item_in_lexical_scope(module_, name, TypeNS, true);
        match resolve_result {
            Success((target, _)) => {
                if let Some(module_def) = target.binding.module() {
                    return Success(module_def)
                } else {
                    debug!("!!! (resolving module in lexical scope) module \
                            wasn't actually a module!");
                    return Failed(None);
                }
            }
            Indeterminate => {
                debug!("(resolving module in lexical scope) indeterminate; bailing");
                return Indeterminate;
            }
            Failed(err) => {
                debug!("(resolving module in lexical scope) failed to resolve");
                return Failed(err);
            }
        }
    }

    /// Returns the nearest normal module parent of the given module.
    fn get_nearest_normal_module_parent(&mut self, module_: Module<'a>) -> Option<Module<'a>> {
        let mut module_ = module_;
        loop {
            match module_.parent_link {
                NoParentLink => return None,
                ModuleParentLink(new_module, _) |
                BlockParentLink(new_module, _) => {
                    let new_module = new_module;
                    if new_module.is_normal() {
                        return Some(new_module);
                    }
                    module_ = new_module;
                }
            }
        }
    }

    /// Returns the nearest normal module parent of the given module, or the
    /// module itself if it is a normal module.
    fn get_nearest_normal_module_parent_or_self(&mut self, module_: Module<'a>) -> Module<'a> {
        if module_.is_normal() {
            return module_;
        }
        match self.get_nearest_normal_module_parent(module_) {
            None => module_,
            Some(new_module) => new_module,
        }
    }

    /// Resolves a "module prefix". A module prefix is one or both of (a) `self::`;
    /// (b) some chain of `super::`.
    /// grammar: (SELF MOD_SEP ) ? (SUPER MOD_SEP) *
    fn resolve_module_prefix(&mut self,
                             module_: Module<'a>,
                             module_path: &[Name])
                             -> ResolveResult<ModulePrefixResult<'a>> {
        // Start at the current module if we see `self` or `super`, or at the
        // top of the crate otherwise.
        let mut i = match &*module_path[0].as_str() {
            "self" => 1,
            "super" => 0,
            _ => return Success(NoPrefixFound),
        };
        let mut containing_module = self.get_nearest_normal_module_parent_or_self(module_);

        // Now loop through all the `super`s we find.
        while i < module_path.len() && "super" == module_path[i].as_str() {
            debug!("(resolving module prefix) resolving `super` at {}",
                   module_to_string(&*containing_module));
            match self.get_nearest_normal_module_parent(containing_module) {
                None => return Failed(None),
                Some(new_module) => {
                    containing_module = new_module;
                    i += 1;
                }
            }
        }

        debug!("(resolving module prefix) finished resolving prefix at {}",
               module_to_string(&*containing_module));

        return Success(PrefixFound(containing_module, i));
    }

    /// Attempts to resolve the supplied name in the given module for the
    /// given namespace. If successful, returns the target corresponding to
    /// the name.
    ///
    /// The boolean returned on success is an indicator of whether this lookup
    /// passed through a public re-export proxy.
    fn resolve_name_in_module(&mut self,
                              module_: Module<'a>,
                              name: Name,
                              namespace: Namespace,
                              allow_private_imports: bool)
                              -> ResolveResult<(Target<'a>, bool)> {
        debug!("(resolving name in module) resolving `{}` in `{}`",
               name,
               module_to_string(&*module_));

        // First, check the direct children of the module.
        build_reduced_graph::populate_module_if_necessary(self, &module_);

<<<<<<< HEAD
        let children = module_.children.borrow();
        match children.get(&name) {
            Some(name_bindings) if name_bindings[namespace].defined() => {
                debug!("(resolving name in module) found node as child");
                return Success((Target::new(module_,
                                            name_bindings[namespace].clone(),
                                            Shadowable::Never),
                                false));
            }
            Some(_) | None => {
                // Continue.
            }
=======
        if let Some(binding) = module_.get_child(name, namespace) {
            debug!("(resolving name in module) found node as child");
            return Success((Target::new(module_, binding, Shadowable::Never), false));
>>>>>>> 9041b930
        }

        // Check the list of resolved imports.
        match module_.import_resolutions.borrow().get(&(name, namespace)) {
            Some(import_resolution) if allow_private_imports || import_resolution.is_public => {
                if import_resolution.is_public && import_resolution.outstanding_references != 0 {
                    debug!("(resolving name in module) import unresolved; bailing out");
                    return Indeterminate;
                }
                match import_resolution.target.clone() {
                    None => {
                        debug!("(resolving name in module) name found, but not in namespace {:?}",
                               namespace);
                    }
                    Some(target) => {
                        debug!("(resolving name in module) resolved to import");
                        // track used imports and extern crates as well
                        let id = import_resolution.id;
                        self.used_imports.insert((id, namespace));
                        self.record_import_use(id, name);
                        if let Some(DefId{krate: kid, ..}) = target.target_module.def_id() {
                            self.used_crates.insert(kid);
                        }
                        return Success((target, true));
                    }
                }
            }
            Some(..) | None => {} // Continue.
        }

        // Finally, search through external children.
        if namespace == TypeNS {
            let children = module_.external_module_children.borrow();
            if let Some(module) = children.get(&name) {
                let name_binding = NameBinding::create_from_module(module, None);
                return Success((Target::new(module_, name_binding, Shadowable::Never),
                                false));
            }
        }

        // We're out of luck.
        debug!("(resolving name in module) failed to resolve `{}`", name);
        return Failed(None);
    }

    fn report_unresolved_imports(&mut self, module_: Module<'a>) {
        let index = module_.resolved_import_count.get();
        let imports = module_.imports.borrow();
        let import_count = imports.len();
        if index != import_count {
            resolve_error(self,
                          (*imports)[index].span,
                          ResolutionError::UnresolvedImport(None));
        }

        // Descend into children and anonymous children.
        build_reduced_graph::populate_module_if_necessary(self, &module_);

        for (_, child_node) in module_.children.borrow().iter() {
            match child_node.module() {
                None => {
                    // Continue.
                }
                Some(child_module) => {
                    self.report_unresolved_imports(child_module);
                }
            }
        }

        for (_, module_) in module_.anonymous_children.borrow().iter() {
            self.report_unresolved_imports(module_);
        }
    }

    // AST resolution
    //
    // We maintain a list of value ribs and type ribs.
    //
    // Simultaneously, we keep track of the current position in the module
    // graph in the `current_module` pointer. When we go to resolve a name in
    // the value or type namespaces, we first look through all the ribs and
    // then query the module graph. When we resolve a name in the module
    // namespace, we can skip all the ribs (since nested modules are not
    // allowed within blocks in Rust) and jump straight to the current module
    // graph node.
    //
    // Named implementations are handled separately. When we find a method
    // call, we consult the module node to find all of the implementations in
    // scope. This information is lazily cached in the module node. We then
    // generate a fake "implementation scope" containing all the
    // implementations thus found, for compatibility with old resolve pass.

    fn with_scope<F>(&mut self, name: Option<Name>, f: F)
        where F: FnOnce(&mut Resolver)
    {
        let orig_module = self.current_module;

        // Move down in the graph.
        match name {
            None => {
                // Nothing to do.
            }
            Some(name) => {
                build_reduced_graph::populate_module_if_necessary(self, &orig_module);

                match orig_module.get_child(name, TypeNS) {
                    None => {
                        debug!("!!! (with scope) didn't find `{}` in `{}`",
                               name,
                               module_to_string(&*orig_module));
                    }
                    Some(name_binding) => {
                        match name_binding.module() {
                            None => {
                                debug!("!!! (with scope) didn't find module for `{}` in `{}`",
                                       name,
                                       module_to_string(&*orig_module));
                            }
                            Some(module_) => {
                                self.current_module = module_;
                            }
                        }
                    }
                }
            }
        }

        f(self);

        self.current_module = orig_module;
    }

    /// Searches the current set of local scopes for labels.
    /// Stops after meeting a closure.
    fn search_label(&self, name: Name) -> Option<DefLike> {
        for rib in self.label_ribs.iter().rev() {
            match rib.kind {
                NormalRibKind => {
                    // Continue
                }
                _ => {
                    // Do not resolve labels across function boundary
                    return None;
                }
            }
            let result = rib.bindings.get(&name).cloned();
            if result.is_some() {
                return result;
            }
        }
        None
    }

    fn resolve_crate(&mut self, krate: &hir::Crate) {
        debug!("(resolving crate) starting");

        intravisit::walk_crate(self, krate);
    }

    fn check_if_primitive_type_name(&self, name: Name, span: Span) {
        if let Some(_) = self.primitive_type_table.primitive_types.get(&name) {
            span_err!(self.session,
                      span,
                      E0317,
                      "user-defined types or type parameters cannot shadow the primitive types");
        }
    }

    fn resolve_item(&mut self, item: &Item) {
        let name = item.name;

        debug!("(resolving item) resolving {}", name);

        match item.node {
            ItemEnum(_, ref generics) |
            ItemTy(_, ref generics) |
            ItemStruct(_, ref generics) => {
                self.check_if_primitive_type_name(name, item.span);

                self.with_type_parameter_rib(HasTypeParameters(generics, TypeSpace, ItemRibKind),
                                             |this| intravisit::walk_item(this, item));
            }
            ItemFn(_, _, _, _, ref generics, _) => {
                self.with_type_parameter_rib(HasTypeParameters(generics, FnSpace, ItemRibKind),
                                             |this| intravisit::walk_item(this, item));
            }

            ItemDefaultImpl(_, ref trait_ref) => {
                self.with_optional_trait_ref(Some(trait_ref), |_, _| {});
            }
            ItemImpl(_, _, ref generics, ref opt_trait_ref, ref self_type, ref impl_items) => {
                self.resolve_implementation(generics,
                                            opt_trait_ref,
                                            &**self_type,
                                            item.id,
                                            impl_items);
            }

            ItemTrait(_, ref generics, ref bounds, ref trait_items) => {
                self.check_if_primitive_type_name(name, item.span);

                // Create a new rib for the trait-wide type parameters.
                self.with_type_parameter_rib(HasTypeParameters(generics,
                                                               TypeSpace,
                                                               ItemRibKind),
                                             |this| {
                    let local_def_id = this.ast_map.local_def_id(item.id);
                    this.with_self_rib(Def::SelfTy(Some(local_def_id), None), |this| {
                        this.visit_generics(generics);
                        walk_list!(this, visit_ty_param_bound, bounds);

                        for trait_item in trait_items {
                            match trait_item.node {
                                hir::ConstTraitItem(_, ref default) => {
                                    // Only impose the restrictions of
                                    // ConstRibKind if there's an actual constant
                                    // expression in a provided default.
                                    if default.is_some() {
                                        this.with_constant_rib(|this| {
                                            intravisit::walk_trait_item(this, trait_item)
                                        });
                                    } else {
                                        intravisit::walk_trait_item(this, trait_item)
                                    }
                                }
                                hir::MethodTraitItem(ref sig, _) => {
                                    let type_parameters =
                                        HasTypeParameters(&sig.generics,
                                                          FnSpace,
                                                          MethodRibKind);
                                    this.with_type_parameter_rib(type_parameters, |this| {
                                        intravisit::walk_trait_item(this, trait_item)
                                    });
                                }
                                hir::TypeTraitItem(..) => {
                                    this.check_if_primitive_type_name(trait_item.name,
                                                                      trait_item.span);
                                    this.with_type_parameter_rib(NoTypeParameters, |this| {
                                        intravisit::walk_trait_item(this, trait_item)
                                    });
                                }
                            };
                        }
                    });
                });
            }

            ItemMod(_) | ItemForeignMod(_) => {
                self.with_scope(Some(name), |this| {
                    intravisit::walk_item(this, item);
                });
            }

            ItemConst(..) | ItemStatic(..) => {
                self.with_constant_rib(|this| {
                    intravisit::walk_item(this, item);
                });
            }

            ItemUse(ref view_path) => {
                // check for imports shadowing primitive types
                let check_rename = |this: &Self, id, name| {
                    match this.def_map.borrow().get(&id).map(|d| d.full_def()) {
                        Some(Def::Enum(..)) | Some(Def::TyAlias(..)) | Some(Def::Struct(..)) |
                        Some(Def::Trait(..)) | None => {
                            this.check_if_primitive_type_name(name, item.span);
                        }
                        _ => {}
                    }
                };

                match view_path.node {
                    hir::ViewPathSimple(name, _) => {
                        check_rename(self, item.id, name);
                    }
                    hir::ViewPathList(ref prefix, ref items) => {
                        for item in items {
                            if let Some(name) = item.node.rename() {
                                check_rename(self, item.node.id(), name);
                            }
                        }

                        // Resolve prefix of an import with empty braces (issue #28388)
                        if items.is_empty() && !prefix.segments.is_empty() {
                            match self.resolve_crate_relative_path(prefix.span,
                                                                   &prefix.segments,
                                                                   TypeNS) {
                                Some((def, lp)) =>
                                    self.record_def(item.id, PathResolution::new(def, lp, 0)),
                                None => {
                                    resolve_error(self,
                                                  prefix.span,
                                                  ResolutionError::FailedToResolve(
                                                      &path_names_to_string(prefix, 0)));
                                    self.record_def(item.id, err_path_resolution());
                                }
                            }
                        }
                    }
                    _ => {}
                }
            }

            ItemExternCrate(_) => {
                // do nothing, these are just around to be encoded
            }
        }
    }

    fn with_type_parameter_rib<'b, F>(&'b mut self, type_parameters: TypeParameters<'a, 'b>, f: F)
        where F: FnOnce(&mut Resolver)
    {
        match type_parameters {
            HasTypeParameters(generics, space, rib_kind) => {
                let mut function_type_rib = Rib::new(rib_kind);
                let mut seen_bindings = HashSet::new();
                for (index, type_parameter) in generics.ty_params.iter().enumerate() {
                    let name = type_parameter.name;
                    debug!("with_type_parameter_rib: {}", type_parameter.id);

                    if seen_bindings.contains(&name) {
                        resolve_error(self,
                                      type_parameter.span,
                                      ResolutionError::NameAlreadyUsedInTypeParameterList(name));
                    }
                    seen_bindings.insert(name);

                    // plain insert (no renaming)
                    function_type_rib.bindings
                                     .insert(name,
                                             DlDef(Def::TyParam(space,
                                                              index as u32,
                                                              self.ast_map
                                                                  .local_def_id(type_parameter.id),
                                                              name)));
                }
                self.type_ribs.push(function_type_rib);
            }

            NoTypeParameters => {
                // Nothing to do.
            }
        }

        f(self);

        match type_parameters {
            HasTypeParameters(..) => {
                if !self.resolved {
                    self.type_ribs.pop();
                }
            }
            NoTypeParameters => {}
        }
    }

    fn with_label_rib<F>(&mut self, f: F)
        where F: FnOnce(&mut Resolver)
    {
        self.label_ribs.push(Rib::new(NormalRibKind));
        f(self);
        if !self.resolved {
            self.label_ribs.pop();
        }
    }

    fn with_constant_rib<F>(&mut self, f: F)
        where F: FnOnce(&mut Resolver)
    {
        self.value_ribs.push(Rib::new(ConstantItemRibKind));
        self.type_ribs.push(Rib::new(ConstantItemRibKind));
        f(self);
        if !self.resolved {
            self.type_ribs.pop();
            self.value_ribs.pop();
        }
    }

    fn resolve_function(&mut self, rib_kind: RibKind<'a>, declaration: &FnDecl, block: &Block) {
        // Create a value rib for the function.
        self.value_ribs.push(Rib::new(rib_kind));

        // Create a label rib for the function.
        self.label_ribs.push(Rib::new(rib_kind));

        // Add each argument to the rib.
        let mut bindings_list = HashMap::new();
        for argument in &declaration.inputs {
            self.resolve_pattern(&*argument.pat, ArgumentIrrefutableMode, &mut bindings_list);

            self.visit_ty(&*argument.ty);

            debug!("(resolving function) recorded argument");
        }
        intravisit::walk_fn_ret_ty(self, &declaration.output);

        // Resolve the function body.
        self.visit_block(block);

        debug!("(resolving function) leaving function");

        if !self.resolved {
            self.label_ribs.pop();
            self.value_ribs.pop();
        }
    }

    fn resolve_trait_reference(&mut self,
                               id: NodeId,
                               trait_path: &Path,
                               path_depth: usize)
                               -> Result<PathResolution, ()> {
        if let Some(path_res) = self.resolve_path(id, trait_path, path_depth, TypeNS, true) {
            if let Def::Trait(_) = path_res.base_def {
                debug!("(resolving trait) found trait def: {:?}", path_res);
                Ok(path_res)
            } else {
                let mut err =
                    resolve_struct_error(self,
                                  trait_path.span,
                                  ResolutionError::IsNotATrait(&*path_names_to_string(trait_path,
                                                                                      path_depth)));

                // If it's a typedef, give a note
                if let Def::TyAlias(..) = path_res.base_def {
                    err.span_note(trait_path.span,
                                  "`type` aliases cannot be used for traits");
                }
                err.emit();
                Err(())
            }
        } else {
            resolve_error(self,
                          trait_path.span,
                          ResolutionError::UndeclaredTraitName(&*path_names_to_string(trait_path,
                                                                                      path_depth)));
            Err(())
        }
    }

    fn resolve_generics(&mut self, generics: &Generics) {
        for type_parameter in generics.ty_params.iter() {
            self.check_if_primitive_type_name(type_parameter.name, type_parameter.span);
        }
        for predicate in &generics.where_clause.predicates {
            match predicate {
                &hir::WherePredicate::BoundPredicate(_) |
                &hir::WherePredicate::RegionPredicate(_) => {}
                &hir::WherePredicate::EqPredicate(ref eq_pred) => {
                    let path_res = self.resolve_path(eq_pred.id, &eq_pred.path, 0, TypeNS, true);
                    if let Some(PathResolution { base_def: Def::TyParam(..), .. }) = path_res {
                        self.record_def(eq_pred.id, path_res.unwrap());
                    } else {
                        resolve_error(self,
                                      eq_pred.span,
                                      ResolutionError::UndeclaredAssociatedType);
                        self.record_def(eq_pred.id, err_path_resolution());
                    }
                }
            }
        }
        intravisit::walk_generics(self, generics);
    }

    fn with_current_self_type<T, F>(&mut self, self_type: &Ty, f: F) -> T
        where F: FnOnce(&mut Resolver) -> T
    {
        // Handle nested impls (inside fn bodies)
        let previous_value = replace(&mut self.current_self_type, Some(self_type.clone()));
        let result = f(self);
        self.current_self_type = previous_value;
        result
    }

    fn with_optional_trait_ref<T, F>(&mut self, opt_trait_ref: Option<&TraitRef>, f: F) -> T
        where F: FnOnce(&mut Resolver, Option<DefId>) -> T
    {
        let mut new_val = None;
        let mut new_id = None;
        if let Some(trait_ref) = opt_trait_ref {
            if let Ok(path_res) = self.resolve_trait_reference(trait_ref.ref_id,
                                                               &trait_ref.path,
                                                               0) {
                assert!(path_res.depth == 0);
                self.record_def(trait_ref.ref_id, path_res);
                new_val = Some((path_res.base_def.def_id(), trait_ref.clone()));
                new_id = Some(path_res.base_def.def_id());
            } else {
                self.record_def(trait_ref.ref_id, err_path_resolution());
            }
            intravisit::walk_trait_ref(self, trait_ref);
        }
        let original_trait_ref = replace(&mut self.current_trait_ref, new_val);
        let result = f(self, new_id);
        self.current_trait_ref = original_trait_ref;
        result
    }

    fn with_self_rib<F>(&mut self, self_def: Def, f: F)
        where F: FnOnce(&mut Resolver)
    {
        let mut self_type_rib = Rib::new(NormalRibKind);

        // plain insert (no renaming, types are not currently hygienic....)
        let name = special_names::type_self;
        self_type_rib.bindings.insert(name, DlDef(self_def));
        self.type_ribs.push(self_type_rib);
        f(self);
        if !self.resolved {
            self.type_ribs.pop();
        }
    }

    fn resolve_implementation(&mut self,
                              generics: &Generics,
                              opt_trait_reference: &Option<TraitRef>,
                              self_type: &Ty,
                              item_id: NodeId,
                              impl_items: &[ImplItem]) {
        // If applicable, create a rib for the type parameters.
        self.with_type_parameter_rib(HasTypeParameters(generics,
                                                       TypeSpace,
                                                       ItemRibKind),
                                     |this| {
            // Resolve the type parameters.
            this.visit_generics(generics);

            // Resolve the trait reference, if necessary.
            this.with_optional_trait_ref(opt_trait_reference.as_ref(), |this, trait_id| {
                // Resolve the self type.
                this.visit_ty(self_type);

                this.with_self_rib(Def::SelfTy(trait_id, Some((item_id, self_type.id))), |this| {
                    this.with_current_self_type(self_type, |this| {
                        for impl_item in impl_items {
                            match impl_item.node {
                                hir::ImplItemKind::Const(..) => {
                                    // If this is a trait impl, ensure the const
                                    // exists in trait
                                    this.check_trait_item(impl_item.name,
                                                          impl_item.span,
                                        |n, s| ResolutionError::ConstNotMemberOfTrait(n, s));
                                    this.with_constant_rib(|this| {
                                        intravisit::walk_impl_item(this, impl_item);
                                    });
                                }
                                hir::ImplItemKind::Method(ref sig, _) => {
                                    // If this is a trait impl, ensure the method
                                    // exists in trait
                                    this.check_trait_item(impl_item.name,
                                                          impl_item.span,
                                        |n, s| ResolutionError::MethodNotMemberOfTrait(n, s));

                                    // We also need a new scope for the method-
                                    // specific type parameters.
                                    let type_parameters =
                                        HasTypeParameters(&sig.generics,
                                                          FnSpace,
                                                          MethodRibKind);
                                    this.with_type_parameter_rib(type_parameters, |this| {
                                        intravisit::walk_impl_item(this, impl_item);
                                    });
                                }
                                hir::ImplItemKind::Type(ref ty) => {
                                    // If this is a trait impl, ensure the type
                                    // exists in trait
                                    this.check_trait_item(impl_item.name,
                                                          impl_item.span,
                                        |n, s| ResolutionError::TypeNotMemberOfTrait(n, s));

                                    this.visit_ty(ty);
                                }
                            }
                        }
                    });
                });
            });
        });
    }

    fn check_trait_item<F>(&self, name: Name, span: Span, err: F)
        where F: FnOnce(Name, &str) -> ResolutionError
    {
        // If there is a TraitRef in scope for an impl, then the method must be in the
        // trait.
        if let Some((did, ref trait_ref)) = self.current_trait_ref {
            if !self.trait_item_map.contains_key(&(name, did)) {
                let path_str = path_names_to_string(&trait_ref.path, 0);
                resolve_error(self, span, err(name, &*path_str));
            }
        }
    }

    fn resolve_local(&mut self, local: &Local) {
        // Resolve the type.
        walk_list!(self, visit_ty, &local.ty);

        // Resolve the initializer.
        walk_list!(self, visit_expr, &local.init);

        // Resolve the pattern.
        self.resolve_pattern(&*local.pat, LocalIrrefutableMode, &mut HashMap::new());
    }

    // build a map from pattern identifiers to binding-info's.
    // this is done hygienically. This could arise for a macro
    // that expands into an or-pattern where one 'x' was from the
    // user and one 'x' came from the macro.
    fn binding_mode_map(&mut self, pat: &Pat) -> BindingMap {
        let mut result = HashMap::new();
        pat_bindings(&self.def_map, pat, |binding_mode, _id, sp, path1| {
            let name = path1.node;
            result.insert(name,
                          BindingInfo {
                              span: sp,
                              binding_mode: binding_mode,
                          });
        });
        return result;
    }

    // check that all of the arms in an or-pattern have exactly the
    // same set of bindings, with the same binding modes for each.
    fn check_consistent_bindings(&mut self, arm: &Arm) {
        if arm.pats.is_empty() {
            return;
        }
        let map_0 = self.binding_mode_map(&*arm.pats[0]);
        for (i, p) in arm.pats.iter().enumerate() {
            let map_i = self.binding_mode_map(&**p);

            for (&key, &binding_0) in &map_0 {
                match map_i.get(&key) {
                    None => {
                        resolve_error(self,
                                      p.span,
                                      ResolutionError::VariableNotBoundInPattern(key, i + 1));
                    }
                    Some(binding_i) => {
                        if binding_0.binding_mode != binding_i.binding_mode {
                            resolve_error(self,
                                          binding_i.span,
                                          ResolutionError::VariableBoundWithDifferentMode(key,
                                                                                          i + 1));
                        }
                    }
                }
            }

            for (&key, &binding) in &map_i {
                if !map_0.contains_key(&key) {
                    resolve_error(self,
                                  binding.span,
                                  ResolutionError::VariableNotBoundInParentPattern(key, i + 1));
                }
            }
        }
    }

    fn resolve_arm(&mut self, arm: &Arm) {
        self.value_ribs.push(Rib::new(NormalRibKind));

        let mut bindings_list = HashMap::new();
        for pattern in &arm.pats {
            self.resolve_pattern(&**pattern, RefutableMode, &mut bindings_list);
        }

        // This has to happen *after* we determine which
        // pat_idents are variants
        self.check_consistent_bindings(arm);

        walk_list!(self, visit_expr, &arm.guard);
        self.visit_expr(&*arm.body);

        if !self.resolved {
            self.value_ribs.pop();
        }
    }

    fn resolve_block(&mut self, block: &Block) {
        debug!("(resolving block) entering block");
        // Move down in the graph, if there's an anonymous module rooted here.
        let orig_module = self.current_module;
        let anonymous_module =
            orig_module.anonymous_children.borrow().get(&block.id).map(|module| *module);

        if let Some(anonymous_module) = anonymous_module {
            debug!("(resolving block) found anonymous module, moving down");
            self.value_ribs.push(Rib::new(AnonymousModuleRibKind(anonymous_module)));
            self.type_ribs.push(Rib::new(AnonymousModuleRibKind(anonymous_module)));
            self.current_module = anonymous_module;
        } else {
            self.value_ribs.push(Rib::new(NormalRibKind));
        }

        // Descend into the block.
        intravisit::walk_block(self, block);

        // Move back up.
        if !self.resolved {
            self.current_module = orig_module;
            self.value_ribs.pop();
            if let Some(_) = anonymous_module {
                self.type_ribs.pop();
            }
        }
        debug!("(resolving block) leaving block");
    }

    fn resolve_type(&mut self, ty: &Ty) {
        match ty.node {
            TyPath(ref maybe_qself, ref path) => {
                let resolution = match self.resolve_possibly_assoc_item(ty.id,
                                                                        maybe_qself.as_ref(),
                                                                        path,
                                                                        TypeNS,
                                                                        true) {
                    // `<T>::a::b::c` is resolved by typeck alone.
                    TypecheckRequired => {
                        // Resolve embedded types.
                        intravisit::walk_ty(self, ty);
                        return;
                    }
                    ResolveAttempt(resolution) => resolution,
                };

                // This is a path in the type namespace. Walk through scopes
                // looking for it.
                match resolution {
                    Some(def) => {
                        // Write the result into the def map.
                        debug!("(resolving type) writing resolution for `{}` (id {}) = {:?}",
                               path_names_to_string(path, 0),
                               ty.id,
                               def);
                        self.record_def(ty.id, def);
                    }
                    None => {
                        self.record_def(ty.id, err_path_resolution());

                        // Keep reporting some errors even if they're ignored above.
                        self.resolve_path(ty.id, path, 0, TypeNS, true);

                        let kind = if maybe_qself.is_some() {
                            "associated type"
                        } else {
                            "type name"
                        };

                        let self_type_name = special_idents::type_self.name;
                        let is_invalid_self_type_name = path.segments.len() > 0 &&
                                                        maybe_qself.is_none() &&
                                                        path.segments[0].identifier.name ==
                                                        self_type_name;
                        if is_invalid_self_type_name {
                            resolve_error(self,
                                          ty.span,
                                          ResolutionError::SelfUsedOutsideImplOrTrait);
                        } else {
                            resolve_error(self,
                                          ty.span,
                                          ResolutionError::UseOfUndeclared(
                                                                    kind,
                                                                    &*path_names_to_string(path,
                                                                                           0))
                                         );
                        }
                    }
                }
            }
            _ => {}
        }
        // Resolve embedded types.
        intravisit::walk_ty(self, ty);
    }

    fn resolve_pattern(&mut self,
                       pattern: &Pat,
                       mode: PatternBindingMode,
                       // Maps idents to the node ID for the (outermost)
                       // pattern that binds them
                       bindings_list: &mut HashMap<Name, NodeId>) {
        let pat_id = pattern.id;
        walk_pat(pattern, |pattern| {
            match pattern.node {
                PatIdent(binding_mode, ref path1, ref at_rhs) => {
                    // The meaning of PatIdent with no type parameters
                    // depends on whether an enum variant or unit-like struct
                    // with that name is in scope. The probing lookup has to
                    // be careful not to emit spurious errors. Only matching
                    // patterns (match) can match nullary variants or
                    // unit-like structs. For binding patterns (let
                    // and the LHS of @-patterns), matching such a value is
                    // simply disallowed (since it's rarely what you want).
                    let const_ok = mode == RefutableMode && at_rhs.is_none();

                    let ident = path1.node;
                    let renamed = ident.name;

                    match self.resolve_bare_identifier_pattern(ident.unhygienic_name,
                                                               pattern.span) {
                        FoundStructOrEnumVariant(def, lp) if const_ok => {
                            debug!("(resolving pattern) resolving `{}` to struct or enum variant",
                                   renamed);

                            self.enforce_default_binding_mode(pattern,
                                                              binding_mode,
                                                              "an enum variant");
                            self.record_def(pattern.id,
                                            PathResolution {
                                                base_def: def,
                                                last_private: lp,
                                                depth: 0,
                                            });
                        }
                        FoundStructOrEnumVariant(..) => {
                            resolve_error(
                                self,
                                pattern.span,
                                ResolutionError::DeclarationShadowsEnumVariantOrUnitLikeStruct(
                                    renamed)
                            );
                            self.record_def(pattern.id, err_path_resolution());
                        }
                        FoundConst(def, lp, _) if const_ok => {
                            debug!("(resolving pattern) resolving `{}` to constant", renamed);

                            self.enforce_default_binding_mode(pattern, binding_mode, "a constant");
                            self.record_def(pattern.id,
                                            PathResolution {
                                                base_def: def,
                                                last_private: lp,
                                                depth: 0,
                                            });
                        }
                        FoundConst(def, _, name) => {
                            resolve_error(
                                self,
                                pattern.span,
                                ResolutionError::OnlyIrrefutablePatternsAllowedHere(def.def_id(),
                                                                                    name)
                            );
                            self.record_def(pattern.id, err_path_resolution());
                        }
                        BareIdentifierPatternUnresolved => {
                            debug!("(resolving pattern) binding `{}`", renamed);

                            let def_id = self.ast_map.local_def_id(pattern.id);
                            let def = Def::Local(def_id, pattern.id);

                            // Record the definition so that later passes
                            // will be able to distinguish variants from
                            // locals in patterns.

                            self.record_def(pattern.id,
                                            PathResolution {
                                                base_def: def,
                                                last_private: LastMod(AllPublic),
                                                depth: 0,
                                            });

                            // Add the binding to the local ribs, if it
                            // doesn't already exist in the bindings list. (We
                            // must not add it if it's in the bindings list
                            // because that breaks the assumptions later
                            // passes make about or-patterns.)
                            if !bindings_list.contains_key(&renamed) {
                                let this = &mut *self;
                                let last_rib = this.value_ribs.last_mut().unwrap();
                                last_rib.bindings.insert(renamed, DlDef(def));
                                bindings_list.insert(renamed, pat_id);
                            } else if mode == ArgumentIrrefutableMode &&
                               bindings_list.contains_key(&renamed) {
                                // Forbid duplicate bindings in the same
                                // parameter list.
                                resolve_error(
                                    self,
                                    pattern.span,
                                    ResolutionError::IdentifierBoundMoreThanOnceInParameterList(
                                        &ident.name.as_str())
                                );
                            } else if bindings_list.get(&renamed) == Some(&pat_id) {
                                // Then this is a duplicate variable in the
                                // same disjunction, which is an error.
                                resolve_error(
                                    self,
                                    pattern.span,
                                    ResolutionError::IdentifierBoundMoreThanOnceInSamePattern(
                                        &ident.name.as_str())
                                );
                            }
                            // Else, not bound in the same pattern: do
                            // nothing.
                        }
                    }
                }

                PatEnum(ref path, _) => {
                    // This must be an enum variant, struct or const.
                    let resolution = match self.resolve_possibly_assoc_item(pat_id,
                                                                            None,
                                                                            path,
                                                                            ValueNS,
                                                                            false) {
                        // The below shouldn't happen because all
                        // qualified paths should be in PatQPath.
                        TypecheckRequired =>
                            self.session.span_bug(path.span,
                                                  "resolve_possibly_assoc_item claimed
                                     \
                                                   that a path in PatEnum requires typecheck
                                     \
                                                   to resolve, but qualified paths should be
                                     \
                                                   PatQPath"),
                        ResolveAttempt(resolution) => resolution,
                    };
                    if let Some(path_res) = resolution {
                        match path_res.base_def {
                            Def::Struct(..) if path_res.depth == 0 => {
                                self.record_def(pattern.id, path_res);
                            }
                            Def::Variant(..) | Def::Const(..) => {
                                self.record_def(pattern.id, path_res);
                            }
                            Def::Static(..) => {
                                resolve_error(&self,
                                              path.span,
                                              ResolutionError::StaticVariableReference);
                                self.record_def(pattern.id, err_path_resolution());
                            }
                            _ => {
                                // If anything ends up here entirely resolved,
                                // it's an error. If anything ends up here
                                // partially resolved, that's OK, because it may
                                // be a `T::CONST` that typeck will resolve.
                                if path_res.depth == 0 {
                                    resolve_error(
                                        self,
                                        path.span,
                                        ResolutionError::NotAnEnumVariantStructOrConst(
                                            &path.segments
                                                 .last()
                                                 .unwrap()
                                                 .identifier
                                                 .name
                                                 .as_str())
                                    );
                                    self.record_def(pattern.id, err_path_resolution());
                                } else {
                                    let const_name = path.segments
                                                         .last()
                                                         .unwrap()
                                                         .identifier
                                                         .name;
                                    let traits = self.get_traits_containing_item(const_name);
                                    self.trait_map.insert(pattern.id, traits);
                                    self.record_def(pattern.id, path_res);
                                }
                            }
                        }
                    } else {
                        resolve_error(
                            self,
                            path.span,
                            ResolutionError::UnresolvedEnumVariantStructOrConst(
                                &path.segments.last().unwrap().identifier.name.as_str())
                        );
                        self.record_def(pattern.id, err_path_resolution());
                    }
                    intravisit::walk_path(self, path);
                }

                PatQPath(ref qself, ref path) => {
                    // Associated constants only.
                    let resolution = match self.resolve_possibly_assoc_item(pat_id,
                                                                            Some(qself),
                                                                            path,
                                                                            ValueNS,
                                                                            false) {
                        TypecheckRequired => {
                            // All `<T>::CONST` should end up here, and will
                            // require use of the trait map to resolve
                            // during typechecking.
                            let const_name = path.segments
                                                 .last()
                                                 .unwrap()
                                                 .identifier
                                                 .name;
                            let traits = self.get_traits_containing_item(const_name);
                            self.trait_map.insert(pattern.id, traits);
                            intravisit::walk_pat(self, pattern);
                            return true;
                        }
                        ResolveAttempt(resolution) => resolution,
                    };
                    if let Some(path_res) = resolution {
                        match path_res.base_def {
                            // All `<T as Trait>::CONST` should end up here, and
                            // have the trait already selected.
                            Def::AssociatedConst(..) => {
                                self.record_def(pattern.id, path_res);
                            }
                            _ => {
                                resolve_error(
                                    self,
                                    path.span,
                                    ResolutionError::NotAnAssociatedConst(
                                        &path.segments.last().unwrap().identifier.name.as_str()
                                    )
                                );
                                self.record_def(pattern.id, err_path_resolution());
                            }
                        }
                    } else {
                        resolve_error(self,
                                      path.span,
                                      ResolutionError::UnresolvedAssociatedConst(&path.segments
                                                                                      .last()
                                                                                      .unwrap()
                                                                                      .identifier
                                                                                      .name
                                                                                      .as_str()));
                        self.record_def(pattern.id, err_path_resolution());
                    }
                    intravisit::walk_pat(self, pattern);
                }

                PatStruct(ref path, _, _) => {
                    match self.resolve_path(pat_id, path, 0, TypeNS, false) {
                        Some(definition) => {
                            self.record_def(pattern.id, definition);
                        }
                        result => {
                            debug!("(resolving pattern) didn't find struct def: {:?}", result);
                            resolve_error(
                                self,
                                path.span,
                                ResolutionError::DoesNotNameAStruct(
                                    &*path_names_to_string(path, 0))
                            );
                            self.record_def(pattern.id, err_path_resolution());
                        }
                    }
                    intravisit::walk_path(self, path);
                }

                PatLit(_) | PatRange(..) => {
                    intravisit::walk_pat(self, pattern);
                }

                _ => {
                    // Nothing to do.
                }
            }
            true
        });
    }

    fn resolve_bare_identifier_pattern(&mut self,
                                       name: Name,
                                       span: Span)
                                       -> BareIdentifierPatternResolution {
        let module = self.current_module;
        match self.resolve_item_in_lexical_scope(module, name, ValueNS, true) {
            Success((target, _)) => {
                debug!("(resolve bare identifier pattern) succeeded in finding {} at {:?}",
                       name,
                       &target.binding);
                match target.binding.def() {
                    None => {
                        panic!("resolved name in the value namespace to a set of name bindings \
                                with no def?!");
                    }
                    // For the two success cases, this lookup can be
                    // considered as not having a private component because
                    // the lookup happened only within the current module.
                    Some(def @ Def::Variant(..)) | Some(def @ Def::Struct(..)) => {
                        return FoundStructOrEnumVariant(def, LastMod(AllPublic));
                    }
                    Some(def @ Def::Const(..)) | Some(def @ Def::AssociatedConst(..)) => {
                        return FoundConst(def, LastMod(AllPublic), name);
                    }
                    Some(Def::Static(..)) => {
                        resolve_error(self, span, ResolutionError::StaticVariableReference);
                        return BareIdentifierPatternUnresolved;
                    }
                    _ => return BareIdentifierPatternUnresolved
                }
            }

            Indeterminate => return BareIdentifierPatternUnresolved,
            Failed(err) => {
                match err {
                    Some((span, msg)) => {
                        resolve_error(self, span, ResolutionError::FailedToResolve(&*msg));
                    }
                    None => (),
                }

                debug!("(resolve bare identifier pattern) failed to find {}", name);
                return BareIdentifierPatternUnresolved;
            }
        }
    }

    /// Handles paths that may refer to associated items
    fn resolve_possibly_assoc_item(&mut self,
                                   id: NodeId,
                                   maybe_qself: Option<&hir::QSelf>,
                                   path: &Path,
                                   namespace: Namespace,
                                   check_ribs: bool)
                                   -> AssocItemResolveResult {
        let max_assoc_types;

        match maybe_qself {
            Some(qself) => {
                if qself.position == 0 {
                    return TypecheckRequired;
                }
                max_assoc_types = path.segments.len() - qself.position;
                // Make sure the trait is valid.
                let _ = self.resolve_trait_reference(id, path, max_assoc_types);
            }
            None => {
                max_assoc_types = path.segments.len();
            }
        }

        let mut resolution = self.with_no_errors(|this| {
            this.resolve_path(id, path, 0, namespace, check_ribs)
        });
        for depth in 1..max_assoc_types {
            if resolution.is_some() {
                break;
            }
            self.with_no_errors(|this| {
                resolution = this.resolve_path(id, path, depth, TypeNS, true);
            });
        }
        if let Some(Def::Mod(_)) = resolution.map(|r| r.base_def) {
            // A module is not a valid type or value.
            resolution = None;
        }
        ResolveAttempt(resolution)
    }

    /// If `check_ribs` is true, checks the local definitions first; i.e.
    /// doesn't skip straight to the containing module.
    /// Skips `path_depth` trailing segments, which is also reflected in the
    /// returned value. See `middle::def::PathResolution` for more info.
    pub fn resolve_path(&mut self,
                        id: NodeId,
                        path: &Path,
                        path_depth: usize,
                        namespace: Namespace,
                        check_ribs: bool)
                        -> Option<PathResolution> {
        let span = path.span;
        let segments = &path.segments[..path.segments.len() - path_depth];

        let mk_res = |(def, lp)| PathResolution::new(def, lp, path_depth);

        if path.global {
            let def = self.resolve_crate_relative_path(span, segments, namespace);
            return def.map(mk_res);
        }

        // Try to find a path to an item in a module.
        let last_ident = segments.last().unwrap().identifier;
        if segments.len() <= 1 {
            let unqualified_def = self.resolve_identifier(last_ident, namespace, check_ribs, true);
            return unqualified_def.and_then(|def| self.adjust_local_def(def, span))
                                  .map(|def| {
                                      PathResolution::new(def, LastMod(AllPublic), path_depth)
                                  });
        }

        let unqualified_def = self.resolve_identifier(last_ident, namespace, check_ribs, false);
        let def = self.resolve_module_relative_path(span, segments, namespace);
        match (def, unqualified_def) {
            (Some((ref d, _)), Some(ref ud)) if *d == ud.def => {
                self.session
                    .add_lint(lint::builtin::UNUSED_QUALIFICATIONS,
                              id,
                              span,
                              "unnecessary qualification".to_string());
            }
            _ => {}
        }

        def.map(mk_res)
    }

    // Resolve a single identifier
    fn resolve_identifier(&mut self,
                          identifier: hir::Ident,
                          namespace: Namespace,
                          check_ribs: bool,
                          record_used: bool)
                          -> Option<LocalDef> {
        if identifier.name == special_idents::invalid.name {
            return Some(LocalDef::from_def(Def::Err));
        }

        // First, check to see whether the name is a primitive type.
        if namespace == TypeNS {
            if let Some(&prim_ty) = self.primitive_type_table
                                        .primitive_types
                                        .get(&identifier.unhygienic_name) {
                return Some(LocalDef::from_def(Def::PrimTy(prim_ty)));
            }
        }

        if check_ribs {
            if let Some(def) = self.resolve_identifier_in_local_ribs(identifier, namespace) {
                return Some(def);
            }
        }

        let name = identifier.unhygienic_name;
        self.resolve_item_by_name_in_lexical_scope(name, namespace, record_used)
            .map(LocalDef::from_def)
    }

    // Resolve a local definition, potentially adjusting for closures.
    fn adjust_local_def(&mut self, local_def: LocalDef, span: Span) -> Option<Def> {
        let ribs = match local_def.ribs {
            Some((TypeNS, i)) => &self.type_ribs[i + 1..],
            Some((ValueNS, i)) => &self.value_ribs[i + 1..],
            _ => &[] as &[_],
        };
        let mut def = local_def.def;
        match def {
            Def::Upvar(..) => {
                self.session.span_bug(span, &format!("unexpected {:?} in bindings", def))
            }
            Def::Local(_, node_id) => {
                for rib in ribs {
                    match rib.kind {
                        NormalRibKind | AnonymousModuleRibKind(..) => {
                            // Nothing to do. Continue.
                        }
                        ClosureRibKind(function_id) => {
                            let prev_def = def;
                            let node_def_id = self.ast_map.local_def_id(node_id);

                            let seen = self.freevars_seen
                                           .entry(function_id)
                                           .or_insert_with(|| NodeMap());
                            if let Some(&index) = seen.get(&node_id) {
                                def = Def::Upvar(node_def_id, node_id, index, function_id);
                                continue;
                            }
                            let vec = self.freevars
                                          .entry(function_id)
                                          .or_insert_with(|| vec![]);
                            let depth = vec.len();
                            vec.push(Freevar {
                                def: prev_def,
                                span: span,
                            });

                            def = Def::Upvar(node_def_id, node_id, depth, function_id);
                            seen.insert(node_id, depth);
                        }
                        ItemRibKind | MethodRibKind => {
                            // This was an attempt to access an upvar inside a
                            // named function item. This is not allowed, so we
                            // report an error.
                            resolve_error(self,
                                          span,
                                          ResolutionError::CannotCaptureDynamicEnvironmentInFnItem);
                            return None;
                        }
                        ConstantItemRibKind => {
                            // Still doesn't deal with upvars
                            resolve_error(self,
                                          span,
                                          ResolutionError::AttemptToUseNonConstantValueInConstant);
                            return None;
                        }
                    }
                }
            }
            Def::TyParam(..) | Def::SelfTy(..) => {
                for rib in ribs {
                    match rib.kind {
                        NormalRibKind | MethodRibKind | ClosureRibKind(..) |
                        AnonymousModuleRibKind(..) => {
                            // Nothing to do. Continue.
                        }
                        ItemRibKind => {
                            // This was an attempt to use a type parameter outside
                            // its scope.

                            resolve_error(self,
                                          span,
                                          ResolutionError::TypeParametersFromOuterFunction);
                            return None;
                        }
                        ConstantItemRibKind => {
                            // see #9186
                            resolve_error(self, span, ResolutionError::OuterTypeParameterContext);
                            return None;
                        }
                    }
                }
            }
            _ => {}
        }
        return Some(def);
    }

    // resolve a "module-relative" path, e.g. a::b::c
    fn resolve_module_relative_path(&mut self,
                                    span: Span,
                                    segments: &[hir::PathSegment],
                                    namespace: Namespace)
                                    -> Option<(Def, LastPrivate)> {
        let module_path = segments.split_last()
                                  .unwrap()
                                  .1
                                  .iter()
                                  .map(|ps| ps.identifier.name)
                                  .collect::<Vec<_>>();

        let containing_module;
        let last_private;
        let current_module = self.current_module;
        match self.resolve_module_path(current_module, &module_path, UseLexicalScope, span) {
            Failed(err) => {
                let (span, msg) = match err {
                    Some((span, msg)) => (span, msg),
                    None => {
                        let msg = format!("Use of undeclared type or module `{}`",
                                          names_to_string(&module_path));
                        (span, msg)
                    }
                };

                resolve_error(self, span, ResolutionError::FailedToResolve(&*msg));
                return None;
            }
            Indeterminate => return None,
            Success((resulting_module, resulting_last_private)) => {
                containing_module = resulting_module;
                last_private = resulting_last_private;
            }
        }

        let name = segments.last().unwrap().identifier.name;
        let def = match self.resolve_name_in_module(containing_module, name, namespace, false) {
            Success((Target { binding, .. }, _)) => {
                let (def, lp) = binding.def_and_lp();
                (def, last_private.or(lp))
            }
            _ => return None,
        };
        if let Some(DefId{krate: kid, ..}) = containing_module.def_id() {
            self.used_crates.insert(kid);
        }
        return Some(def);
    }

    /// Invariant: This must be called only during main resolution, not during
    /// import resolution.
    fn resolve_crate_relative_path(&mut self,
                                   span: Span,
                                   segments: &[hir::PathSegment],
                                   namespace: Namespace)
                                   -> Option<(Def, LastPrivate)> {
        let module_path = segments.split_last()
                                  .unwrap()
                                  .1
                                  .iter()
                                  .map(|ps| ps.identifier.name)
                                  .collect::<Vec<_>>();

        let root_module = self.graph_root;

        let containing_module;
        let last_private;
        match self.resolve_module_path_from_root(root_module,
                                                 &module_path[..],
                                                 0,
                                                 span,
                                                 LastMod(AllPublic)) {
            Failed(err) => {
                let (span, msg) = match err {
                    Some((span, msg)) => (span, msg),
                    None => {
                        let msg = format!("Use of undeclared module `::{}`",
                                          names_to_string(&module_path[..]));
                        (span, msg)
                    }
                };

                resolve_error(self, span, ResolutionError::FailedToResolve(&*msg));
                return None;
            }

            Indeterminate => return None,

            Success((resulting_module, resulting_last_private)) => {
                containing_module = resulting_module;
                last_private = resulting_last_private;
            }
        }

        let name = segments.last().unwrap().identifier.name;
        match self.resolve_name_in_module(containing_module, name, namespace, false) {
            Success((Target { binding, .. }, _)) => {
                let (def, lp) = binding.def_and_lp();
                Some((def, last_private.or(lp)))
            }
            _ => None,
        }
    }

    fn resolve_identifier_in_local_ribs(&mut self,
                                        ident: hir::Ident,
                                        namespace: Namespace)
                                        -> Option<LocalDef> {
        // Check the local set of ribs.
        let name = match namespace { ValueNS => ident.name, TypeNS => ident.unhygienic_name };

        for i in (0 .. self.get_ribs(namespace).len()).rev() {
            if let Some(def_like) = self.get_ribs(namespace)[i].bindings.get(&name).cloned() {
                match def_like {
                    DlDef(def) => {
                        debug!("(resolving path in local ribs) resolved `{}` to {:?} at {}",
                               name,
                               def,
                               i);
                        return Some(LocalDef {
                            ribs: Some((namespace, i)),
                            def: def,
                        });
                    }
                    def_like => {
                        debug!("(resolving path in local ribs) resolved `{}` to pseudo-def {:?}",
                               name,
                               def_like);
                        return None;
                    }
                }
            }

            if let AnonymousModuleRibKind(module) = self.get_ribs(namespace)[i].kind {
                if let Success((target, _)) = self.resolve_name_in_module(module,
                                                                          ident.unhygienic_name,
                                                                          namespace,
                                                                          true) {
                    if let Some(def) = target.binding.def() {
                        return Some(LocalDef::from_def(def));
                    }
                }
            }
        }

        None
    }

    fn resolve_item_by_name_in_lexical_scope(&mut self,
                                             name: Name,
                                             namespace: Namespace,
                                             record_used: bool)
                                             -> Option<Def> {
        // Check the items.
        let module = self.current_module;
        match self.resolve_item_in_lexical_scope(module, name, namespace, record_used) {
            Success((target, _)) => {
                match target.binding.def() {
                    None => {
                        // This can happen if we were looking for a type and
                        // found a module instead. Modules don't have defs.
                        debug!("(resolving item path by identifier in lexical scope) failed to \
                                resolve {} after success...",
                               name);
                        None
                    }
                    Some(def) => {
                        debug!("(resolving item path in lexical scope) resolved `{}` to item",
                               name);
                        // This lookup is "all public" because it only searched
                        // for one identifier in the current module (couldn't
                        // have passed through reexports or anything like that.
                        Some(def)
                    }
                }
            }
            Indeterminate => None,
            Failed(err) => {
                debug!("(resolving item path by identifier in lexical scope) failed to resolve {}",
                       name);

                if let Some((span, msg)) = err {
                    resolve_error(self, span, ResolutionError::FailedToResolve(&*msg))
                }

                None
            }
        }
    }

    fn with_no_errors<T, F>(&mut self, f: F) -> T
        where F: FnOnce(&mut Resolver) -> T
    {
        self.emit_errors = false;
        let rs = f(self);
        self.emit_errors = true;
        rs
    }

    fn find_fallback_in_self_type(&mut self, name: Name) -> FallbackSuggestion {
        fn extract_path_and_node_id(t: &Ty,
                                    allow: FallbackChecks)
                                    -> Option<(Path, NodeId, FallbackChecks)> {
            match t.node {
                TyPath(None, ref path) => Some((path.clone(), t.id, allow)),
                TyPtr(ref mut_ty) => extract_path_and_node_id(&*mut_ty.ty, OnlyTraitAndStatics),
                TyRptr(_, ref mut_ty) => extract_path_and_node_id(&*mut_ty.ty, allow),
                // This doesn't handle the remaining `Ty` variants as they are not
                // that commonly the self_type, it might be interesting to provide
                // support for those in future.
                _ => None,
            }
        }

        fn get_module<'a, 'tcx>(this: &mut Resolver<'a, 'tcx>,
                                span: Span,
                                name_path: &[ast::Name])
                                -> Option<Module<'a>> {
            let root = this.current_module;
            let last_name = name_path.last().unwrap();

            if name_path.len() == 1 {
                match this.primitive_type_table.primitive_types.get(last_name) {
                    Some(_) => None,
                    None => this.current_module.get_child(*last_name, TypeNS)
                                               .as_ref()
                                               .and_then(NameBinding::module)
                }
            } else {
                match this.resolve_module_path(root, &name_path, UseLexicalScope, span) {
                    Success((module, _)) => Some(module),
                    _ => None,
                }
            }
        }

        fn is_static_method(this: &Resolver, did: DefId) -> bool {
            if let Some(node_id) = this.ast_map.as_local_node_id(did) {
                let sig = match this.ast_map.get(node_id) {
                    hir_map::NodeTraitItem(trait_item) => match trait_item.node {
                        hir::MethodTraitItem(ref sig, _) => sig,
                        _ => return false,
                    },
                    hir_map::NodeImplItem(impl_item) => match impl_item.node {
                        hir::ImplItemKind::Method(ref sig, _) => sig,
                        _ => return false,
                    },
                    _ => return false,
                };
                sig.explicit_self.node == hir::SelfStatic
            } else {
                this.session.cstore.is_static_method(did)
            }
        }

        let (path, node_id, allowed) = match self.current_self_type {
            Some(ref ty) => match extract_path_and_node_id(ty, Everything) {
                Some(x) => x,
                None => return NoSuggestion,
            },
            None => return NoSuggestion,
        };

        if allowed == Everything {
            // Look for a field with the same name in the current self_type.
            match self.def_map.borrow().get(&node_id).map(|d| d.full_def()) {
                Some(Def::Enum(did)) |
                Some(Def::TyAlias(did)) |
                Some(Def::Struct(did)) |
                Some(Def::Variant(_, did)) => match self.structs.get(&did) {
                    None => {}
                    Some(fields) => {
                        if fields.iter().any(|&field_name| name == field_name) {
                            return Field;
                        }
                    }
                },
                _ => {} // Self type didn't resolve properly
            }
        }

        let name_path = path.segments.iter().map(|seg| seg.identifier.name).collect::<Vec<_>>();

        // Look for a method in the current self type's impl module.
        if let Some(module) = get_module(self, path.span, &name_path) {
            if let Some(binding) = module.get_child(name, ValueNS) {
                if let Some(Def::Method(did)) = binding.def() {
                    if is_static_method(self, did) {
                        return StaticMethod(path_names_to_string(&path, 0));
                    }
                    if self.current_trait_ref.is_some() {
                        return TraitItem;
                    } else if allowed == Everything {
                        return Method;
                    }
                }
            }
        }

        // Look for a method in the current trait.
        if let Some((trait_did, ref trait_ref)) = self.current_trait_ref {
            if let Some(&did) = self.trait_item_map.get(&(name, trait_did)) {
                if is_static_method(self, did) {
                    return TraitMethod(path_names_to_string(&trait_ref.path, 0));
                } else {
                    return TraitItem;
                }
            }
        }

        NoSuggestion
    }

    fn find_best_match(&mut self, name: &str) -> SuggestionType {
        if let Some(macro_name) = self.session.available_macros
                                  .borrow().iter().find(|n| n.as_str() == name) {
            return SuggestionType::Macro(format!("{}!", macro_name));
        }

        let names = self.value_ribs
                    .iter()
                    .rev()
                    .flat_map(|rib| rib.bindings.keys());

        if let Some(found) = find_best_match_for_name(names, name, None) {
            if name != &*found {
                return SuggestionType::Function(found);
            }
        } SuggestionType::NotFound
    }

    fn resolve_expr(&mut self, expr: &Expr) {
        // First, record candidate traits for this expression if it could
        // result in the invocation of a method call.

        self.record_candidate_traits_for_expr_if_necessary(expr);

        // Next, resolve the node.
        match expr.node {
            ExprPath(ref maybe_qself, ref path) => {
                let resolution = match self.resolve_possibly_assoc_item(expr.id,
                                                                        maybe_qself.as_ref(),
                                                                        path,
                                                                        ValueNS,
                                                                        true) {
                    // `<T>::a::b::c` is resolved by typeck alone.
                    TypecheckRequired => {
                        let method_name = path.segments.last().unwrap().identifier.name;
                        let traits = self.get_traits_containing_item(method_name);
                        self.trait_map.insert(expr.id, traits);
                        intravisit::walk_expr(self, expr);
                        return;
                    }
                    ResolveAttempt(resolution) => resolution,
                };

                // This is a local path in the value namespace. Walk through
                // scopes looking for it.
                if let Some(path_res) = resolution {
                    // Check if struct variant
                    let is_struct_variant = if let Def::Variant(_, variant_id) = path_res.base_def {
                        self.structs.contains_key(&variant_id)
                    } else {
                        false
                    };
                    if is_struct_variant {
                        let _ = self.structs.contains_key(&path_res.base_def.def_id());
                        let path_name = path_names_to_string(path, 0);

                        let mut err = resolve_struct_error(self,
                                        expr.span,
                                        ResolutionError::StructVariantUsedAsFunction(&*path_name));

                        let msg = format!("did you mean to write: `{} {{ /* fields */ }}`?",
                                          path_name);
                        if self.emit_errors {
                            err.fileline_help(expr.span, &msg);
                        } else {
                            err.span_help(expr.span, &msg);
                        }
                        err.emit();
                        self.record_def(expr.id, err_path_resolution());
                    } else {
                        // Write the result into the def map.
                        debug!("(resolving expr) resolved `{}`",
                               path_names_to_string(path, 0));

                        // Partial resolutions will need the set of traits in scope,
                        // so they can be completed during typeck.
                        if path_res.depth != 0 {
                            let method_name = path.segments.last().unwrap().identifier.name;
                            let traits = self.get_traits_containing_item(method_name);
                            self.trait_map.insert(expr.id, traits);
                        }

                        self.record_def(expr.id, path_res);
                    }
                } else {
                    // Be helpful if the name refers to a struct
                    // (The pattern matching def_tys where the id is in self.structs
                    // matches on regular structs while excluding tuple- and enum-like
                    // structs, which wouldn't result in this error.)
                    let path_name = path_names_to_string(path, 0);
                    let type_res = self.with_no_errors(|this| {
                        this.resolve_path(expr.id, path, 0, TypeNS, false)
                    });

                    self.record_def(expr.id, err_path_resolution());
                    match type_res.map(|r| r.base_def) {
                        Some(Def::Struct(..)) => {
                            let mut err = resolve_struct_error(self,
                                expr.span,
                                ResolutionError::StructVariantUsedAsFunction(&*path_name));

                            let msg = format!("did you mean to write: `{} {{ /* fields */ }}`?",
                                              path_name);
                            if self.emit_errors {
                                err.fileline_help(expr.span, &msg);
                            } else {
                                err.span_help(expr.span, &msg);
                            }
                            err.emit();
                        }
                        _ => {
                            // Keep reporting some errors even if they're ignored above.
                            self.resolve_path(expr.id, path, 0, ValueNS, true);

                            let mut method_scope = false;
                            self.value_ribs.iter().rev().all(|rib| {
                                method_scope = match rib.kind {
                                    MethodRibKind => true,
                                    ItemRibKind | ConstantItemRibKind => false,
                                    _ => return true, // Keep advancing
                                };
                                false // Stop advancing
                            });

                            if method_scope && special_names::self_.as_str() == &path_name[..] {
                                resolve_error(self,
                                              expr.span,
                                              ResolutionError::SelfNotAvailableInStaticMethod);
                            } else {
                                let last_name = path.segments.last().unwrap().identifier.name;
                                let mut msg = match self.find_fallback_in_self_type(last_name) {
                                    NoSuggestion => {
                                        // limit search to 5 to reduce the number
                                        // of stupid suggestions
                                        match self.find_best_match(&path_name) {
                                            SuggestionType::Macro(s) => {
                                                format!("the macro `{}`", s)
                                            }
                                            SuggestionType::Function(s) => format!("`{}`", s),
                                            SuggestionType::NotFound => "".to_string(),
                                        }
                                    }
                                    Field => format!("`self.{}`", path_name),
                                    Method |
                                    TraitItem => format!("to call `self.{}`", path_name),
                                    TraitMethod(path_str) |
                                    StaticMethod(path_str) =>
                                        format!("to call `{}::{}`", path_str, path_name),
                                };

                                let mut context =  UnresolvedNameContext::Other;
                                if !msg.is_empty() {
                                    msg = format!(". Did you mean {}?", msg);
                                } else {
                                    // we check if this a module and if so, we display a help
                                    // message
                                    let name_path = path.segments.iter()
                                                        .map(|seg| seg.identifier.name)
                                                        .collect::<Vec<_>>();
                                    let current_module = self.current_module;

                                    match self.resolve_module_path(current_module,
                                                                   &name_path[..],
                                                                   UseLexicalScope,
                                                                   expr.span) {
                                        Success(_) => {
                                            context = UnresolvedNameContext::PathIsMod(expr.id);
                                        },
                                        _ => {},
                                    };
                                }

                                resolve_error(self,
                                              expr.span,
                                              ResolutionError::UnresolvedName(
                                                  &*path_name, &*msg, context));
                            }
                        }
                    }
                }

                intravisit::walk_expr(self, expr);
            }

            ExprStruct(ref path, _, _) => {
                // Resolve the path to the structure it goes to. We don't
                // check to ensure that the path is actually a structure; that
                // is checked later during typeck.
                match self.resolve_path(expr.id, path, 0, TypeNS, false) {
                    Some(definition) => self.record_def(expr.id, definition),
                    None => {
                        debug!("(resolving expression) didn't find struct def",);

                        resolve_error(self,
                                      path.span,
                                      ResolutionError::DoesNotNameAStruct(
                                                                &*path_names_to_string(path, 0))
                                     );
                        self.record_def(expr.id, err_path_resolution());
                    }
                }

                intravisit::walk_expr(self, expr);
            }

            ExprLoop(_, Some(label)) | ExprWhile(_, _, Some(label)) => {
                self.with_label_rib(|this| {
                    let def_like = DlDef(Def::Label(expr.id));

                    {
                        let rib = this.label_ribs.last_mut().unwrap();
                        rib.bindings.insert(label.name, def_like);
                    }

                    intravisit::walk_expr(this, expr);
                })
            }

            ExprBreak(Some(label)) | ExprAgain(Some(label)) => {
                match self.search_label(label.node.name) {
                    None => {
                        self.record_def(expr.id, err_path_resolution());
                        resolve_error(self,
                                      label.span,
                                      ResolutionError::UndeclaredLabel(&label.node.name.as_str()))
                    }
                    Some(DlDef(def @ Def::Label(_))) => {
                        // Since this def is a label, it is never read.
                        self.record_def(expr.id,
                                        PathResolution {
                                            base_def: def,
                                            last_private: LastMod(AllPublic),
                                            depth: 0,
                                        })
                    }
                    Some(_) => {
                        self.session.span_bug(expr.span, "label wasn't mapped to a label def!")
                    }
                }
            }

            _ => {
                intravisit::walk_expr(self, expr);
            }
        }
    }

    fn record_candidate_traits_for_expr_if_necessary(&mut self, expr: &Expr) {
        match expr.node {
            ExprField(_, name) => {
                // FIXME(#6890): Even though you can't treat a method like a
                // field, we need to add any trait methods we find that match
                // the field name so that we can do some nice error reporting
                // later on in typeck.
                let traits = self.get_traits_containing_item(name.node);
                self.trait_map.insert(expr.id, traits);
            }
            ExprMethodCall(name, _, _) => {
                debug!("(recording candidate traits for expr) recording traits for {}",
                       expr.id);
                let traits = self.get_traits_containing_item(name.node);
                self.trait_map.insert(expr.id, traits);
            }
            _ => {
                // Nothing to do.
            }
        }
    }

    fn get_traits_containing_item(&mut self, name: Name) -> Vec<DefId> {
        debug!("(getting traits containing item) looking for '{}'", name);

        fn add_trait_info(found_traits: &mut Vec<DefId>, trait_def_id: DefId, name: Name) {
            debug!("(adding trait info) found trait {:?} for method '{}'",
                   trait_def_id,
                   name);
            found_traits.push(trait_def_id);
        }

        let mut found_traits = Vec::new();
        let mut search_module = self.current_module;
        loop {
            // Look for the current trait.
            match self.current_trait_ref {
                Some((trait_def_id, _)) => {
                    if self.trait_item_map.contains_key(&(name, trait_def_id)) {
                        add_trait_info(&mut found_traits, trait_def_id, name);
                    }
                }
                None => {} // Nothing to do.
            }

            // Look for trait children.
            build_reduced_graph::populate_module_if_necessary(self, &search_module);

            for (&(_, ns), name_binding) in search_module.children.borrow().iter() {
                if ns != TypeNS { continue }
                let trait_def_id = match name_binding.def() {
                    Some(Def::Trait(trait_def_id)) => trait_def_id,
                    Some(..) | None => continue,
                };
                if self.trait_item_map.contains_key(&(name, trait_def_id)) {
                    add_trait_info(&mut found_traits, trait_def_id, name);
                }
            }

            // Look for imports.
            for (&(_, ns), import) in search_module.import_resolutions.borrow().iter() {
                if ns != TypeNS { continue }
                let target = match import.target {
                    Some(ref target) => target,
                    None => continue,
                };
                let did = match target.binding.def() {
                    Some(Def::Trait(trait_def_id)) => trait_def_id,
                    Some(..) | None => continue,
                };
                if self.trait_item_map.contains_key(&(name, did)) {
                    add_trait_info(&mut found_traits, did, name);
                    let id = import.id;
                    self.used_imports.insert((id, TypeNS));
                    let trait_name = self.get_trait_name(did);
                    self.record_import_use(id, trait_name);
                    if let Some(DefId{krate: kid, ..}) = target.target_module.def_id() {
                        self.used_crates.insert(kid);
                    }
                }
            }

            match search_module.parent_link {
                NoParentLink | ModuleParentLink(..) => break,
                BlockParentLink(parent_module, _) => {
                    search_module = parent_module;
                }
            }
        }

        found_traits
    }

    fn record_def(&mut self, node_id: NodeId, resolution: PathResolution) {
        debug!("(recording def) recording {:?} for {}", resolution, node_id);
        assert!(match resolution.last_private {
                    LastImport{..} => false,
                    _ => true,
                },
                "Import should only be used for `use` directives");

        if let Some(prev_res) = self.def_map.borrow_mut().insert(node_id, resolution) {
            let span = self.ast_map.opt_span(node_id).unwrap_or(codemap::DUMMY_SP);
            self.session.span_bug(span,
                                  &format!("path resolved multiple times ({:?} before, {:?} now)",
                                           prev_res,
                                           resolution));
        }
    }

    fn enforce_default_binding_mode(&mut self,
                                    pat: &Pat,
                                    pat_binding_mode: BindingMode,
                                    descr: &str) {
        match pat_binding_mode {
            BindByValue(_) => {}
            BindByRef(..) => {
                resolve_error(self,
                              pat.span,
                              ResolutionError::CannotUseRefBindingModeWith(descr));
            }
        }
    }
}


fn names_to_string(names: &[Name]) -> String {
    let mut first = true;
    let mut result = String::new();
    for name in names {
        if first {
            first = false
        } else {
            result.push_str("::")
        }
        result.push_str(&name.as_str());
    }
    result
}

fn path_names_to_string(path: &Path, depth: usize) -> String {
    let names: Vec<ast::Name> = path.segments[..path.segments.len() - depth]
                                    .iter()
                                    .map(|seg| seg.identifier.name)
                                    .collect();
    names_to_string(&names[..])
}

/// A somewhat inefficient routine to obtain the name of a module.
fn module_to_string<'a>(module: Module<'a>) -> String {
    let mut names = Vec::new();

    fn collect_mod<'a>(names: &mut Vec<ast::Name>, module: Module<'a>) {
        match module.parent_link {
            NoParentLink => {}
            ModuleParentLink(ref module, name) => {
                names.push(name);
                collect_mod(names, module);
            }
            BlockParentLink(ref module, _) => {
                // danger, shouldn't be ident?
                names.push(special_idents::opaque.name);
                collect_mod(names, module);
            }
        }
    }
    collect_mod(&mut names, module);

    if names.is_empty() {
        return "???".to_string();
    }
    names_to_string(&names.into_iter().rev().collect::<Vec<ast::Name>>())
}

fn err_path_resolution() -> PathResolution {
    PathResolution {
        base_def: Def::Err,
        last_private: LastMod(AllPublic),
        depth: 0,
    }
}


pub struct CrateMap {
    pub def_map: RefCell<DefMap>,
    pub freevars: FreevarMap,
    pub export_map: ExportMap,
    pub trait_map: TraitMap,
    pub external_exports: ExternalExports,
    pub glob_map: Option<GlobMap>,
}

#[derive(PartialEq,Copy, Clone)]
pub enum MakeGlobMap {
    Yes,
    No,
}

/// Entry point to crate resolution.
pub fn resolve_crate<'a, 'tcx>(session: &'a Session,
                               ast_map: &'a hir_map::Map<'tcx>,
                               make_glob_map: MakeGlobMap)
                               -> CrateMap {
    let krate = ast_map.krate();
    let arenas = Resolver::arenas();
    let mut resolver = create_resolver(session, ast_map, krate, make_glob_map, &arenas, None);

    resolver.resolve_crate(krate);

    check_unused::check_crate(&mut resolver, krate);

    CrateMap {
        def_map: resolver.def_map,
        freevars: resolver.freevars,
        export_map: resolver.export_map,
        trait_map: resolver.trait_map,
        external_exports: resolver.external_exports,
        glob_map: if resolver.make_glob_map {
            Some(resolver.glob_map)
        } else {
            None
        },
    }
}

/// Builds a name resolution walker to be used within this module,
/// or used externally, with an optional callback function.
///
/// The callback takes a &mut bool which allows callbacks to end a
/// walk when set to true, passing through the rest of the walk, while
/// preserving the ribs + current module. This allows resolve_path
/// calls to be made with the correct scope info. The node in the
/// callback corresponds to the current node in the walk.
pub fn create_resolver<'a, 'tcx>(session: &'a Session,
                                 ast_map: &'a hir_map::Map<'tcx>,
                                 krate: &'a Crate,
                                 make_glob_map: MakeGlobMap,
                                 arenas: &'a ResolverArenas<'a>,
                                 callback: Option<Box<Fn(hir_map::Node, &mut bool) -> bool>>)
                                 -> Resolver<'a, 'tcx> {
    let mut resolver = Resolver::new(session, ast_map, make_glob_map, arenas);

    resolver.callback = callback;

    build_reduced_graph::build_reduced_graph(&mut resolver, krate);

    resolve_imports::resolve_imports(&mut resolver);

    resolver
}

__build_diagnostic_array! { librustc_resolve, DIAGNOSTICS }<|MERGE_RESOLUTION|>--- conflicted
+++ resolved
@@ -1651,24 +1651,9 @@
         // First, check the direct children of the module.
         build_reduced_graph::populate_module_if_necessary(self, &module_);
 
-<<<<<<< HEAD
-        let children = module_.children.borrow();
-        match children.get(&name) {
-            Some(name_bindings) if name_bindings[namespace].defined() => {
-                debug!("(resolving name in module) found node as child");
-                return Success((Target::new(module_,
-                                            name_bindings[namespace].clone(),
-                                            Shadowable::Never),
-                                false));
-            }
-            Some(_) | None => {
-                // Continue.
-            }
-=======
         if let Some(binding) = module_.get_child(name, namespace) {
             debug!("(resolving name in module) found node as child");
             return Success((Target::new(module_, binding, Shadowable::Never), false));
->>>>>>> 9041b930
         }
 
         // Check the list of resolved imports.
