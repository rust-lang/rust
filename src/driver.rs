--- conflicted
+++ resolved
@@ -13,17 +13,12 @@
 extern crate rustc_session;
 extern crate rustc_span;
 
-<<<<<<< HEAD
-/// See docs in https://github.com/rust-lang/rust/blob/HEAD/compiler/rustc/src/main.rs
-/// and https://github.com/rust-lang/rust/pull/146627 for why we need this.
+/// See docs in <https://github.com/rust-lang/rust/blob/HEAD/compiler/rustc/src/main.rs>
+/// and <https://github.com/rust-lang/rust/pull/146627> for why we need this.
 ///
 /// FIXME(madsmtm): This is loaded from the sysroot that was built with the other `rustc` crates
 /// above, instead of via Cargo as you'd normally do. This is currently needed for LTO due to
-/// https://github.com/rust-lang/cc-rs/issues/1613.
-=======
-/// See docs in <https://github.com/rust-lang/rust/blob/HEAD/compiler/rustc/src/main.rs>
-/// and <https://github.com/rust-lang/rust/pull/146627> for why we need this `use` statement.
->>>>>>> e567e30a
+/// <https://github.com/rust-lang/cc-rs/issues/1613>.
 #[cfg(feature = "jemalloc")]
 extern crate tikv_jemalloc_sys as _;
 
