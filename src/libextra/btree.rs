--- conflicted
+++ resolved
@@ -60,23 +60,12 @@
         }
     }
 
-
-<<<<<<< HEAD
     ///Stub for add method in progress.
-=======
-    ///Checks to see if the key already exists in the tree, and if it is not,
-    ///the key-value pair is added to the tree by calling add on the root node.
->>>>>>> ea8caa79
     pub fn add(self, k: K, v: V) -> BTree<K, V> {
         //replace(&self.root,self.root.add(k, v));
         return BTree::new(k, v, 2);
     }
 }
-<<<<<<< HEAD
-
-impl<K: TotalOrd, V: Clone> BTree<K, V> {
-=======
->>>>>>> ea8caa79
 
 impl<K: TotalOrd, V: Clone> BTree<K, V> {
     ///Returns the value of a given key, which may not exist in the tree.
@@ -86,34 +75,19 @@
     }
 }
 
-<<<<<<< HEAD
 impl<K: Clone + TotalOrd, V: Clone> Clone for BTree<K, V> {
-=======
-impl<K: Clone + TotalOrd, V: Clone> Clone for BTree<K, V>{
->>>>>>> ea8caa79
     ///Implements the Clone trait for the BTree.
     ///Uses a helper function/constructor to produce a new BTree.
     fn clone(&self) -> BTree<K, V> {
         BTree::new_with_node_len(self.root.clone(), self.len, self.lower_bound)
     }
 }
-
-<<<<<<< HEAD
-=======
-impl<K: TotalOrd, V: TotalEq> TotalOrd for BTree<K, V> {
-    ///Returns an ordering based on the root nodes of each BTree.
-    fn cmp(&self, other: &BTree<K, V>) -> Ordering {
-        self.root.cmp(&other.root)
-    }
-}
->>>>>>> ea8caa79
 
 impl<K: TotalOrd, V: TotalEq> TotalEq for BTree<K, V> {
     
     ///Testing equality on BTrees by comparing the root.
     fn equals(&self, other: &BTree<K, V>) -> bool {
         self.root.cmp(&other.root) == Equal
-<<<<<<< HEAD
     }
 }
 
@@ -121,8 +95,6 @@
     ///Returns an ordering based on the root nodes of each BTree.
     fn cmp(&self, other: &BTree<K, V>) -> Ordering {
         self.root.cmp(&other.root)
-=======
->>>>>>> ea8caa79
     }
 }
 
@@ -169,21 +141,12 @@
         BranchNode(Branch::new(vec, right))
     }
 
-<<<<<<< HEAD
     ///A placeholder/stub for add
-=======
-    ///A placeholder for add
->>>>>>> ea8caa79
     ///Currently returns a leaf node with a single value (the added one)
     fn add(self, k: K, v: V) -> Node<K, V> {
         return Node::new_leaf(~[LeafElt::new(k, v)]);
     }
 }
-<<<<<<< HEAD
-=======
-
-impl<K: TotalOrd, V: Clone> Node<K, V>{
->>>>>>> ea8caa79
 
 impl<K: TotalOrd, V: Clone> Node<K, V> {
     ///Returns the corresponding value to the provided key.
@@ -211,7 +174,6 @@
     }
 }
 
-<<<<<<< HEAD
 impl<K: TotalOrd, V: TotalEq> TotalEq for Node<K, V> {
     ///Returns whether two nodes are equal
     #[allow(unused_variable)]
@@ -228,39 +190,11 @@
                 match *other{
                     LeafNode(ref leaf2) => leaf.cmp(leaf2) == Equal,
                     BranchNode(ref branch) => false
-=======
-impl<K: TotalOrd, V: TotalEq> TotalOrd for Node<K, V> {
-
-    ///Placeholder for an implementation of TotalOrd for Nodes.
-    #[allow(unused_variable)]
-    fn cmp(&self, other: &Node<K, V>) -> Ordering {
-        match *self{
-            LeafNode(ref leaf) => {
-                match *other{
-                    LeafNode(ref leaf2) => {
-                        return leaf.cmp(leaf2);
-                    }
-                    BranchNode(ref branch) => {
-                        return Less;
-                    }
                 }
             }
-
-            BranchNode(ref branch) => {
-                match *other{
-                    BranchNode(ref branch2) => {
-                        return branch.cmp(branch2);
-                    }
-                    LeafNode(ref leaf) => {
-                        return Greater;
-                    }
->>>>>>> ea8caa79
-                }
-            }
-        }
-    }
-
-<<<<<<< HEAD
+        }
+    }
+
 impl<K: TotalOrd, V: TotalEq> TotalOrd for Node<K, V> {
     ///Implementation of TotalOrd for Nodes.
     fn cmp(&self, other: &Node<K, V>) -> Ordering {
@@ -278,33 +212,7 @@
                 }
             }
         }
-=======
-}
-
-impl<K: TotalOrd, V: TotalEq> TotalEq for Node<K, V>{
-    ///Returns whether two nodes are equal
-    #[allow(unused_variable)]
-    fn equals(&self, other: &Node<K, V>) -> bool{
-        match *self{
-            BranchNode(ref branch) => {
-                match *other{
-                    BranchNode(ref branch2) => branch.cmp(branch2) == Equal,
-                    LeafNode(ref leaf) => false
-                }
-            }
-
-            LeafNode(ref leaf) => {
-                match *other{
-                    LeafNode(ref leaf2) => leaf.cmp(leaf2) == Equal,
-                    BranchNode(ref branch) => false
-                }
-            }
-
-        }
-
->>>>>>> ea8caa79
-    }
-
+    }
 }
 
 impl<K: ToStr + TotalOrd, V: ToStr> ToStr for Node<K, V> {
@@ -354,10 +262,6 @@
 }
 
 impl<K: TotalOrd, V: Clone> Leaf<K, V> {
-<<<<<<< HEAD
-
-=======
->>>>>>> ea8caa79
     ///Returns the corresponding value to the supplied key.
     fn get(&self, k: K) -> Option<V> {
         for s in self.elts.iter() {
@@ -371,7 +275,6 @@
     }
 }
 
-<<<<<<< HEAD
 impl<K: Clone + TotalOrd, V: Clone> Clone for Leaf<K, V> {
 
     ///Returns a new Leaf with the same elts.
@@ -408,20 +311,6 @@
             return Less;
         }
         self.elts[0].cmp(&other.elts[0])
-=======
-impl<K: TotalOrd, V: TotalEq> TotalOrd for Leaf<K, V>{
-    ///Returns an ordering based on the first element of each Leaf.
-    fn cmp(&self, other: &Leaf<K, V>) -> Ordering{
-        self.elts[0].cmp(&other.elts[0])
-    }
-}
-
-impl<K: Clone + TotalOrd, V: Clone> Clone for Leaf<K, V>{
-
-    ///Returns a new Leaf with the same elts.
-    fn clone(&self) -> Leaf<K, V>{
-        Leaf::new(self.elts.clone())
->>>>>>> ea8caa79
     }
 }
 
@@ -431,21 +320,6 @@
     fn to_str(&self) -> ~str {
         self.elts.iter().map(|s| s.to_str()).to_owned_vec().connect(" // ")
     }
-<<<<<<< HEAD
-=======
-}
-
-impl<K: TotalOrd, V: TotalEq> TotalEq for Leaf<K, V> {
-    
-    ///Implementation of equals function for leaves, uses LeafElts' traits.
-    ///Placeholder implementation.
-    fn equals(&self, other: &Leaf<K, V>) -> bool {
-        if self.elts[0].equals(&other.elts[0]) { 
-            return true; 
-        }
-        return false;
-    }
->>>>>>> ea8caa79
 }
 
 
@@ -459,10 +333,6 @@
         }
     }
 
-<<<<<<< HEAD
-=======
-
->>>>>>> ea8caa79
     ///Placeholder for add method in progress
     fn add(&self, k: K, v: V) -> Node<K, V> {
         return Node::new_leaf(~[LeafElt::new(k, v)]);
@@ -485,7 +355,6 @@
     }
 }
 
-<<<<<<< HEAD
 impl<K: Clone + TotalOrd, V: Clone> Clone for Branch<K, V> {
     ///Returns a new branch using the clone methods of the Branch's internal variables.
     fn clone(&self) -> Branch<K, V> {
@@ -532,20 +401,6 @@
         ret.push_str(" // ");
         ret.push_str(self.rightmost_child.to_str());
         ret
-=======
-impl<K: TotalOrd, V: TotalEq> TotalOrd for Branch<K, V>{
-    ///Compares the first elements of two branches to determine an ordering
-    fn cmp(&self, other: &Branch<K, V>) -> Ordering{
-        self.elts[0].cmp(&other.elts[0])
-    }
-}
-
-impl<K: Clone + TotalOrd, V: Clone> Clone for Branch<K, V>{
-
-    ///Returns a new branch using the clone methods of the Branch's internal variables.
-    fn clone(&self) -> Branch<K, V>{
-        Branch::new(self.elts.clone(), self.rightmost_child.clone())
->>>>>>> ea8caa79
     }
 }
 
@@ -630,19 +485,6 @@
     }
 }
 
-<<<<<<< HEAD
-=======
-
-impl<K: TotalOrd, V: TotalEq> TotalOrd for LeafElt<K, V> {
-
-    ///Returns an ordering based on the keys of the LeafElts.
-    ///Can be used as an alternative to less_than, etc. methods.
-    fn cmp(&self, other: &LeafElt<K, V>) -> Ordering{
-        self.key.cmp(&other.key)
-    }
-}
-
->>>>>>> ea8caa79
 impl<K: Clone + TotalOrd, V: Clone> Clone for LeafElt<K, V> {
 
     ///Returns a new LeafElt by cloning the key and value.
@@ -651,28 +493,12 @@
     }
 }
 
-<<<<<<< HEAD
 impl<K: TotalOrd, V: TotalEq> TotalEq for LeafElt<K, V> {
     ///TotalEq for LeafElts
     fn equals(&self, other: &LeafElt<K, V>) -> bool {
         self.key.equals(&other.key) && self.value.equals(&other.value)
     }
 }
-=======
-impl<K: TotalOrd, V: TotalEq> TotalEq for LeafElt<K, V>{
-    ///TotalEq for LeafElts
-    fn equals(&self, other: &LeafElt<K, V>) -> bool {
-        if self.key.equals(&other.key) {
-            if self.value.equals(&other.value) {
-                return true;
-            }
-        }
-        return false;
-    }
-}
-
-impl<K: ToStr + TotalOrd, V: ToStr> ToStr for LeafElt<K, V> {
->>>>>>> ea8caa79
 
 impl<K: TotalOrd, V: TotalEq> TotalOrd for LeafElt<K, V> {
     ///Returns an ordering based on the keys of the LeafElts.
@@ -690,10 +516,6 @@
 }
 
 impl<K: TotalOrd, V> BranchElt<K, V> {
-<<<<<<< HEAD
-=======
-
->>>>>>> ea8caa79
     ///Creates a new BranchElt from a supplied key, value, and left child.
     fn new(k: K, v: V, n: Node<K, V>) -> BranchElt<K, V> {
         BranchElt {
@@ -711,22 +533,6 @@
     }
 }
 
-<<<<<<< HEAD
-=======
-impl<K: ToStr + TotalOrd, V: ToStr> ToStr for BranchElt<K, V> {
-
-    ///Returns string containing key, value, and child (which should recur to a leaf)
-    ///Consider changing in future to be more readable.
-    fn to_str(&self) -> ~str{
-        return "Key: "+self.key.to_str()+", value: "+self.value.to_str()+"
-            , child: "+self.left.to_str()+";";
-
-    }
-}
-
-impl<K: Clone + TotalOrd, V: Clone> Clone for BranchElt<K, V> {
->>>>>>> ea8caa79
-
 impl<K: Clone + TotalOrd, V: Clone> Clone for BranchElt<K, V> {
     ///Returns a new BranchElt by cloning the key, value, and left child.
     fn clone(&self) -> BranchElt<K, V> {
@@ -750,7 +556,6 @@
     }
 }
 
-<<<<<<< HEAD
 impl<K: ToStr + TotalOrd, V: ToStr> ToStr for BranchElt<K, V> {
 
     ///Returns string containing key, value, and child (which should recur to a leaf)
@@ -758,54 +563,13 @@
     fn to_str(&self) -> ~str {
         format!("Key: {}, value: {}, child: {};",
             self.key.to_str(), self.value.to_str(), self.left.to_str())
-=======
-
-impl<K: TotalOrd, V: TotalEq> TotalEq for BranchElt<K, V>{
-
-    ///TotalEq for BranchElts
-    fn equals(&self, other: &BranchElt<K, V>) -> bool {
-        if self.key.equals(&other.key) {
-            if self.value.equals(&other.value) {
-                return true;
-            }
-        }
-        return false;
-    }
-}
-
-impl<K: TotalOrd, V: TotalEq> TotalOrd for BranchElt<K, V> {
-
-    ///Fulfills TotalOrd for BranchElts
-    fn cmp(&self, other: &BranchElt<K, V>) -> Ordering {
-        self.key.cmp(&other.key)
->>>>>>> ea8caa79
     }
 }
 
 
 #[cfg(test)]
-<<<<<<< HEAD
 mod test_btree {
-
     use super::{BTree, LeafElt};
-=======
-mod test_btree{
-<<<<<<< HEAD
-<<<<<<< HEAD
-
-    use super::{BTree, LeafElt};
-<<<<<<< HEAD
-=======
-    
-=======
-
->>>>>>> Wrote some tests for the compare/clone/to_str methods.
-    use super::*;
->>>>>>> Committing standard compare/to_str/clone features, but no tests yet.
-=======
->>>>>>> Don't allow impls to force public types
->>>>>>> ea8caa79
-
     //Tests the functionality of the add methods (which are unfinished).
     /*#[test]
     fn add_test(){
@@ -846,17 +610,9 @@
         assert!(l1.has_key(1));
     }
 
-<<<<<<< HEAD
     //Tests the BTree's clone() method.
     #[test]
     fn btree_clone_test() {
-=======
-    //New tests from week of 12/16/13
-
-    //Tests the BTree's clone() method.
-    #[test]
-    fn btree_clone_test(){
->>>>>>> ea8caa79
         let b = BTree::new(1, ~"abc", 2);
         let b2 = b.clone();
         assert!(b.root.equals(&b2.root))
@@ -864,11 +620,7 @@
 
     //Tests the BTree's cmp() method when one node is "less than" another.
     #[test]
-<<<<<<< HEAD
     fn btree_cmp_test_less() {
-=======
-    fn btree_cmp_test_less(){
->>>>>>> ea8caa79
         let b = BTree::new(1, ~"abc", 2);
         let b2 = BTree::new(2, ~"bcd", 2);
         assert!(&b.cmp(&b2) == &Less)
@@ -876,11 +628,7 @@
 
     //Tests the BTree's cmp() method when two nodes are equal.
     #[test]
-<<<<<<< HEAD
     fn btree_cmp_test_eq() {
-=======
-    fn btree_cmp_test_eq(){
->>>>>>> ea8caa79
         let b = BTree::new(1, ~"abc", 2);
         let b2 = BTree::new(1, ~"bcd", 2);
         assert!(&b.cmp(&b2) == &Equal)
@@ -888,11 +636,7 @@
 
     //Tests the BTree's cmp() method when one node is "greater than" another.
     #[test]
-<<<<<<< HEAD
     fn btree_cmp_test_greater() {
-=======
-    fn btree_cmp_test_greater(){
->>>>>>> ea8caa79
         let b = BTree::new(1, ~"abc", 2);
         let b2 = BTree::new(2, ~"bcd", 2);
         assert!(&b2.cmp(&b) == &Greater)
@@ -900,15 +644,8 @@
 
     //Tests the BTree's to_str() method.
     #[test]
-<<<<<<< HEAD
     fn btree_tostr_test() {
         let b = BTree::new(1, ~"abc", 2);
         assert_eq!(b.to_str(), ~"Key: 1, value: abc;")
-=======
-    fn btree_tostr_test(){
-        let b = BTree::new(1, ~"abc", 2);
-        assert_eq!(b.to_str(), ~" // Key: 1, value: abc; ")
->>>>>>> ea8caa79
-    }
-
-}
+    }
+}
