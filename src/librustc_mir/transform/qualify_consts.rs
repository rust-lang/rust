//! A pass that qualifies constness of temporaries in constants,
//! static initializers and functions and also drives promotion.
//!
//! The Qualif flags below can be used to also provide better
//! diagnostics as to why a constant rvalue wasn't promoted.

use rustc_index::bit_set::BitSet;
use rustc_index::vec::IndexVec;
use rustc_data_structures::fx::FxHashSet;
use rustc_target::spec::abi::Abi;
use rustc::hir;
use rustc::hir::def_id::DefId;
use rustc::traits::{self, TraitEngine};
use rustc::ty::{self, TyCtxt, Ty, TypeFoldable};
use rustc::ty::cast::CastTy;
use rustc::ty::query::Providers;
use rustc::mir::*;
use rustc::mir::interpret::ConstValue;
use rustc::mir::traversal::ReversePostorder;
use rustc::mir::visit::{PlaceContext, Visitor, MutatingUseContext, NonMutatingUseContext};
use rustc::middle::lang_items;
use rustc::session::config::nightly_options;
use syntax::ast::LitKind;
use syntax::feature_gate::{emit_feature_err, GateIssue};
use syntax::symbol::sym;
use syntax_pos::{Span, DUMMY_SP};

use std::borrow::Cow;
use std::cell::Cell;
use std::fmt;
use std::ops::{Deref, Index, IndexMut};
use std::usize;

use rustc::hir::HirId;
use crate::transform::{MirPass, MirSource};
use super::promote_consts::{self, Candidate, TempState};
use crate::transform::check_consts::ops::{self, NonConstOp};

/// What kind of item we are in.
#[derive(Copy, Clone, Debug, PartialEq, Eq)]
enum Mode {
    /// A `static` item.
    Static,
    /// A `static mut` item.
    StaticMut,
    /// A `const fn` item.
    ConstFn,
    /// A `const` item or an anonymous constant (e.g. in array lengths).
    Const,
    /// Other type of `fn`.
    NonConstFn,
}

impl Mode {
    /// Determine whether we have to do full const-checking because syntactically, we
    /// are required to be "const".
    #[inline]
    fn requires_const_checking(self) -> bool {
        self != Mode::NonConstFn
    }
}

impl fmt::Display for Mode {
    fn fmt(&self, f: &mut fmt::Formatter<'_>) -> fmt::Result {
        match *self {
            Mode::Const => write!(f, "constant"),
            Mode::Static | Mode::StaticMut => write!(f, "static"),
            Mode::ConstFn => write!(f, "constant function"),
            Mode::NonConstFn => write!(f, "function")
        }
    }
}

const QUALIF_COUNT: usize = 4;

// FIXME(eddyb) once we can use const generics, replace this array with
// something like `IndexVec` but for fixed-size arrays (`IndexArray`?).
#[derive(Copy, Clone, Default)]
struct PerQualif<T>([T; QUALIF_COUNT]);

impl<T: Clone> PerQualif<T> {
    fn new(x: T) -> Self {
        PerQualif([x.clone(), x.clone(), x.clone(), x])
    }
}

impl<T> PerQualif<T> {
    fn as_mut(&mut self) -> PerQualif<&mut T> {
        let [x0, x1, x2, x3] = &mut self.0;
        PerQualif([x0, x1, x2, x3])
    }

    fn zip<U>(self, other: PerQualif<U>) -> PerQualif<(T, U)> {
        let [x0, x1, x2, x3] = self.0;
        let [y0, y1, y2, y3] = other.0;
        PerQualif([(x0, y0), (x1, y1), (x2, y2), (x3, y3)])
    }
}

impl PerQualif<bool> {
    fn encode_to_bits(self) -> u8 {
        self.0.iter().enumerate().fold(0, |bits, (i, &qualif)| {
            bits | ((qualif as u8) << i)
        })
    }

    fn decode_from_bits(bits: u8) -> Self {
        let mut qualifs = Self::default();
        for (i, qualif) in qualifs.0.iter_mut().enumerate() {
            *qualif = (bits & (1 << i)) != 0;
        }
        qualifs
    }
}

impl<Q: Qualif, T> Index<Q> for PerQualif<T> {
    type Output = T;

    fn index(&self, _: Q) -> &T {
        &self.0[Q::IDX]
    }
}

impl<Q: Qualif, T> IndexMut<Q> for PerQualif<T> {
    fn index_mut(&mut self, _: Q) -> &mut T {
        &mut self.0[Q::IDX]
    }
}

struct ConstCx<'a, 'tcx> {
    tcx: TyCtxt<'tcx>,
    param_env: ty::ParamEnv<'tcx>,
    mode: Mode,
    body: &'a Body<'tcx>,

    per_local: PerQualif<BitSet<Local>>,
}

impl<'a, 'tcx> ConstCx<'a, 'tcx> {
    fn is_const_panic_fn(&self, def_id: DefId) -> bool {
        Some(def_id) == self.tcx.lang_items().panic_fn() ||
        Some(def_id) == self.tcx.lang_items().begin_panic_fn()
    }
}

#[derive(Copy, Clone, Debug)]
enum ValueSource<'a, 'tcx> {
    Rvalue(&'a Rvalue<'tcx>),
    DropAndReplace(&'a Operand<'tcx>),
    Call {
        callee: &'a Operand<'tcx>,
        args: &'a [Operand<'tcx>],
        return_ty: Ty<'tcx>,
    },
}

/// A "qualif"(-ication) is a way to look for something "bad" in the MIR that would disqualify some
/// code for promotion or prevent it from evaluating at compile time. So `return true` means
/// "I found something bad, no reason to go on searching". `false` is only returned if we
/// definitely cannot find anything bad anywhere.
///
/// The default implementations proceed structurally.
trait Qualif {
    const IDX: usize;

    /// Return the qualification that is (conservatively) correct for any value
    /// of the type, or `None` if the qualification is not value/type-based.
    fn in_any_value_of_ty(_cx: &ConstCx<'_, 'tcx>, _ty: Ty<'tcx>) -> Option<bool> {
        None
    }

    /// Return a mask for the qualification, given a type. This is `false` iff
    /// no value of that type can have the qualification.
    fn mask_for_ty(cx: &ConstCx<'_, 'tcx>, ty: Ty<'tcx>) -> bool {
        Self::in_any_value_of_ty(cx, ty).unwrap_or(true)
    }

    fn in_local(cx: &ConstCx<'_, '_>, local: Local) -> bool {
        cx.per_local.0[Self::IDX].contains(local)
    }

    fn in_static(_cx: &ConstCx<'_, 'tcx>, _static: &Static<'tcx>) -> bool {
        // FIXME(eddyb) should we do anything here for value properties?
        false
    }

    fn in_projection_structurally(
        cx: &ConstCx<'_, 'tcx>,
        place: PlaceRef<'_, 'tcx>,
    ) -> bool {
        if let [proj_base @ .., elem] = place.projection {
            let base_qualif = Self::in_place(cx, PlaceRef {
                base: place.base,
                projection: proj_base,
            });
            let qualif = base_qualif && Self::mask_for_ty(
                cx,
                Place::ty_from(place.base, proj_base, cx.body, cx.tcx)
                    .projection_ty(cx.tcx, elem)
                    .ty,
            );
            match elem {
                ProjectionElem::Deref |
                ProjectionElem::Subslice { .. } |
                ProjectionElem::Field(..) |
                ProjectionElem::ConstantIndex { .. } |
                ProjectionElem::Downcast(..) => qualif,

                ProjectionElem::Index(local) => qualif || Self::in_local(cx, *local),
            }
        } else {
            bug!("This should be called if projection is not empty");
        }
    }

    fn in_projection(
        cx: &ConstCx<'_, 'tcx>,
        place: PlaceRef<'_, 'tcx>,
    ) -> bool {
        Self::in_projection_structurally(cx, place)
    }

    fn in_place(cx: &ConstCx<'_, 'tcx>, place: PlaceRef<'_, 'tcx>) -> bool {
        match place {
            PlaceRef {
                base: PlaceBase::Local(local),
                projection: [],
            } => Self::in_local(cx, *local),
            PlaceRef {
                base: PlaceBase::Static(box Static {
                    kind: StaticKind::Promoted(..),
                    ..
                }),
                projection: [],
            } => bug!("qualifying already promoted MIR"),
            PlaceRef {
                base: PlaceBase::Static(static_),
                projection: [],
            } => {
                Self::in_static(cx, static_)
            },
            PlaceRef {
                base: _,
                projection: [.., _],
            } => Self::in_projection(cx, place),
        }
    }

    fn in_operand(cx: &ConstCx<'_, 'tcx>, operand: &Operand<'tcx>) -> bool {
        match *operand {
            Operand::Copy(ref place) |
            Operand::Move(ref place) => Self::in_place(cx, place.as_ref()),

            Operand::Constant(ref constant) => {
                if let ConstValue::Unevaluated(def_id, _) = constant.literal.val {
                    // Don't peek inside trait associated constants.
                    if cx.tcx.trait_of_item(def_id).is_some() {
                        Self::in_any_value_of_ty(cx, constant.literal.ty).unwrap_or(false)
                    } else {
                        let (bits, _) = cx.tcx.at(constant.span).mir_const_qualif(def_id);

                        let qualif = PerQualif::decode_from_bits(bits).0[Self::IDX];

                        // Just in case the type is more specific than
                        // the definition, e.g., impl associated const
                        // with type parameters, take it into account.
                        qualif && Self::mask_for_ty(cx, constant.literal.ty)
                    }
                } else {
                    false
                }
            }
        }
    }

    fn in_rvalue_structurally(cx: &ConstCx<'_, 'tcx>, rvalue: &Rvalue<'tcx>) -> bool {
        match *rvalue {
            Rvalue::NullaryOp(..) => false,

            Rvalue::Discriminant(ref place) |
            Rvalue::Len(ref place) => Self::in_place(cx, place.as_ref()),

            Rvalue::Use(ref operand) |
            Rvalue::Repeat(ref operand, _) |
            Rvalue::UnaryOp(_, ref operand) |
            Rvalue::Cast(_, ref operand, _) => Self::in_operand(cx, operand),

            Rvalue::BinaryOp(_, ref lhs, ref rhs) |
            Rvalue::CheckedBinaryOp(_, ref lhs, ref rhs) => {
                Self::in_operand(cx, lhs) || Self::in_operand(cx, rhs)
            }

            Rvalue::Ref(_, _, ref place) => {
                // Special-case reborrows to be more like a copy of the reference.
                if let box [proj_base @ .., elem] = &place.projection {
                    if ProjectionElem::Deref == *elem {
                        let base_ty = Place::ty_from(&place.base, proj_base, cx.body, cx.tcx).ty;
                        if let ty::Ref(..) = base_ty.kind {
                            return Self::in_place(cx, PlaceRef {
                                base: &place.base,
                                projection: proj_base,
                            });
                        }
                    }
                }

                Self::in_place(cx, place.as_ref())
            }

            Rvalue::Aggregate(_, ref operands) => {
                operands.iter().any(|o| Self::in_operand(cx, o))
            }
        }
    }

    fn in_rvalue(cx: &ConstCx<'_, 'tcx>, rvalue: &Rvalue<'tcx>) -> bool {
        Self::in_rvalue_structurally(cx, rvalue)
    }

    fn in_call(
        cx: &ConstCx<'_, 'tcx>,
        _callee: &Operand<'tcx>,
        _args: &[Operand<'tcx>],
        return_ty: Ty<'tcx>,
    ) -> bool {
        // Be conservative about the returned value of a const fn.
        Self::in_any_value_of_ty(cx, return_ty).unwrap_or(false)
    }

    fn in_value(cx: &ConstCx<'_, 'tcx>, source: ValueSource<'_, 'tcx>) -> bool {
        match source {
            ValueSource::Rvalue(rvalue) => Self::in_rvalue(cx, rvalue),
            ValueSource::DropAndReplace(source) => Self::in_operand(cx, source),
            ValueSource::Call { callee, args, return_ty } => {
                Self::in_call(cx, callee, args, return_ty)
            }
        }
    }
}

/// Constant containing interior mutability (`UnsafeCell<T>`).
/// This must be ruled out to make sure that evaluating the constant at compile-time
/// and at *any point* during the run-time would produce the same result. In particular,
/// promotion of temporaries must not change program behavior; if the promoted could be
/// written to, that would be a problem.
struct HasMutInterior;

impl Qualif for HasMutInterior {
    const IDX: usize = 0;

    fn in_any_value_of_ty(cx: &ConstCx<'_, 'tcx>, ty: Ty<'tcx>) -> Option<bool> {
        Some(!ty.is_freeze(cx.tcx, cx.param_env, DUMMY_SP))
    }

    fn in_rvalue(cx: &ConstCx<'_, 'tcx>, rvalue: &Rvalue<'tcx>) -> bool {
        match *rvalue {
            // Returning `true` for `Rvalue::Ref` indicates the borrow isn't
            // allowed in constants (and the `Checker` will error), and/or it
            // won't be promoted, due to `&mut ...` or interior mutability.
            Rvalue::Ref(_, kind, ref place) => {
                let ty = place.ty(cx.body, cx.tcx).ty;

                if let BorrowKind::Mut { .. } = kind {
                    // In theory, any zero-sized value could be borrowed
                    // mutably without consequences. However, only &mut []
                    // is allowed right now, and only in functions.
                    if cx.mode == Mode::StaticMut {
                        // Inside a `static mut`, &mut [...] is also allowed.
                        match ty.kind {
                            ty::Array(..) | ty::Slice(_) => {}
                            _ => return true,
                        }
                    } else if let ty::Array(_, len) = ty.kind {
                        // FIXME(eddyb) the `cx.mode == Mode::NonConstFn` condition
                        // seems unnecessary, given that this is merely a ZST.
                        match len.try_eval_usize(cx.tcx, cx.param_env) {
                            Some(0) if cx.mode == Mode::NonConstFn => {},
                            _ => return true,
                        }
                    } else {
                        return true;
                    }
                }
            }

            Rvalue::Aggregate(ref kind, _) => {
                if let AggregateKind::Adt(def, ..) = **kind {
                    if Some(def.did) == cx.tcx.lang_items().unsafe_cell_type() {
                        let ty = rvalue.ty(cx.body, cx.tcx);
                        assert_eq!(Self::in_any_value_of_ty(cx, ty), Some(true));
                        return true;
                    }
                }
            }

            _ => {}
        }

        Self::in_rvalue_structurally(cx, rvalue)
    }
}

/// Constant containing an ADT that implements `Drop`.
/// This must be ruled out (a) because we cannot run `Drop` during compile-time
/// as that might not be a `const fn`, and (b) because implicit promotion would
/// remove side-effects that occur as part of dropping that value.
struct NeedsDrop;

impl Qualif for NeedsDrop {
    const IDX: usize = 1;

    fn in_any_value_of_ty(cx: &ConstCx<'_, 'tcx>, ty: Ty<'tcx>) -> Option<bool> {
        Some(ty.needs_drop(cx.tcx, cx.param_env))
    }

    fn in_rvalue(cx: &ConstCx<'_, 'tcx>, rvalue: &Rvalue<'tcx>) -> bool {
        if let Rvalue::Aggregate(ref kind, _) = *rvalue {
            if let AggregateKind::Adt(def, ..) = **kind {
                if def.has_dtor(cx.tcx) {
                    return true;
                }
            }
        }

        Self::in_rvalue_structurally(cx, rvalue)
    }
}

/// Not promotable at all - non-`const fn` calls, `asm!`,
/// pointer comparisons, ptr-to-int casts, etc.
/// Inside a const context all constness rules apply, so promotion simply has to follow the regular
/// constant rules (modulo interior mutability or `Drop` rules which are handled `HasMutInterior`
/// and `NeedsDrop` respectively). Basically this duplicates the checks that the const-checking
/// visitor enforces by emitting errors when working in const context.
struct IsNotPromotable;

impl Qualif for IsNotPromotable {
    const IDX: usize = 2;

    fn in_static(cx: &ConstCx<'_, 'tcx>, static_: &Static<'tcx>) -> bool {
        match static_.kind {
            StaticKind::Promoted(_, _) => unreachable!(),
            StaticKind::Static => {
                // Only allow statics (not consts) to refer to other statics.
                let allowed = cx.mode == Mode::Static || cx.mode == Mode::StaticMut;

                !allowed ||
                    cx.tcx.get_attrs(static_.def_id).iter().any(
                        |attr| attr.check_name(sym::thread_local)
                    )
            }
        }
    }

    fn in_projection(
        cx: &ConstCx<'_, 'tcx>,
        place: PlaceRef<'_, 'tcx>,
    ) -> bool {
        if let [proj_base @ .., elem] = place.projection {
            match elem {
                ProjectionElem::Deref |
                ProjectionElem::Downcast(..) => return true,

                ProjectionElem::ConstantIndex {..} |
                ProjectionElem::Subslice {..} |
                ProjectionElem::Index(_) => {}

                ProjectionElem::Field(..) => {
                    if cx.mode == Mode::NonConstFn {
                        let base_ty = Place::ty_from(place.base, proj_base, cx.body, cx.tcx).ty;
                        if let Some(def) = base_ty.ty_adt_def() {
                            // No promotion of union field accesses.
                            if def.is_union() {
                                return true;
                            }
                        }
                    }
                }
            }

            Self::in_projection_structurally(cx, place)
        } else {
            bug!("This should be called if projection is not empty");
        }
    }

    fn in_rvalue(cx: &ConstCx<'_, 'tcx>, rvalue: &Rvalue<'tcx>) -> bool {
        match *rvalue {
            Rvalue::Cast(CastKind::Misc, ref operand, cast_ty) if cx.mode == Mode::NonConstFn => {
                let operand_ty = operand.ty(cx.body, cx.tcx);
                let cast_in = CastTy::from_ty(operand_ty).expect("bad input type for cast");
                let cast_out = CastTy::from_ty(cast_ty).expect("bad output type for cast");
                match (cast_in, cast_out) {
                    (CastTy::Ptr(_), CastTy::Int(_)) |
                    (CastTy::FnPtr, CastTy::Int(_)) => {
                        // in normal functions, mark such casts as not promotable
                        return true;
                    }
                    _ => {}
                }
            }

            Rvalue::BinaryOp(op, ref lhs, _) if cx.mode == Mode::NonConstFn => {
                if let ty::RawPtr(_) | ty::FnPtr(..) = lhs.ty(cx.body, cx.tcx).kind {
                    assert!(op == BinOp::Eq || op == BinOp::Ne ||
                            op == BinOp::Le || op == BinOp::Lt ||
                            op == BinOp::Ge || op == BinOp::Gt ||
                            op == BinOp::Offset);

                    // raw pointer operations are not allowed inside promoteds
                    return true;
                }
            }

            Rvalue::NullaryOp(NullOp::Box, _) => return true,

            _ => {}
        }

        Self::in_rvalue_structurally(cx, rvalue)
    }

    fn in_call(
        cx: &ConstCx<'_, 'tcx>,
        callee: &Operand<'tcx>,
        args: &[Operand<'tcx>],
        _return_ty: Ty<'tcx>,
    ) -> bool {
        let fn_ty = callee.ty(cx.body, cx.tcx);
        match fn_ty.kind {
            ty::FnDef(def_id, _) => {
                let is_const_fn =
                    cx.tcx.is_const_fn(def_id) ||
                    cx.tcx.is_unstable_const_fn(def_id).is_some() ||
                    cx.is_const_panic_fn(def_id);
                if !is_const_fn {
                    return true;
                }
            }
            _ => return true,
        }

        Self::in_operand(cx, callee) || args.iter().any(|arg| Self::in_operand(cx, arg))
    }
}

/// Refers to temporaries which cannot be promoted *implicitly*.
/// Explicit promotion happens e.g. for constant arguments declared via `rustc_args_required_const`.
/// Implicit promotion has almost the same rules, except that disallows `const fn` except for
/// those marked `#[rustc_promotable]`. This is to avoid changing a legitimate run-time operation
/// into a failing compile-time operation e.g. due to addresses being compared inside the function.
struct IsNotImplicitlyPromotable;

impl Qualif for IsNotImplicitlyPromotable {
    const IDX: usize = 3;

    fn in_call(
        cx: &ConstCx<'_, 'tcx>,
        callee: &Operand<'tcx>,
        args: &[Operand<'tcx>],
        _return_ty: Ty<'tcx>,
    ) -> bool {
        if cx.mode == Mode::NonConstFn {
            if let ty::FnDef(def_id, _) = callee.ty(cx.body, cx.tcx).kind {
                // Never promote runtime `const fn` calls of
                // functions without `#[rustc_promotable]`.
                if !cx.tcx.is_promotable_const_fn(def_id) {
                    return true;
                }
            }
        }

        Self::in_operand(cx, callee) || args.iter().any(|arg| Self::in_operand(cx, arg))
    }
}

// Ensure the `IDX` values are sequential (`0..QUALIF_COUNT`).
macro_rules! static_assert_seq_qualifs {
    ($i:expr => $first:ident $(, $rest:ident)*) => {
        static_assert!({
            static_assert_seq_qualifs!($i + 1 => $($rest),*);

            $first::IDX == $i
        });
    };
    ($i:expr =>) => {
        static_assert!(QUALIF_COUNT == $i);
    };
}
static_assert_seq_qualifs!(
    0 => HasMutInterior, NeedsDrop, IsNotPromotable, IsNotImplicitlyPromotable
);

impl ConstCx<'_, 'tcx> {
    fn qualifs_in_any_value_of_ty(&self, ty: Ty<'tcx>) -> PerQualif<bool> {
        let mut qualifs = PerQualif::default();
        qualifs[HasMutInterior] = HasMutInterior::in_any_value_of_ty(self, ty).unwrap_or(false);
        qualifs[NeedsDrop] = NeedsDrop::in_any_value_of_ty(self, ty).unwrap_or(false);
        qualifs[IsNotPromotable] = IsNotPromotable::in_any_value_of_ty(self, ty).unwrap_or(false);
        qualifs[IsNotImplicitlyPromotable] =
            IsNotImplicitlyPromotable::in_any_value_of_ty(self, ty).unwrap_or(false);
        qualifs
    }

    fn qualifs_in_local(&self, local: Local) -> PerQualif<bool> {
        let mut qualifs = PerQualif::default();
        qualifs[HasMutInterior] = HasMutInterior::in_local(self, local);
        qualifs[NeedsDrop] = NeedsDrop::in_local(self, local);
        qualifs[IsNotPromotable] = IsNotPromotable::in_local(self, local);
        qualifs[IsNotImplicitlyPromotable] = IsNotImplicitlyPromotable::in_local(self, local);
        qualifs
    }

    fn qualifs_in_value(&self, source: ValueSource<'_, 'tcx>) -> PerQualif<bool> {
        let mut qualifs = PerQualif::default();
        qualifs[HasMutInterior] = HasMutInterior::in_value(self, source);
        qualifs[NeedsDrop] = NeedsDrop::in_value(self, source);
        qualifs[IsNotPromotable] = IsNotPromotable::in_value(self, source);
        qualifs[IsNotImplicitlyPromotable] = IsNotImplicitlyPromotable::in_value(self, source);
        qualifs
    }
}

/// Checks MIR for being admissible as a compile-time constant, using `ConstCx`
/// for value qualifications, and accumulates writes of
/// rvalue/call results to locals, in `local_qualif`.
/// It also records candidates for promotion in `promotion_candidates`,
/// both in functions and const/static items.
struct Checker<'a, 'tcx> {
    cx: ConstCx<'a, 'tcx>,

    span: Span,
    def_id: DefId,
    rpo: ReversePostorder<'a, 'tcx>,

    temp_promotion_state: IndexVec<Local, TempState>,
    promotion_candidates: Vec<Candidate>,

    /// If `true`, do not emit errors to the user, merely collect them in `errors`.
    suppress_errors: bool,
    errors: Vec<(Span, String)>,
}

macro_rules! unleash_miri {
    ($this:expr) => {{
        if $this.tcx.sess.opts.debugging_opts.unleash_the_miri_inside_of_you {
            if $this.mode.requires_const_checking() && !$this.suppress_errors {
                $this.tcx.sess.span_warn($this.span, "skipping const checks");
            }
            return;
        }
    }}
}

impl Deref for Checker<'a, 'tcx> {
    type Target = ConstCx<'a, 'tcx>;

    fn deref(&self) -> &Self::Target {
        &self.cx
    }
}

impl<'a, 'tcx> Checker<'a, 'tcx> {
    fn new(tcx: TyCtxt<'tcx>, def_id: DefId, body: &'a Body<'tcx>, mode: Mode) -> Self {
        assert!(def_id.is_local());
        let mut rpo = traversal::reverse_postorder(body);
        let temps = promote_consts::collect_temps(body, &mut rpo);
        rpo.reset();

        let param_env = tcx.param_env(def_id);

        let mut cx = ConstCx {
            tcx,
            param_env,
            mode,
            body,
            per_local: PerQualif::new(BitSet::new_empty(body.local_decls.len())),
        };

        for (local, decl) in body.local_decls.iter_enumerated() {
            if let LocalKind::Arg = body.local_kind(local) {
                let qualifs = cx.qualifs_in_any_value_of_ty(decl.ty);
                for (per_local, qualif) in &mut cx.per_local.as_mut().zip(qualifs).0 {
                    if *qualif {
                        per_local.insert(local);
                    }
                }
            }
            if !temps[local].is_promotable() {
                cx.per_local[IsNotPromotable].insert(local);
            }
            if let LocalKind::Var = body.local_kind(local) {
                // Sanity check to prevent implicit and explicit promotion of
                // named locals
                assert!(cx.per_local[IsNotPromotable].contains(local));
            }
        }

        Checker {
            cx,
            span: body.span,
            def_id,
            rpo,
            temp_promotion_state: temps,
            promotion_candidates: vec![],
            errors: vec![],
            suppress_errors: false,
        }
    }

    // FIXME(eddyb) we could split the errors into meaningful
    // categories, but enabling full miri would make that
    // slightly pointless (even with feature-gating).
    fn not_const(&mut self, op: impl NonConstOp) {
        unleash_miri!(self);
        if self.mode.requires_const_checking() && !self.suppress_errors {
            self.record_error(op);
            let mut err = struct_span_err!(
                self.tcx.sess,
                self.span,
                E0019,
                "{} contains unimplemented expression type",
                self.mode
            );
            if self.tcx.sess.teach(&err.get_code().unwrap()) {
                err.note("A function call isn't allowed in the const's initialization expression \
                          because the expression's value must be known at compile-time.");
                err.note("Remember: you can't use a function call inside a const's initialization \
                          expression! However, you can use it anywhere else.");
            }
            err.emit();
        }
    }

    fn record_error(&mut self, op: impl NonConstOp) {
        self.record_error_spanned(op, self.span);
    }

    fn record_error_spanned(&mut self, op: impl NonConstOp, span: Span) {
        self.errors.push((span, format!("{:?}", op)));
    }

    /// Assigns an rvalue/call qualification to the given destination.
    fn assign(&mut self, dest: &Place<'tcx>, source: ValueSource<'_, 'tcx>, location: Location) {
        trace!("assign: {:?} <- {:?}", dest, source);

        let mut qualifs = self.qualifs_in_value(source);

        match source {
            ValueSource::Rvalue(&Rvalue::Ref(_, kind, ref place)) => {
                // Getting `true` from `HasMutInterior::in_rvalue` means
                // the borrowed place is disallowed from being borrowed,
                // due to either a mutable borrow (with some exceptions),
                // or an shared borrow of a value with interior mutability.
                // Then `HasMutInterior` is replaced with `IsNotPromotable`,
                // to avoid duplicate errors (e.g. from reborrowing).
                if qualifs[HasMutInterior] {
                    qualifs[HasMutInterior] = false;
                    qualifs[IsNotPromotable] = true;

                    debug!("suppress_errors: {}", self.suppress_errors);
                    if self.mode.requires_const_checking() && !self.suppress_errors {
                        if !self.tcx.sess.opts.debugging_opts.unleash_the_miri_inside_of_you {
                            self.record_error(ops::MutBorrow(kind));
                            if let BorrowKind::Mut { .. } = kind {
                                let mut err = struct_span_err!(self.tcx.sess,  self.span, E0017,
                                                               "references in {}s may only refer \
                                                                to immutable values", self.mode);
                                err.span_label(self.span, format!("{}s require immutable values",
                                                                    self.mode));
                                if self.tcx.sess.teach(&err.get_code().unwrap()) {
                                    err.note("References in statics and constants may only refer \
                                              to immutable values.\n\n\
                                              Statics are shared everywhere, and if they refer to \
                                              mutable data one might violate memory safety since \
                                              holding multiple mutable references to shared data \
                                              is not allowed.\n\n\
                                              If you really want global mutable state, try using \
                                              static mut or a global UnsafeCell.");
                                }
                                err.emit();
                            } else {
                                span_err!(self.tcx.sess, self.span, E0492,
                                          "cannot borrow a constant which may contain \
                                           interior mutability, create a static instead");
                            }
                        }
                    }
                } else if let BorrowKind::Mut { .. } | BorrowKind::Shared = kind {
                    // Don't promote BorrowKind::Shallow borrows, as they don't
                    // reach codegen.

                    // We might have a candidate for promotion.
                    let candidate = Candidate::Ref(location);
                    // Start by traversing to the "base", with non-deref projections removed.
                    let deref_proj =
                        place.projection.iter().rev().find(|&elem| *elem == ProjectionElem::Deref);

                    debug!(
                        "qualify_consts: promotion candidate: place={:?} {:?}",
                        place.base, deref_proj
                    );
                    // We can only promote interior borrows of promotable temps (non-temps
                    // don't get promoted anyway).
                    // (If we bailed out of the loop due to a `Deref` above, we will definitely
                    // not enter the conditional here.)
                    if let (PlaceBase::Local(local), None) = (&place.base, deref_proj) {
                        if self.body.local_kind(*local) == LocalKind::Temp {
                            debug!("qualify_consts: promotion candidate: local={:?}", local);
                            // The borrowed place doesn't have `HasMutInterior`
                            // (from `in_rvalue`), so we can safely ignore
                            // `HasMutInterior` from the local's qualifications.
                            // This allows borrowing fields which don't have
                            // `HasMutInterior`, from a type that does, e.g.:
                            // `let _: &'static _ = &(Cell::new(1), 2).1;`
                            let mut local_qualifs = self.qualifs_in_local(*local);
                            // Any qualifications, except HasMutInterior (see above), disqualify
                            // from promotion.
                            // This is, in particular, the "implicit promotion" version of
                            // the check making sure that we don't run drop glue during const-eval.
                            local_qualifs[HasMutInterior] = false;
                            if !local_qualifs.0.iter().any(|&qualif| qualif) {
                                debug!("qualify_consts: promotion candidate: {:?}", candidate);
                                self.promotion_candidates.push(candidate);
                            }
                        }
                    }
                }
            },
            ValueSource::Rvalue(&Rvalue::Repeat(ref operand, _)) => {
                let candidate = Candidate::Repeat(location);
                let not_promotable = IsNotImplicitlyPromotable::in_operand(self, operand) ||
                                     IsNotPromotable::in_operand(self, operand);
                debug!("assign: self.def_id={:?} operand={:?}", self.def_id, operand);
                if !not_promotable && self.tcx.features().const_in_array_repeat_expressions {
                    debug!("assign: candidate={:?}", candidate);
                    self.promotion_candidates.push(candidate);
                }
            },
            _ => {},
        }

        let mut dest_projection = &dest.projection[..];
        let index = loop {
            match (&dest.base, dest_projection) {
                // We treat all locals equal in constants
                (&PlaceBase::Local(index), []) => break index,
                // projections are transparent for assignments
                // we qualify the entire destination at once, even if just a field would have
                // stricter qualification
                (base, [proj_base @ .., _]) => {
                    // Catch more errors in the destination. `visit_place` also checks various
                    // projection rules like union field access and raw pointer deref
                    let context = PlaceContext::MutatingUse(MutatingUseContext::Store);
                    self.visit_place_base(base, context, location);
                    self.visit_projection(base, dest_projection, context, location);
                    dest_projection = proj_base;
                },
                (&PlaceBase::Static(box Static {
                    kind: StaticKind::Promoted(..),
                    ..
                }), []) => bug!("promoteds don't exist yet during promotion"),
                (&PlaceBase::Static(box Static{ kind: _, .. }), []) => {
                    // Catch more errors in the destination. `visit_place` also checks that we
                    // do not try to access statics from constants or try to mutate statics
                    let context = PlaceContext::MutatingUse(MutatingUseContext::Store);
                    self.visit_place_base(&dest.base, context, location);
                    return;
                }
            }
        };

        let kind = self.body.local_kind(index);
        debug!("store to {:?} {:?}", kind, index);

        // Only handle promotable temps in non-const functions.
        if self.mode == Mode::NonConstFn {
            if kind != LocalKind::Temp ||
               !self.temp_promotion_state[index].is_promotable() {
                return;
            }
        }

        // this is overly restrictive, because even full assignments do not clear the qualif
        // While we could special case full assignments, this would be inconsistent with
        // aggregates where we overwrite all fields via assignments, which would not get
        // that feature.
        for (per_local, qualif) in &mut self.cx.per_local.as_mut().zip(qualifs).0 {
            if *qualif {
                per_local.insert(index);
            }
        }

        // Ensure the `IsNotPromotable` qualification is preserved.
        // NOTE(eddyb) this is actually unnecessary right now, as
        // we never replace the local's qualif, but we might in
        // the future, and so it serves to catch changes that unset
        // important bits (in which case, asserting `contains` could
        // be replaced with calling `insert` to re-set the bit).
        if kind == LocalKind::Temp {
            if !self.temp_promotion_state[index].is_promotable() {
                assert!(self.cx.per_local[IsNotPromotable].contains(index));
            }
        }
    }

    /// Check fn in const context with supplied feature gates
    fn check_fn_in_const_ctx(&mut self, def_id: DefId) -> () {
        // Only in non-const functions it is perfectly fine to call any
        // function, even ones whose constness is unstable. Everywhere else
        // we need to check the appropriate feature gates.
        if self.mode.requires_const_checking() {
            let unleash_miri = self
                .tcx
                .sess
                .opts
                .debugging_opts
                .unleash_the_miri_inside_of_you;
            if self.tcx.is_const_fn(def_id) || unleash_miri {
                // stable const fns or unstable const fns
                // with their feature gate active
                // FIXME(eddyb) move stability checks from `is_const_fn` here.
            } else if self.is_const_panic_fn(def_id) {
                // Check the const_panic feature gate.
                // FIXME: cannot allow this inside `allow_internal_unstable`
                // because that would make `panic!` insta stable in constants,
                // since the macro is marked with the attribute.
                if !self.tcx.features().const_panic {
                    // Don't allow panics in constants without the feature gate.
                    emit_feature_err(
                        &self.tcx.sess.parse_sess,
                        sym::const_panic,
                        self.span,
                        GateIssue::Language,
                        &format!("panicking in {}s is unstable", self.mode),
                    );
                }
            } else if let Some(feature)
            = self.tcx.is_unstable_const_fn(def_id) {
                // Check `#[unstable]` const fns or `#[rustc_const_unstable]`
                // functions without the feature gate active in this crate in
                // order to report a better error message than the one below.
                if !self.span.allows_unstable(feature) {
                    let mut err = self.tcx.sess.struct_span_err(self.span,
                        &format!("`{}` is not yet stable as a const fn",
                            self.tcx.def_path_str(def_id)));
                    if nightly_options::is_nightly_build() {
                        help!(&mut err,
                              "add `#![feature({})]` to the \
                               crate attributes to enable",
                              feature);
                    }
                    err.emit();
                }
            } else {
                let mut err = struct_span_err!(
                    self.tcx.sess,
                    self.span,
                    E0015,
                    "calls in {}s are limited to constant functions, \
                     tuple structs and tuple variants",
                    self.mode,
                );
                err.emit();
            }
        }
    }

    /// Check a whole const, static initializer or const fn.
    fn check_const(&mut self) -> (u8, &'tcx BitSet<Local>) {
        use crate::transform::check_consts as new_checker;

        debug!("const-checking {} {:?}", self.mode, self.def_id);

        // FIXME: Also use the new validator when features that require it (e.g. `const_if`) are
        // enabled.
        let use_new_validator = self.tcx.sess.opts.debugging_opts.unleash_the_miri_inside_of_you;
        if use_new_validator {
            debug!("Using dataflow-based const validator");
        }

        let item = new_checker::Item::new(self.tcx, self.def_id, self.body);
        let mut_borrowed_locals = new_checker::validation::compute_indirectly_mutable_locals(&item);
        let mut validator = new_checker::validation::Validator::new(&item, &mut_borrowed_locals);

        validator.suppress_errors = !use_new_validator;
        self.suppress_errors = use_new_validator;

        let body = self.body;

        let mut seen_blocks = BitSet::new_empty(body.basic_blocks().len());
        let mut bb = START_BLOCK;
        loop {
            seen_blocks.insert(bb.index());

            self.visit_basic_block_data(bb, &body[bb]);
            validator.visit_basic_block_data(bb, &body[bb]);

            let target = match body[bb].terminator().kind {
                TerminatorKind::Goto { target } |
                TerminatorKind::FalseUnwind { real_target: target, .. } |
                TerminatorKind::Drop { target, .. } |
                TerminatorKind::DropAndReplace { target, .. } |
                TerminatorKind::Assert { target, .. } |
                TerminatorKind::Call { destination: Some((_, target)), .. } => {
                    Some(target)
                }

                // Non-terminating calls cannot produce any value.
                TerminatorKind::Call { destination: None, .. } => {
                    break;
                }

                TerminatorKind::SwitchInt {..} |
                TerminatorKind::Resume |
                TerminatorKind::Abort |
                TerminatorKind::GeneratorDrop |
                TerminatorKind::Yield { .. } |
                TerminatorKind::Unreachable |
                TerminatorKind::FalseEdges { .. } => None,

                TerminatorKind::Return => {
                    break;
                }
            };

            match target {
                // No loops allowed.
                Some(target) if !seen_blocks.contains(target.index()) => {
                    bb = target;
                }
                _ => {
                    self.not_const(ops::Loop);
                    validator.check_op(ops::Loop);
                    break;
                }
            }
        }

        // The new validation pass should agree with the old when running on simple const bodies
        // (e.g. no `if` or `loop`).
        if !use_new_validator {
            let mut new_errors = validator.take_errors();

            // FIXME: each checker sometimes emits the same error with the same span twice in a row.
            self.errors.dedup();
            new_errors.dedup();

            if self.errors != new_errors {
                validator_mismatch(
                    self.tcx,
                    body,
                    std::mem::replace(&mut self.errors, vec![]),
                    new_errors,
                );
            }
        }

        // Collect all the temps we need to promote.
        let mut promoted_temps = BitSet::new_empty(self.temp_promotion_state.len());

        debug!("qualify_const: promotion_candidates={:?}", self.promotion_candidates);
        for candidate in &self.promotion_candidates {
            match *candidate {
                Candidate::Repeat(Location { block: bb, statement_index: stmt_idx }) => {
                    if let StatementKind::Assign(box(_, Rvalue::Repeat(
                        Operand::Move(Place {
                            base: PlaceBase::Local(index),
                            projection: box [],
                        }),
                        _
                    ))) = self.body[bb].statements[stmt_idx].kind {
                        promoted_temps.insert(index);
                    }
                }
                Candidate::Ref(Location { block: bb, statement_index: stmt_idx }) => {
                    if let StatementKind::Assign(
                        box(
                            _,
                            Rvalue::Ref(_, _, Place {
                                base: PlaceBase::Local(index),
                                projection: box [],
                            })
                        )
                    ) = self.body[bb].statements[stmt_idx].kind {
                        promoted_temps.insert(index);
                    }
                }
                Candidate::Argument { .. } => {}
            }
        }

        let mut qualifs = self.qualifs_in_local(RETURN_PLACE);

        // Account for errors in consts by using the
        // conservative type qualification instead.
        if qualifs[IsNotPromotable] {
            qualifs = self.qualifs_in_any_value_of_ty(body.return_ty());
        }

        (qualifs.encode_to_bits(), self.tcx.arena.alloc(promoted_temps))
    }
}

impl<'a, 'tcx> Visitor<'tcx> for Checker<'a, 'tcx> {
    fn visit_place_base(
        &mut self,
        place_base: &PlaceBase<'tcx>,
        context: PlaceContext,
        location: Location,
    ) {
        self.super_place_base(place_base, context, location);
        match place_base {
            PlaceBase::Local(_) => {}
            PlaceBase::Static(box Static{ kind: StaticKind::Promoted(_, _), .. }) => {
                unreachable!()
            }
            PlaceBase::Static(box Static{ kind: StaticKind::Static, def_id, .. }) => {
                if self.tcx
                        .get_attrs(*def_id)
                        .iter()
                        .any(|attr| attr.check_name(sym::thread_local)) {
                    if self.mode.requires_const_checking() && !self.suppress_errors {
                        self.record_error(ops::ThreadLocalAccess);
                        span_err!(self.tcx.sess, self.span, E0625,
                                    "thread-local statics cannot be \
                                    accessed at compile-time");
                    }
                    return;
                }

                // Only allow statics (not consts) to refer to other statics.
                if self.mode == Mode::Static || self.mode == Mode::StaticMut {
                    if self.mode == Mode::Static
                        && context.is_mutating_use()
                        && !self.suppress_errors
                    {
                        // this is not strictly necessary as miri will also bail out
                        // For interior mutability we can't really catch this statically as that
                        // goes through raw pointers and intermediate temporaries, so miri has
                        // to catch this anyway
                        self.tcx.sess.span_err(
                            self.span,
                            "cannot mutate statics in the initializer of another static",
                        );
                    }
                    return;
                }
                unleash_miri!(self);

                if self.mode.requires_const_checking() && !self.suppress_errors {
                    self.record_error(ops::StaticAccess);
                    let mut err = struct_span_err!(self.tcx.sess, self.span, E0013,
                                                    "{}s cannot refer to statics, use \
                                                    a constant instead", self.mode);
                    if self.tcx.sess.teach(&err.get_code().unwrap()) {
                        err.note(
                            "Static and const variables can refer to other const variables. \
                                But a const variable cannot refer to a static variable."
                        );
                        err.help(
                            "To fix this, the value can be extracted as a const and then used."
                        );
                    }
                    err.emit()
                }
            }
        }
    }

    fn visit_projection_elem(
        &mut self,
        place_base: &PlaceBase<'tcx>,
        proj_base: &[PlaceElem<'tcx>],
        elem: &PlaceElem<'tcx>,
        context: PlaceContext,
        location: Location,
    ) {
        debug!(
            "visit_projection_elem: place_base={:?} proj_base={:?} elem={:?} \
            context={:?} location={:?}",
            place_base,
            proj_base,
            elem,
            context,
            location,
        );

        self.super_projection_elem(place_base, proj_base, elem, context, location);

        match elem {
            ProjectionElem::Deref => {
                if context.is_mutating_use() {
                    // `not_const` errors out in const contexts
                    self.not_const(ops::MutDeref)
                }
                let base_ty = Place::ty_from(place_base, proj_base, self.body, self.tcx).ty;
                match self.mode {
                    Mode::NonConstFn => {}
                    _ if self.suppress_errors => {}
                    _ => {
                        if let ty::RawPtr(_) = base_ty.kind {
                            if !self.tcx.features().const_raw_ptr_deref {
                                self.record_error(ops::RawPtrDeref);
                                emit_feature_err(
                                    &self.tcx.sess.parse_sess, sym::const_raw_ptr_deref,
                                    self.span, GateIssue::Language,
                                    &format!(
                                        "dereferencing raw pointers in {}s is unstable",
                                        self.mode,
                                    ),
                                );
                            }
                        }
                    }
                }
            }

            ProjectionElem::ConstantIndex {..} |
            ProjectionElem::Subslice {..} |
            ProjectionElem::Field(..) |
            ProjectionElem::Index(_) => {
                let base_ty = Place::ty_from(place_base, proj_base, self.body, self.tcx).ty;
                if let Some(def) = base_ty.ty_adt_def() {
                    if def.is_union() {
                        match self.mode {
                            Mode::ConstFn => {
                                if !self.tcx.features().const_fn_union
                                    && !self.suppress_errors
                                {
                                    self.record_error(ops::UnionAccess);
                                    emit_feature_err(
                                        &self.tcx.sess.parse_sess, sym::const_fn_union,
                                        self.span, GateIssue::Language,
                                        "unions in const fn are unstable",
                                    );
                                }
                            },

                            | Mode::NonConstFn
                            | Mode::Static
                            | Mode::StaticMut
                            | Mode::Const
                            => {},
                        }
                    }
                }
            }

            ProjectionElem::Downcast(..) => {
                self.not_const(ops::Downcast)
            }
        }
    }

    fn visit_operand(&mut self, operand: &Operand<'tcx>, location: Location) {
        debug!("visit_operand: operand={:?} location={:?}", operand, location);
        self.super_operand(operand, location);

        match *operand {
            Operand::Move(ref place) => {
                // Mark the consumed locals to indicate later drops are noops.
                if let Place {
                    base: PlaceBase::Local(local),
                    projection: box [],
                } = *place {
                    self.cx.per_local[NeedsDrop].remove(local);
                }
            }
            Operand::Copy(_) |
            Operand::Constant(_) => {}
        }
    }

    fn visit_rvalue(&mut self, rvalue: &Rvalue<'tcx>, location: Location) {
        debug!("visit_rvalue: rvalue={:?} location={:?}", rvalue, location);

        // Check nested operands and places.
        if let Rvalue::Ref(_, kind, ref place) = *rvalue {
            // Special-case reborrows.
            let mut reborrow_place = None;
            if let box [proj_base @ .., elem] = &place.projection {
                if *elem == ProjectionElem::Deref {
                    let base_ty = Place::ty_from(&place.base, proj_base, self.body, self.tcx).ty;
                    if let ty::Ref(..) = base_ty.kind {
                        reborrow_place = Some(proj_base);
                    }
                }
            }

            if let Some(proj) = reborrow_place {
                let ctx = match kind {
                    BorrowKind::Shared => PlaceContext::NonMutatingUse(
                        NonMutatingUseContext::SharedBorrow,
                    ),
                    BorrowKind::Shallow => PlaceContext::NonMutatingUse(
                        NonMutatingUseContext::ShallowBorrow,
                    ),
                    BorrowKind::Unique => PlaceContext::NonMutatingUse(
                        NonMutatingUseContext::UniqueBorrow,
                    ),
                    BorrowKind::Mut { .. } => PlaceContext::MutatingUse(
                        MutatingUseContext::Borrow,
                    ),
                };
                self.visit_place_base(&place.base, ctx, location);
                self.visit_projection(&place.base, proj, ctx, location);
            } else {
                self.super_rvalue(rvalue, location);
            }
        } else {
            self.super_rvalue(rvalue, location);
        }

        match *rvalue {
            Rvalue::Use(_) |
            Rvalue::Repeat(..) |
            Rvalue::UnaryOp(UnOp::Neg, _) |
            Rvalue::UnaryOp(UnOp::Not, _) |
            Rvalue::NullaryOp(NullOp::SizeOf, _) |
            Rvalue::CheckedBinaryOp(..) |
            Rvalue::Cast(CastKind::Pointer(_), ..) |
            Rvalue::Discriminant(..) |
            Rvalue::Len(_) |
            Rvalue::Ref(..) |
            Rvalue::Aggregate(..) => {}

            Rvalue::Cast(CastKind::Misc, ref operand, cast_ty) => {
                let operand_ty = operand.ty(self.body, self.tcx);
                let cast_in = CastTy::from_ty(operand_ty).expect("bad input type for cast");
                let cast_out = CastTy::from_ty(cast_ty).expect("bad output type for cast");
                match (cast_in, cast_out) {
                    (CastTy::Ptr(_), CastTy::Int(_)) |
                    (CastTy::FnPtr, CastTy::Int(_)) if self.mode != Mode::NonConstFn => {
                        unleash_miri!(self);
                        if !self.tcx.features().const_raw_ptr_to_usize_cast
                            && !self.suppress_errors
                        {
                            // in const fn and constants require the feature gate
                            // FIXME: make it unsafe inside const fn and constants
                            self.record_error(ops::RawPtrToIntCast);
                            emit_feature_err(
                                &self.tcx.sess.parse_sess, sym::const_raw_ptr_to_usize_cast,
                                self.span, GateIssue::Language,
                                &format!(
                                    "casting pointers to integers in {}s is unstable",
                                    self.mode,
                                ),
                            );
                        }
                    }
                    _ => {}
                }
            }

            Rvalue::BinaryOp(op, ref lhs, _) => {
                if let ty::RawPtr(_) | ty::FnPtr(..) = lhs.ty(self.body, self.tcx).kind {
                    assert!(op == BinOp::Eq || op == BinOp::Ne ||
                            op == BinOp::Le || op == BinOp::Lt ||
                            op == BinOp::Ge || op == BinOp::Gt ||
                            op == BinOp::Offset);

                    unleash_miri!(self);
                    if self.mode.requires_const_checking() &&
                        !self.tcx.features().const_compare_raw_pointers &&
                        !self.suppress_errors
                    {
                        self.record_error(ops::RawPtrComparison);
                        // require the feature gate inside constants and const fn
                        // FIXME: make it unsafe to use these operations
                        emit_feature_err(
                            &self.tcx.sess.parse_sess,
                            sym::const_compare_raw_pointers,
                            self.span,
                            GateIssue::Language,
                            &format!("comparing raw pointers inside {}", self.mode),
                        );
                    }
                }
            }

            Rvalue::NullaryOp(NullOp::Box, _) => {
                unleash_miri!(self);
                if self.mode.requires_const_checking() && !self.suppress_errors {
                    self.record_error(ops::HeapAllocation);
                    let mut err = struct_span_err!(self.tcx.sess, self.span, E0010,
                                                   "allocations are not allowed in {}s", self.mode);
                    err.span_label(self.span, format!("allocation not allowed in {}s", self.mode));
                    if self.tcx.sess.teach(&err.get_code().unwrap()) {
                        err.note(
                            "The value of statics and constants must be known at compile time, \
                             and they live for the entire lifetime of a program. Creating a boxed \
                             value allocates memory on the heap at runtime, and therefore cannot \
                             be done at compile time."
                        );
                    }
                    err.emit();
                }
            }
        }
    }

    fn visit_terminator_kind(&mut self,
                             kind: &TerminatorKind<'tcx>,
                             location: Location) {
        debug!("visit_terminator_kind: kind={:?} location={:?}", kind, location);
        if let TerminatorKind::Call { ref func, ref args, ref destination, .. } = *kind {
            if let Some((ref dest, _)) = *destination {
                self.assign(dest, ValueSource::Call {
                    callee: func,
                    args,
                    return_ty: dest.ty(self.body, self.tcx).ty,
                }, location);
            }

            let fn_ty = func.ty(self.body, self.tcx);
            let mut callee_def_id = None;
            let mut is_shuffle = false;
            match fn_ty.kind {
                ty::FnDef(def_id, _) => {
                    callee_def_id = Some(def_id);
                    match self.tcx.fn_sig(def_id).abi() {
                        Abi::PlatformIntrinsic => {
                            match &self.tcx.item_name(def_id).as_str()[..] {
<<<<<<< HEAD
                                name if name.starts_with("simd_shuffle") => {
                                    is_shuffle = true;
                                }
                                _ => {
                                    // check for other platform intrinsics which
                                    // may not be usable with their unstable feature gates
                                    // in const fn.
                                    self.check_fn_in_const_ctx(def_id)
=======
                                // special intrinsic that can be called diretly without an intrinsic
                                // feature gate needs a language feature gate
                                "transmute" => {
                                    if self.mode.requires_const_checking()
                                        && !self.suppress_errors
                                    {
                                        // const eval transmute calls only with the feature gate
                                        if !self.tcx.features().const_transmute {
                                            self.record_error(ops::Transmute);
                                            emit_feature_err(
                                                &self.tcx.sess.parse_sess, sym::const_transmute,
                                                self.span, GateIssue::Language,
                                                &format!("The use of std::mem::transmute() \
                                                is gated in {}s", self.mode));
                                        }
                                    }
                                }

                                name if name.starts_with("simd_shuffle") => {
                                    is_shuffle = true;
                                }

                                // no need to check feature gates, intrinsics are only callable
                                // from the libstd or with forever unstable feature gates
                                _ => {}
                            }
                        }
                        _ => {
                            // In normal functions no calls are feature-gated.
                            if self.mode.requires_const_checking() {
                                let unleash_miri = self
                                    .tcx
                                    .sess
                                    .opts
                                    .debugging_opts
                                    .unleash_the_miri_inside_of_you;
                                if self.tcx.is_const_fn(def_id)
                                    || unleash_miri
                                    || self.suppress_errors
                                {
                                    // stable const fns or unstable const fns
                                    // with their feature gate active
                                    // FIXME(eddyb) move stability checks from `is_const_fn` here.
                                } else if self.is_const_panic_fn(def_id) {
                                    // Check the const_panic feature gate.
                                    // FIXME: cannot allow this inside `allow_internal_unstable`
                                    // because that would make `panic!` insta stable in constants,
                                    // since the macro is marked with the attribute.
                                    if !self.tcx.features().const_panic {
                                        // Don't allow panics in constants without the feature gate.
                                        self.record_error(ops::Panic);
                                        emit_feature_err(
                                            &self.tcx.sess.parse_sess,
                                            sym::const_panic,
                                            self.span,
                                            GateIssue::Language,
                                            &format!("panicking in {}s is unstable", self.mode),
                                        );
                                    }
                                } else if let Some(feature)
                                              = self.tcx.is_unstable_const_fn(def_id) {
                                    // Check `#[unstable]` const fns or `#[rustc_const_unstable]`
                                    // functions without the feature gate active in this crate in
                                    // order to report a better error message than the one below.
                                    if !self.span.allows_unstable(feature) {
                                        self.record_error(ops::FnCallUnstable(def_id, feature));
                                        let mut err = self.tcx.sess.struct_span_err(self.span,
                                            &format!("`{}` is not yet stable as a const fn",
                                                    self.tcx.def_path_str(def_id)));
                                        if nightly_options::is_nightly_build() {
                                            help!(&mut err,
                                                  "add `#![feature({})]` to the \
                                                   crate attributes to enable",
                                                  feature);
                                        }
                                        err.emit();
                                    }
                                } else {
                                    self.record_error(ops::FnCallNonConst(def_id));
                                    let mut err = struct_span_err!(
                                        self.tcx.sess,
                                        self.span,
                                        E0015,
                                        "calls in {}s are limited to constant functions, \
                                         tuple structs and tuple variants",
                                        self.mode,
                                    );
                                    err.emit();
>>>>>>> dd2df8f9
                                }
                            }
                        }
                        _ => self.check_fn_in_const_ctx(def_id)
                    }
                }
                ty::FnPtr(_) => {
                    unleash_miri!(self);
                    if self.mode.requires_const_checking() && !self.suppress_errors {
                        self.record_error(ops::FnCallIndirect);
                        let mut err = self.tcx.sess.struct_span_err(
                            self.span,
                            "function pointers are not allowed in const fn"
                        );
                        err.emit();
                    }
                }
                _ => {
                    self.not_const(ops::FnCallOther);
                }
            }

            // No need to do anything in constants and statics, as everything is "constant" anyway
            // so promotion would be useless.
            if self.mode != Mode::Static && self.mode != Mode::Const {
                let constant_args = callee_def_id.and_then(|id| {
                    args_required_const(self.tcx, id)
                }).unwrap_or_default();
                for (i, arg) in args.iter().enumerate() {
                    if !(is_shuffle && i == 2 || constant_args.contains(&i)) {
                        continue;
                    }

                    let candidate = Candidate::Argument { bb: location.block, index: i };
                    // Since the argument is required to be constant,
                    // we care about constness, not promotability.
                    // If we checked for promotability, we'd miss out on
                    // the results of function calls (which are never promoted
                    // in runtime code).
                    // This is not a problem, because the argument explicitly
                    // requests constness, in contrast to regular promotion
                    // which happens even without the user requesting it.
                    // We can error out with a hard error if the argument is not
                    // constant here.
                    if !IsNotPromotable::in_operand(self, arg) {
                        debug!("visit_terminator_kind: candidate={:?}", candidate);
                        self.promotion_candidates.push(candidate);
                    } else {
                        if is_shuffle {
                            span_err!(self.tcx.sess, self.span, E0526,
                                      "shuffle indices are not constant");
                        } else {
                            self.tcx.sess.span_err(self.span,
                                &format!("argument {} is required to be a constant",
                                         i + 1));
                        }
                    }
                }
            }

            // Check callee and argument operands.
            self.visit_operand(func, location);
            for arg in args {
                self.visit_operand(arg, location);
            }
        } else if let TerminatorKind::Drop {
            location: ref place, ..
        } | TerminatorKind::DropAndReplace {
            location: ref place, ..
        } = *kind {
            match *kind {
                TerminatorKind::DropAndReplace { .. } => {}
                _ => self.super_terminator_kind(kind, location),
            }

            // Deny *any* live drops anywhere other than functions.
            if self.mode.requires_const_checking() && !self.suppress_errors {
                unleash_miri!(self);
                // HACK(eddyb): emulate a bit of dataflow analysis,
                // conservatively, that drop elaboration will do.
                let needs_drop = if let Place {
                    base: PlaceBase::Local(local),
                    projection: box [],
                } = *place {
                    if NeedsDrop::in_local(self, local) {
                        Some(self.body.local_decls[local].source_info.span)
                    } else {
                        None
                    }
                } else {
                    Some(self.span)
                };

                if let Some(span) = needs_drop {
                    // Double-check the type being dropped, to minimize false positives.
                    let ty = place.ty(self.body, self.tcx).ty;
                    if ty.needs_drop(self.tcx, self.param_env) {
                        self.record_error_spanned(ops::LiveDrop, span);
                        struct_span_err!(self.tcx.sess, span, E0493,
                                         "destructors cannot be evaluated at compile-time")
                            .span_label(span, format!("{}s cannot evaluate destructors",
                                                      self.mode))
                            .emit();
                    }
                }
            }

            match *kind {
                TerminatorKind::DropAndReplace { ref value, .. } => {
                    self.assign(place, ValueSource::DropAndReplace(value), location);
                    self.visit_operand(value, location);
                }
                _ => {}
            }
        } else {
            // Qualify any operands inside other terminators.
            self.super_terminator_kind(kind, location);
        }
    }

    fn visit_assign(&mut self,
                    dest: &Place<'tcx>,
                    rvalue: &Rvalue<'tcx>,
                    location: Location) {
        debug!("visit_assign: dest={:?} rvalue={:?} location={:?}", dest, rvalue, location);
        self.assign(dest, ValueSource::Rvalue(rvalue), location);

        self.visit_rvalue(rvalue, location);
    }

    fn visit_source_info(&mut self, source_info: &SourceInfo) {
        debug!("visit_source_info: source_info={:?}", source_info);
        self.span = source_info.span;
    }

    fn visit_statement(&mut self, statement: &Statement<'tcx>, location: Location) {
        debug!("visit_statement: statement={:?} location={:?}", statement, location);
        match statement.kind {
            StatementKind::Assign(..) => {
                self.super_statement(statement, location);
            }
            StatementKind::FakeRead(FakeReadCause::ForMatchedPlace, _) => {
                self.not_const(ops::IfOrMatch);
            }
            // FIXME(eddyb) should these really do nothing?
            StatementKind::FakeRead(..) |
            StatementKind::SetDiscriminant { .. } |
            StatementKind::StorageLive(_) |
            StatementKind::StorageDead(_) |
            StatementKind::InlineAsm {..} |
            StatementKind::Retag { .. } |
            StatementKind::AscribeUserType(..) |
            StatementKind::Nop => {}
        }
    }
}

pub fn provide(providers: &mut Providers<'_>) {
    *providers = Providers {
        mir_const_qualif,
        ..*providers
    };
}

fn mir_const_qualif(tcx: TyCtxt<'_>, def_id: DefId) -> (u8, &BitSet<Local>) {
    // N.B., this `borrow()` is guaranteed to be valid (i.e., the value
    // cannot yet be stolen), because `mir_validated()`, which steals
    // from `mir_const(), forces this query to execute before
    // performing the steal.
    let body = &tcx.mir_const(def_id).borrow();

    if body.return_ty().references_error() {
        tcx.sess.delay_span_bug(body.span, "mir_const_qualif: MIR had errors");
        return (1 << IsNotPromotable::IDX, tcx.arena.alloc(BitSet::new_empty(0)));
    }

    Checker::new(tcx, def_id, body, Mode::Const).check_const()
}

pub struct QualifyAndPromoteConstants<'tcx> {
    pub promoted: Cell<IndexVec<Promoted, Body<'tcx>>>,
}

impl<'tcx> Default for QualifyAndPromoteConstants<'tcx> {
    fn default() -> Self {
        QualifyAndPromoteConstants {
            promoted: Cell::new(IndexVec::new()),
        }
    }
}

impl<'tcx> MirPass<'tcx> for QualifyAndPromoteConstants<'tcx> {
    fn run_pass(&self, tcx: TyCtxt<'tcx>, src: MirSource<'tcx>, body: &mut Body<'tcx>) {
        // There's not really any point in promoting errorful MIR.
        if body.return_ty().references_error() {
            tcx.sess.delay_span_bug(body.span, "QualifyAndPromoteConstants: MIR had errors");
            return;
        }

        if src.promoted.is_some() {
            return;
        }

        let def_id = src.def_id();
        let hir_id = tcx.hir().as_local_hir_id(def_id).unwrap();

        let mode = determine_mode(tcx, hir_id, def_id);

        debug!("run_pass: mode={:?}", mode);
        if let Mode::NonConstFn | Mode::ConstFn = mode {
            // This is ugly because Checker holds onto mir,
            // which can't be mutated until its scope ends.
            let (temps, candidates) = {
                let mut checker = Checker::new(tcx, def_id, body, mode);
                if let Mode::ConstFn = mode {
                    if tcx.sess.opts.debugging_opts.unleash_the_miri_inside_of_you {
                        checker.check_const();
                    } else if tcx.is_min_const_fn(def_id) {
                        // Enforce `min_const_fn` for stable `const fn`s.
                        use super::qualify_min_const_fn::is_min_const_fn;
                        if let Err((span, err)) = is_min_const_fn(tcx, def_id, body) {
                            error_min_const_fn_violation(tcx, span, err);
                        } else {
                            // this should not produce any errors, but better safe than sorry
                            // FIXME(#53819)
                            checker.check_const();
                        }
                    } else {
                        // Enforce a constant-like CFG for `const fn`.
                        checker.check_const();
                    }
                } else {
                    while let Some((bb, data)) = checker.rpo.next() {
                        checker.visit_basic_block_data(bb, data);
                    }
                }

                (checker.temp_promotion_state, checker.promotion_candidates)
            };

            // Do the actual promotion, now that we know what's viable.
            self.promoted.set(
                promote_consts::promote_candidates(def_id, body, tcx, temps, candidates)
            );
        } else {
            check_short_circuiting_in_const_local(tcx, body, mode);

            let promoted_temps = match mode {
                Mode::Const => tcx.mir_const_qualif(def_id).1,
                _ => Checker::new(tcx, def_id, body, mode).check_const().1,
            };
            remove_drop_and_storage_dead_on_promoted_locals(body, promoted_temps);
        }

        if mode == Mode::Static && !tcx.has_attr(def_id, sym::thread_local) {
            // `static`s (not `static mut`s) which are not `#[thread_local]` must be `Sync`.
            check_static_is_sync(tcx, body, hir_id);
        }
    }
}

fn determine_mode(tcx: TyCtxt<'_>, hir_id: HirId, def_id: DefId) -> Mode {
    match tcx.hir().body_owner_kind(hir_id) {
        hir::BodyOwnerKind::Closure => Mode::NonConstFn,
        hir::BodyOwnerKind::Fn if tcx.is_const_fn(def_id) => Mode::ConstFn,
        hir::BodyOwnerKind::Fn => Mode::NonConstFn,
        hir::BodyOwnerKind::Const => Mode::Const,
        hir::BodyOwnerKind::Static(hir::MutImmutable) => Mode::Static,
        hir::BodyOwnerKind::Static(hir::MutMutable) => Mode::StaticMut,
    }
}

fn error_min_const_fn_violation(tcx: TyCtxt<'_>, span: Span, msg: Cow<'_, str>) {
    struct_span_err!(tcx.sess, span, E0723, "{}", msg)
        .note("for more information, see issue https://github.com/rust-lang/rust/issues/57563")
        .help("add `#![feature(const_fn)]` to the crate attributes to enable")
        .emit();
}

fn check_short_circuiting_in_const_local(tcx: TyCtxt<'_>, body: &mut Body<'tcx>, mode: Mode) {
    if body.control_flow_destroyed.is_empty() {
        return;
    }

    let mut locals = body.vars_iter();
    if let Some(local) = locals.next() {
        let span = body.local_decls[local].source_info.span;
        let mut error = tcx.sess.struct_span_err(
            span,
            &format!(
                "new features like let bindings are not permitted in {}s \
                which also use short circuiting operators",
                mode,
            ),
        );
        for (span, kind) in body.control_flow_destroyed.iter() {
            error.span_note(
                *span,
                &format!("use of {} here does not actually short circuit due to \
                the const evaluator presently not being able to do control flow. \
                See https://github.com/rust-lang/rust/issues/49146 for more \
                information.", kind),
            );
        }
        for local in locals {
            let span = body.local_decls[local].source_info.span;
            error.span_note(span, "more locals defined here");
        }
        error.emit();
    }
}

/// In `const` and `static` everything without `StorageDead`
/// is `'static`, we don't have to create promoted MIR fragments,
/// just remove `Drop` and `StorageDead` on "promoted" locals.
fn remove_drop_and_storage_dead_on_promoted_locals(
    body: &mut Body<'tcx>,
    promoted_temps: &BitSet<Local>,
) {
    debug!("run_pass: promoted_temps={:?}", promoted_temps);

    for block in body.basic_blocks_mut() {
        block.statements.retain(|statement| {
            match statement.kind {
                StatementKind::StorageDead(index) => !promoted_temps.contains(index),
                _ => true
            }
        });
        let terminator = block.terminator_mut();
        match terminator.kind {
            TerminatorKind::Drop {
                location: Place {
                    base: PlaceBase::Local(index),
                    projection: box [],
                },
                target,
                ..
            } if promoted_temps.contains(index) => {
                terminator.kind = TerminatorKind::Goto { target };
            }
            _ => {}
        }
    }
}

fn check_static_is_sync(tcx: TyCtxt<'tcx>, body: &mut Body<'tcx>, hir_id: HirId) {
    let ty = body.return_ty();
    tcx.infer_ctxt().enter(|infcx| {
        let cause = traits::ObligationCause::new(body.span, hir_id, traits::SharedStatic);
        let mut fulfillment_cx = traits::FulfillmentContext::new();
        let sync_def_id = tcx.require_lang_item(lang_items::SyncTraitLangItem, Some(body.span));
        fulfillment_cx.register_bound(&infcx, ty::ParamEnv::empty(), ty, sync_def_id, cause);
        if let Err(err) = fulfillment_cx.select_all_or_error(&infcx) {
            infcx.report_fulfillment_errors(&err, None, false);
        }
    });
}

fn args_required_const(tcx: TyCtxt<'_>, def_id: DefId) -> Option<FxHashSet<usize>> {
    let attrs = tcx.get_attrs(def_id);
    let attr = attrs.iter().find(|a| a.check_name(sym::rustc_args_required_const))?;
    let mut ret = FxHashSet::default();
    for meta in attr.meta_item_list()? {
        match meta.literal()?.kind {
            LitKind::Int(a, _) => { ret.insert(a as usize); }
            _ => return None,
        }
    }
    Some(ret)
}

fn validator_mismatch(
    tcx: TyCtxt<'tcx>,
    body: &Body<'tcx>,
    mut old_errors: Vec<(Span, String)>,
    mut new_errors: Vec<(Span, String)>,
) {
    error!("old validator: {:?}", old_errors);
    error!("new validator: {:?}", new_errors);

    // ICE on nightly if the validators do not emit exactly the same errors.
    // Users can supress this panic with an unstable compiler flag (hopefully after
    // filing an issue).
    let opts = &tcx.sess.opts;
    let strict_validation_enabled = opts.unstable_features.is_nightly_build()
        && !opts.debugging_opts.suppress_const_validation_back_compat_ice;

    if !strict_validation_enabled {
        return;
    }

    // If this difference would cause a regression from the old to the new or vice versa, trigger
    // the ICE.
    if old_errors.is_empty() || new_errors.is_empty() {
        span_bug!(body.span, "{}", VALIDATOR_MISMATCH_ERR);
    }

    // HACK: Borrows that would allow mutation are forbidden in const contexts, but they cause the
    // new validator to be more conservative about when a dropped local has been moved out of.
    //
    // Supress the mismatch ICE in cases where the validators disagree only on the number of
    // `LiveDrop` errors and both observe the same sequence of `MutBorrow`s.

    let is_live_drop = |(_, s): &mut (_, String)| s.starts_with("LiveDrop");
    let is_mut_borrow = |(_, s): &&(_, String)| s.starts_with("MutBorrow");

    let old_live_drops: Vec<_> = old_errors.drain_filter(is_live_drop).collect();
    let new_live_drops: Vec<_> = new_errors.drain_filter(is_live_drop).collect();

    let only_live_drops_differ = old_live_drops != new_live_drops && old_errors == new_errors;

    let old_mut_borrows = old_errors.iter().filter(is_mut_borrow);
    let new_mut_borrows = new_errors.iter().filter(is_mut_borrow);

    let at_least_one_mut_borrow = old_mut_borrows.clone().next().is_some();

    if only_live_drops_differ && at_least_one_mut_borrow && old_mut_borrows.eq(new_mut_borrows) {
        return;
    }

    span_bug!(body.span, "{}", VALIDATOR_MISMATCH_ERR);
}

const VALIDATOR_MISMATCH_ERR: &str =
    r"Disagreement between legacy and dataflow-based const validators.
    After filing an issue, use `-Zsuppress-const-validation-back-compat-ice` to compile your code.";<|MERGE_RESOLUTION|>--- conflicted
+++ resolved
@@ -1422,7 +1422,6 @@
                     match self.tcx.fn_sig(def_id).abi() {
                         Abi::PlatformIntrinsic => {
                             match &self.tcx.item_name(def_id).as_str()[..] {
-<<<<<<< HEAD
                                 name if name.starts_with("simd_shuffle") => {
                                     is_shuffle = true;
                                 }
@@ -1431,96 +1430,6 @@
                                     // may not be usable with their unstable feature gates
                                     // in const fn.
                                     self.check_fn_in_const_ctx(def_id)
-=======
-                                // special intrinsic that can be called diretly without an intrinsic
-                                // feature gate needs a language feature gate
-                                "transmute" => {
-                                    if self.mode.requires_const_checking()
-                                        && !self.suppress_errors
-                                    {
-                                        // const eval transmute calls only with the feature gate
-                                        if !self.tcx.features().const_transmute {
-                                            self.record_error(ops::Transmute);
-                                            emit_feature_err(
-                                                &self.tcx.sess.parse_sess, sym::const_transmute,
-                                                self.span, GateIssue::Language,
-                                                &format!("The use of std::mem::transmute() \
-                                                is gated in {}s", self.mode));
-                                        }
-                                    }
-                                }
-
-                                name if name.starts_with("simd_shuffle") => {
-                                    is_shuffle = true;
-                                }
-
-                                // no need to check feature gates, intrinsics are only callable
-                                // from the libstd or with forever unstable feature gates
-                                _ => {}
-                            }
-                        }
-                        _ => {
-                            // In normal functions no calls are feature-gated.
-                            if self.mode.requires_const_checking() {
-                                let unleash_miri = self
-                                    .tcx
-                                    .sess
-                                    .opts
-                                    .debugging_opts
-                                    .unleash_the_miri_inside_of_you;
-                                if self.tcx.is_const_fn(def_id)
-                                    || unleash_miri
-                                    || self.suppress_errors
-                                {
-                                    // stable const fns or unstable const fns
-                                    // with their feature gate active
-                                    // FIXME(eddyb) move stability checks from `is_const_fn` here.
-                                } else if self.is_const_panic_fn(def_id) {
-                                    // Check the const_panic feature gate.
-                                    // FIXME: cannot allow this inside `allow_internal_unstable`
-                                    // because that would make `panic!` insta stable in constants,
-                                    // since the macro is marked with the attribute.
-                                    if !self.tcx.features().const_panic {
-                                        // Don't allow panics in constants without the feature gate.
-                                        self.record_error(ops::Panic);
-                                        emit_feature_err(
-                                            &self.tcx.sess.parse_sess,
-                                            sym::const_panic,
-                                            self.span,
-                                            GateIssue::Language,
-                                            &format!("panicking in {}s is unstable", self.mode),
-                                        );
-                                    }
-                                } else if let Some(feature)
-                                              = self.tcx.is_unstable_const_fn(def_id) {
-                                    // Check `#[unstable]` const fns or `#[rustc_const_unstable]`
-                                    // functions without the feature gate active in this crate in
-                                    // order to report a better error message than the one below.
-                                    if !self.span.allows_unstable(feature) {
-                                        self.record_error(ops::FnCallUnstable(def_id, feature));
-                                        let mut err = self.tcx.sess.struct_span_err(self.span,
-                                            &format!("`{}` is not yet stable as a const fn",
-                                                    self.tcx.def_path_str(def_id)));
-                                        if nightly_options::is_nightly_build() {
-                                            help!(&mut err,
-                                                  "add `#![feature({})]` to the \
-                                                   crate attributes to enable",
-                                                  feature);
-                                        }
-                                        err.emit();
-                                    }
-                                } else {
-                                    self.record_error(ops::FnCallNonConst(def_id));
-                                    let mut err = struct_span_err!(
-                                        self.tcx.sess,
-                                        self.span,
-                                        E0015,
-                                        "calls in {}s are limited to constant functions, \
-                                         tuple structs and tuple variants",
-                                        self.mode,
-                                    );
-                                    err.emit();
->>>>>>> dd2df8f9
                                 }
                             }
                         }
