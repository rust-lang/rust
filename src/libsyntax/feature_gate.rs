--- conflicted
+++ resolved
@@ -393,15 +393,6 @@
     // allow `#[must_use]` on functions and comparison operators (RFC 1940)
     (active, fn_must_use, "1.21.0", Some(43302)),
 
-<<<<<<< HEAD
-    // allow '|' at beginning of match arms (RFC 1925)
-    (active, match_beginning_vert, "1.21.0", Some(44101)),
-
-    // allow irrefutable patterns in if-let and while-let statements (RFC 2086)
-    (active, irrefutable_let_pattern, "1.23.0", Some(44495)),
-
-=======
->>>>>>> 90934413
     // Future-proofing enums/structs with #[non_exhaustive] attribute (RFC 2008)
     (active, non_exhaustive, "1.22.0", Some(44109)),
 
@@ -465,6 +456,9 @@
 
     // Parentheses in patterns
     (active, pattern_parentheses, "1.26.0", None),
+
+    // allow irrefutable patterns in if-let and while-let statements (RFC 2086)
+    (active, irrefutable_let_pattern, "1.27.0", Some(44495)),
 );
 
 declare_features! (
