# Platform Support

<style type="text/css">
    td code {
        white-space: nowrap;
    }
</style>

Support for different platforms ("targets") are organized into three tiers,
each with a different set of guarantees. For more information on the policies
for targets at each tier, see the [Target Tier Policy](target-tier-policy.md).

Targets are identified by their "target triple" which is the string to inform
the compiler what kind of output should be produced.

Component availability is tracked [here](https://rust-lang.github.io/rustup-components-history/).

## Tier 1 with Host Tools

Tier 1 targets can be thought of as "guaranteed to work". The Rust project
builds official binary releases for each tier 1 target, and automated testing
ensures that each tier 1 target builds and passes tests after each change.

Tier 1 targets with host tools additionally support running tools like `rustc`
and `cargo` natively on the target, and automated testing ensures that tests
pass for the host tools as well. This allows the target to be used as a
development platform, not just a compilation target. For the full requirements,
see [Tier 1 with Host Tools](target-tier-policy.md#tier-1-with-host-tools) in
the Target Tier Policy.

All tier 1 targets with host tools support the full standard library.

target | notes
-------|-------
`aarch64-unknown-linux-gnu` | ARM64 Linux (kernel 4.1, glibc 2.17+) [^missing-stack-probes]
`i686-pc-windows-gnu` | 32-bit MinGW (Windows 7+) [^windows-support]
`i686-pc-windows-msvc` | 32-bit MSVC (Windows 7+) [^windows-support]
`i686-unknown-linux-gnu` | 32-bit Linux (kernel 3.2+, glibc 2.17+)
`x86_64-apple-darwin` | 64-bit macOS (10.7+, Lion+)
`x86_64-pc-windows-gnu` | 64-bit MinGW (Windows 7+) [^windows-support]
`x86_64-pc-windows-msvc` | 64-bit MSVC (Windows 7+) [^windows-support]
`x86_64-unknown-linux-gnu` | 64-bit Linux (kernel 3.2+, glibc 2.17+)

[^missing-stack-probes]: Stack probes support is missing on
  `aarch64-unknown-linux-gnu`, but it's planned to be implemented in the near
  future. The implementation is tracked on [issue #77071][77071].

[^windows-support]: Only Windows 10 currently undergoes automated testing. Earlier versions of Windows rely on testing and support from the community.

[77071]: https://github.com/rust-lang/rust/issues/77071

## Tier 1

Tier 1 targets can be thought of as "guaranteed to work". The Rust project
builds official binary releases for each tier 1 target, and automated testing
ensures that each tier 1 target builds and passes tests after each change. For
the full requirements, see [Tier 1 target
policy](target-tier-policy.md#tier-1-target-policy) in the Target Tier Policy.

At this time, all Tier 1 targets are [Tier 1 with Host
Tools](#tier-1-with-host-tools).

## Tier 2 with Host Tools

Tier 2 targets can be thought of as "guaranteed to build". The Rust project
builds official binary releases for each tier 2 target, and automated builds
ensure that each tier 2 target builds after each change. Automated tests are
not always run so it's not guaranteed to produce a working build, but tier 2
targets often work to quite a good degree and patches are always welcome!

Tier 2 targets with host tools additionally support running tools like `rustc`
and `cargo` natively on the target, and automated builds ensure that the host
tools build as well. This allows the target to be used as a development
platform, not just a compilation target. For the full requirements, see [Tier 2
with Host Tools](target-tier-policy.md#tier-2-with-host-tools) in the Target
Tier Policy.

All tier 2 targets with host tools support the full standard library.

**NOTE:** The `rust-docs` component is not usually built for tier 2 targets,
so Rustup may install the documentation for a similar tier 1 target instead.

target | notes
-------|-------
`aarch64-apple-darwin` | ARM64 macOS (11.0+, Big Sur+)
`aarch64-pc-windows-msvc` | ARM64 Windows MSVC
`aarch64-unknown-linux-musl` | ARM64 Linux with MUSL
`arm-unknown-linux-gnueabi` | ARMv6 Linux (kernel 3.2, glibc 2.17)
`arm-unknown-linux-gnueabihf` | ARMv6 Linux, hardfloat (kernel 3.2, glibc 2.17)
`armv7-unknown-linux-gnueabihf` | ARMv7-A Linux, hardfloat (kernel 3.2, glibc 2.17)
[`loongarch64-unknown-linux-gnu`](platform-support/loongarch-linux.md) | LoongArch64 Linux, LP64D ABI (kernel 5.19, glibc 2.36)
`mips-unknown-linux-gnu` | MIPS Linux (kernel 4.4, glibc 2.23)
`mips64-unknown-linux-gnuabi64` | MIPS64 Linux, n64 ABI (kernel 4.4, glibc 2.23)
`mips64el-unknown-linux-gnuabi64` | MIPS64 (LE) Linux, n64 ABI (kernel 4.4, glibc 2.23)
`mipsel-unknown-linux-gnu` | MIPS (LE) Linux (kernel 4.4, glibc 2.23)
`powerpc-unknown-linux-gnu` | PowerPC Linux (kernel 3.2, glibc 2.17)
`powerpc64-unknown-linux-gnu` | PPC64 Linux (kernel 3.2, glibc 2.17)
`powerpc64le-unknown-linux-gnu` | PPC64LE Linux (kernel 3.10, glibc 2.17)
`riscv64gc-unknown-linux-gnu` | RISC-V Linux (kernel 4.20, glibc 2.29)
`s390x-unknown-linux-gnu` | S390x Linux (kernel 3.2, glibc 2.17)
`x86_64-unknown-freebsd` | 64-bit FreeBSD
`x86_64-unknown-illumos` | illumos
`x86_64-unknown-linux-musl` | 64-bit Linux with MUSL
[`x86_64-unknown-netbsd`](platform-support/netbsd.md) | NetBSD/amd64

## Tier 2

Tier 2 targets can be thought of as "guaranteed to build". The Rust project
builds official binary releases for each tier 2 target, and automated builds
ensure that each tier 2 target builds after each change. Automated tests are
not always run so it's not guaranteed to produce a working build, but tier 2
targets often work to quite a good degree and patches are always welcome! For
the full requirements, see [Tier 2 target
policy](target-tier-policy.md#tier-2-target-policy) in the Target Tier Policy.

The `std` column in the table below has the following meanings:

* ✓ indicates the full standard library is available.
* \* indicates the target only supports [`no_std`] development.

[`no_std`]: https://rust-embedded.github.io/book/intro/no-std.html

**NOTE:** The `rust-docs` component is not usually built for tier 2 targets,
so Rustup may install the documentation for a similar tier 1 target instead.

target | std | notes
-------|:---:|-------
`aarch64-apple-ios` | ✓ | ARM64 iOS
[`aarch64-apple-ios-sim`](platform-support/aarch64-apple-ios-sim.md) | ✓ | Apple iOS Simulator on ARM64
`aarch64-fuchsia` | ✓ | Alias for `aarch64-unknown-fuchsia`
[`aarch64-unknown-fuchsia`](platform-support/fuchsia.md) | ✓ | ARM64 Fuchsia
[`aarch64-linux-android`](platform-support/android.md) | ✓ | ARM64 Android
`aarch64-unknown-none-softfloat` | * | Bare ARM64, softfloat
`aarch64-unknown-none` | * | Bare ARM64, hardfloat
[`aarch64-unknown-uefi`](platform-support/unknown-uefi.md) | * | ARM64 UEFI
[`arm-linux-androideabi`](platform-support/android.md) | ✓ | ARMv6 Android
`arm-unknown-linux-musleabi` | ✓ | ARMv6 Linux with MUSL
`arm-unknown-linux-musleabihf` | ✓ | ARMv6 Linux with MUSL, hardfloat
`armebv7r-none-eabi` | * | Bare ARMv7-R, Big Endian
`armebv7r-none-eabihf` | * | Bare ARMv7-R, Big Endian, hardfloat
`armv5te-unknown-linux-gnueabi` | ✓ | ARMv5TE Linux (kernel 4.4, glibc 2.23)
`armv5te-unknown-linux-musleabi` | ✓ | ARMv5TE Linux with MUSL
[`armv7-linux-androideabi`](platform-support/android.md) | ✓ | ARMv7-A Android
`armv7-unknown-linux-gnueabi` | ✓ | ARMv7-A Linux (kernel 4.15, glibc 2.27)
`armv7-unknown-linux-musleabi` | ✓ | ARMv7-A Linux with MUSL
`armv7-unknown-linux-musleabihf` | ✓ | ARMv7-A Linux with MUSL, hardfloat
`armv7a-none-eabi` | * | Bare ARMv7-A
`armv7r-none-eabi` | * | Bare ARMv7-R
`armv7r-none-eabihf` | * | Bare ARMv7-R, hardfloat
`asmjs-unknown-emscripten` | ✓ | asm.js via Emscripten
`i586-pc-windows-msvc` | * | 32-bit Windows w/o SSE
`i586-unknown-linux-gnu` | ✓ | 32-bit Linux w/o SSE (kernel 3.2, glibc 2.17)
`i586-unknown-linux-musl` | ✓ | 32-bit Linux w/o SSE, MUSL
[`i686-linux-android`](platform-support/android.md) | ✓ | 32-bit x86 Android
`i686-unknown-freebsd` | ✓ | 32-bit FreeBSD
`i686-unknown-linux-musl` | ✓ | 32-bit Linux with MUSL
[`i686-unknown-uefi`](platform-support/unknown-uefi.md) | * | 32-bit UEFI
`mips-unknown-linux-musl` | ✓ | MIPS Linux with MUSL
`mips64-unknown-linux-muslabi64` | ✓ | MIPS64 Linux, n64 ABI, MUSL
`mips64el-unknown-linux-muslabi64` | ✓ | MIPS64 (LE) Linux, n64 ABI, MUSL
`mipsel-unknown-linux-musl` | ✓ | MIPS (LE) Linux with MUSL
[`nvptx64-nvidia-cuda`](platform-support/nvptx64-nvidia-cuda.md) | * | --emit=asm generates PTX code that [runs on NVIDIA GPUs]
`riscv32i-unknown-none-elf` | * | Bare RISC-V (RV32I ISA)
`riscv32imac-unknown-none-elf` | * | Bare RISC-V (RV32IMAC ISA)
`riscv32imc-unknown-none-elf` | * | Bare RISC-V (RV32IMC ISA)
`riscv64gc-unknown-none-elf` | * | Bare RISC-V (RV64IMAFDC ISA)
`riscv64imac-unknown-none-elf` | * | Bare RISC-V (RV64IMAC ISA)
`sparc64-unknown-linux-gnu` | ✓ | SPARC Linux (kernel 4.4, glibc 2.23)
`sparcv9-sun-solaris` | ✓ | SPARC Solaris 10/11, illumos
`thumbv6m-none-eabi` | * | Bare ARMv6-M
`thumbv7em-none-eabi` | * | Bare ARMv7E-M
`thumbv7em-none-eabihf` | * | Bare ARMV7E-M, hardfloat
`thumbv7m-none-eabi` | * | Bare ARMv7-M
[`thumbv7neon-linux-androideabi`](platform-support/android.md) | ✓ | Thumb2-mode ARMv7-A Android with NEON
`thumbv7neon-unknown-linux-gnueabihf` | ✓ | Thumb2-mode ARMv7-A Linux with NEON (kernel 4.4, glibc 2.23)
`thumbv8m.base-none-eabi` | * | Bare ARMv8-M Baseline
`thumbv8m.main-none-eabi` | * | Bare ARMv8-M Mainline
`thumbv8m.main-none-eabihf` | * | Bare ARMv8-M Mainline, hardfloat
[`sparc-unknown-none-elf`](./platform-support/sparc-unknown-none-elf.md) | * | Bare 32-bit SPARC V7+
`wasm32-unknown-emscripten` | ✓ | WebAssembly via Emscripten
`wasm32-unknown-unknown` | ✓ | WebAssembly
<<<<<<< HEAD
`wasm32-wasi` | ✓ | WebAssembly with WASI
[`wasm32-wasi-preview1-threads`](platform-support/wasm32-wasi-preview1-threads.md) | ✓ | WebAssembly with WASI Preview 1 and threads
=======
`wasm32-unknown-wasi` | ✓ | WebAssembly with WASI
`wasm32-wasmer-wasi` | ✓ | WebAssembly with WASIX
`wasm64-wasmer-wasi` | ✓ | WebAssembly with WASIX for 64-bit
>>>>>>> e90132a2
`x86_64-apple-ios` | ✓ | 64-bit x86 iOS
[`x86_64-fortanix-unknown-sgx`](platform-support/x86_64-fortanix-unknown-sgx.md) | ✓ | [Fortanix ABI] for 64-bit Intel SGX
`x86_64-fuchsia` | ✓ | Alias for `x86_64-unknown-fuchsia`
[`x86_64-unknown-fuchsia`](platform-support/fuchsia.md) | ✓ | 64-bit x86 Fuchsia
[`x86_64-linux-android`](platform-support/android.md) | ✓ | 64-bit x86 Android
`x86_64-pc-solaris` | ✓ | 64-bit Solaris 10/11, illumos
`x86_64-unknown-linux-gnux32` | ✓ | 64-bit Linux (x32 ABI) (kernel 4.15, glibc 2.27)
[`x86_64-unknown-none`](platform-support/x86_64-unknown-none.md) | * | Freestanding/bare-metal x86_64, softfloat
`x86_64-unknown-redox` | ✓ | Redox OS
[`x86_64-unknown-uefi`](platform-support/unknown-uefi.md) | * | 64-bit UEFI

[Fortanix ABI]: https://edp.fortanix.com/

## Tier 3

Tier 3 targets are those which the Rust codebase has support for, but which the
Rust project does not build or test automatically, so they may or may not work.
Official builds are not available. For the full requirements, see [Tier 3
target policy](target-tier-policy.md#tier-3-target-policy) in the Target Tier
Policy.

The `std` column in the table below has the following meanings:

* ✓ indicates the full standard library is available.
* \* indicates the target only supports [`no_std`] development.
* ? indicates the standard library support is unknown or a work-in-progress.

[`no_std`]: https://rust-embedded.github.io/book/intro/no-std.html

The `host` column indicates whether the codebase includes support for building
host tools.

target | std | host | notes
-------|:---:|:----:|-------
`aarch64-apple-ios-macabi` | ? |  | Apple Catalyst on ARM64
[`aarch64-apple-tvos`](platform-support/apple-tvos.md) | ? |  | ARM64 tvOS
[`aarch64-apple-watchos-sim`](platform-support/apple-watchos.md) | ✓ |  | ARM64 Apple WatchOS Simulator
[`aarch64-kmc-solid_asp3`](platform-support/kmc-solid.md) | ✓ |  | ARM64 SOLID with TOPPERS/ASP3
[`aarch64-nintendo-switch-freestanding`](platform-support/aarch64-nintendo-switch-freestanding.md) | * |  | ARM64 Nintendo Switch, Horizon
[`aarch64-pc-windows-gnullvm`](platform-support/pc-windows-gnullvm.md) | ✓ | ✓ |
[`aarch64-unknown-linux-ohos`](platform-support/openharmony.md) | ✓ |  | ARM64 OpenHarmony |
[`aarch64-unknown-teeos`](platform-support/aarch64-unknown-teeos.md) | ? |  | ARM64 TEEOS |
[`aarch64-unknown-nto-qnx710`](platform-support/nto-qnx.md) | ✓ |  | ARM64 QNX Neutrino 7.1 RTOS |
`aarch64-unknown-freebsd` | ✓ | ✓ | ARM64 FreeBSD
[`aarch64-unknown-hermit`](platform-support/hermit.md) | ✓ |  | ARM64 Hermit
`aarch64-unknown-linux-gnu_ilp32` | ✓ | ✓ | ARM64 Linux (ILP32 ABI)
[`aarch64-unknown-netbsd`](platform-support/netbsd.md) | ✓ | ✓ | ARM64 NetBSD
[`aarch64-unknown-openbsd`](platform-support/openbsd.md) | ✓ | ✓ | ARM64 OpenBSD
`aarch64-unknown-redox` | ? |  | ARM64 Redox OS
`aarch64-uwp-windows-msvc` | ? |  |
`aarch64-wrs-vxworks` | ? |  |
`aarch64_be-unknown-linux-gnu_ilp32` | ✓ | ✓ | ARM64 Linux (big-endian, ILP32 ABI)
`aarch64_be-unknown-linux-gnu` | ✓ | ✓ | ARM64 Linux (big-endian)
[`aarch64_be-unknown-netbsd`](platform-support/netbsd.md) | ✓ | ✓ | ARM64 NetBSD (big-endian)
[`arm64_32-apple-watchos`](platform-support/apple-watchos.md) | ✓ | | ARM Apple WatchOS 64-bit with 32-bit pointers
[`armeb-unknown-linux-gnueabi`](platform-support/armeb-unknown-linux-gnueabi.md) | ✓ | ? | ARM BE8 the default ARM big-endian architecture since [ARMv6](https://developer.arm.com/documentation/101754/0616/armlink-Reference/armlink-Command-line-Options/--be8?lang=en).
`armv4t-none-eabi` | * |  | Bare ARMv4T
`armv4t-unknown-linux-gnueabi` | ? |  | ARMv4T Linux
[`armv5te-none-eabi`](platform-support/armv5te-none-eabi.md) | * | | Bare ARMv5TE
`armv5te-unknown-linux-uclibceabi` | ? |  | ARMv5TE Linux with uClibc
`armv6-unknown-freebsd` | ✓ | ✓ | ARMv6 FreeBSD
[`armv6-unknown-netbsd-eabihf`](platform-support/netbsd.md) | ✓ | ✓ | ARMv6 NetBSD w/hard-float
[`armv6k-nintendo-3ds`](platform-support/armv6k-nintendo-3ds.md) | ? |  | ARMv6K Nintendo 3DS, Horizon (Requires devkitARM toolchain)
`armv7-apple-ios` | ✓ |  | ARMv7-A Cortex-A8 iOS
[`armv7-sony-vita-newlibeabihf`](platform-support/armv7-sony-vita-newlibeabihf.md) | ? |  | ARMv7-A Cortex-A9 Sony PlayStation Vita (requires VITASDK toolchain)
[`armv7-unknown-linux-ohos`](platform-support/openharmony.md) | ✓ |  | ARMv7-A OpenHarmony |
[`armv7-unknown-linux-uclibceabi`](platform-support/armv7-unknown-linux-uclibceabi.md) | ✓ | ✓ | ARMv7-A Linux with uClibc, softfloat
[`armv7-unknown-linux-uclibceabihf`](platform-support/armv7-unknown-linux-uclibceabihf.md) | ✓ | ? | ARMv7-A Linux with uClibc, hardfloat
`armv7-unknown-freebsd` | ✓ | ✓ | ARMv7-A FreeBSD
[`armv7-unknown-netbsd-eabihf`](platform-support/netbsd.md) | ✓ | ✓ | ARMv7-A NetBSD w/hard-float
`armv7-wrs-vxworks-eabihf` | ? |  | ARMv7-A for VxWorks
[`armv7a-kmc-solid_asp3-eabi`](platform-support/kmc-solid.md) | ✓ |  | ARM SOLID with TOPPERS/ASP3
[`armv7a-kmc-solid_asp3-eabihf`](platform-support/kmc-solid.md) | ✓ |  | ARM SOLID with TOPPERS/ASP3, hardfloat
`armv7a-none-eabihf` | * | | Bare ARMv7-A, hardfloat
[`armv7k-apple-watchos`](platform-support/apple-watchos.md) | ✓ | | ARMv7-A Apple WatchOS
`armv7s-apple-ios` | ✓ |  | ARMv7-A Apple-A6 Apple iOS
`avr-unknown-gnu-atmega328` | * |  | AVR. Requires `-Z build-std=core`
`bpfeb-unknown-none` | * |  | BPF (big endian)
`bpfel-unknown-none` | * |  | BPF (little endian)
`csky-unknown-linux-gnuabiv2` | ✓ |  | C-SKY abiv2 Linux(little endian)
`hexagon-unknown-linux-musl` | ? |  |
`i386-apple-ios` | ✓ |  | 32-bit x86 iOS
[`i586-pc-nto-qnx700`](platform-support/nto-qnx.md) | * |  | 32-bit x86 QNX Neutrino 7.0 RTOS |
`i686-apple-darwin` | ✓ | ✓ | 32-bit macOS (10.7+, Lion+)
`i686-pc-windows-msvc` | * |  | 32-bit Windows XP support
`i686-unknown-haiku` | ✓ | ✓ | 32-bit Haiku
[`i686-unknown-netbsd`](platform-support/netbsd.md) | ✓ | ✓ | NetBSD/i386 with SSE2
[`i686-unknown-openbsd`](platform-support/openbsd.md) | ✓ | ✓ | 32-bit OpenBSD
`i686-uwp-windows-gnu` | ? |  |
`i686-uwp-windows-msvc` | ? |  |
`i686-wrs-vxworks` | ? |  |
[`loongarch64-unknown-none`](platform-support/loongarch-none.md) | * | LoongArch64 Bare-metal (LP64D ABI)
[`loongarch64-unknown-none-softfloat`](platform-support/loongarch-none.md) | * | LoongArch64 Bare-metal (LP64S ABI)
[`m68k-unknown-linux-gnu`](platform-support/m68k-unknown-linux-gnu.md) | ? |  | Motorola 680x0 Linux
`mips-unknown-linux-uclibc` | ✓ |  | MIPS Linux with uClibc
[`mips64-openwrt-linux-musl`](platform-support/mips64-openwrt-linux-musl.md) | ? |  | MIPS64 for OpenWrt Linux MUSL
`mipsel-sony-psp` | * |  | MIPS (LE) Sony PlayStation Portable (PSP)
[`mipsel-sony-psx`](platform-support/mipsel-sony-psx.md) | * |  | MIPS (LE) Sony PlayStation 1 (PSX)
`mipsel-unknown-linux-uclibc` | ✓ |  | MIPS (LE) Linux with uClibc
`mipsel-unknown-none` | * |  | Bare MIPS (LE) softfloat
[`mipsisa32r6-unknown-linux-gnu`](platform-support/mips-release-6.md) | ? |  | 32-bit MIPS Release 6 Big Endian
[`mipsisa32r6el-unknown-linux-gnu`](platform-support/mips-release-6.md) | ? |  | 32-bit MIPS Release 6 Little Endian
[`mipsisa64r6-unknown-linux-gnuabi64`](platform-support/mips-release-6.md) | ? |  | 64-bit MIPS Release 6 Big Endian
[`mipsisa64r6el-unknown-linux-gnuabi64`](platform-support/mips-release-6.md) | ✓ | ✓ | 64-bit MIPS Release 6 Little Endian
`msp430-none-elf` | * |  | 16-bit MSP430 microcontrollers
`powerpc-unknown-linux-gnuspe` | ✓ |  | PowerPC SPE Linux
`powerpc-unknown-linux-musl` | ? |  |
[`powerpc-unknown-netbsd`](platform-support/netbsd.md) | ✓ | ✓ | NetBSD 32-bit powerpc systems
`powerpc-unknown-openbsd` | ? |  |
`powerpc-wrs-vxworks-spe` | ? |  |
`powerpc-wrs-vxworks` | ? |  |
`powerpc64-unknown-freebsd` | ✓ | ✓ | PPC64 FreeBSD (ELFv1 and ELFv2)
`powerpc64le-unknown-freebsd` |   |   | PPC64LE FreeBSD
`powerpc-unknown-freebsd` |   |   | PowerPC FreeBSD
`powerpc64-unknown-linux-musl` | ? |  |
`powerpc64-wrs-vxworks` | ? |  |
`powerpc64le-unknown-linux-musl` | ? |  |
[`powerpc64-unknown-openbsd`](platform-support/openbsd.md) | ✓ | ✓ | OpenBSD/powerpc64
`powerpc64-ibm-aix` | ? |  | 64-bit AIX (7.2 and newer)
`riscv32gc-unknown-linux-gnu` |   |   | RISC-V Linux (kernel 5.4, glibc 2.33)
`riscv32gc-unknown-linux-musl` |   |   | RISC-V Linux (kernel 5.4, musl + RISCV32 support patches)
`riscv32im-unknown-none-elf` | * |  | Bare RISC-V (RV32IM ISA)
[`riscv32imac-unknown-xous-elf`](platform-support/riscv32imac-unknown-xous-elf.md) | ? |  | RISC-V Xous (RV32IMAC ISA)
[`riscv32imc-esp-espidf`](platform-support/esp-idf.md) | ✓ |  | RISC-V ESP-IDF
[`riscv32imac-esp-espidf`](platform-support/esp-idf.md) | ✓ |  | RISC-V ESP-IDF
[`riscv64gc-unknown-hermit`](platform-support/hermit.md) | ✓ |   | RISC-V Hermit
`riscv64gc-unknown-freebsd` |   |   | RISC-V FreeBSD
`riscv64gc-unknown-fuchsia` |   |   | RISC-V Fuchsia
`riscv64gc-unknown-linux-musl` |   |   | RISC-V Linux (kernel 4.20, musl 1.2.0)
[`riscv64gc-unknown-netbsd`](platform-support/netbsd.md) | ✓ | ✓ | RISC-V NetBSD
[`riscv64gc-unknown-openbsd`](platform-support/openbsd.md) | ✓ | ✓ | OpenBSD/riscv64
[`riscv64-linux-android`](platform-support/android.md) |   |   | RISC-V 64-bit Android
`s390x-unknown-linux-musl` |  |  | S390x Linux (kernel 3.2, MUSL)
`sparc-unknown-linux-gnu` | ✓ |  | 32-bit SPARC Linux
[`sparc64-unknown-netbsd`](platform-support/netbsd.md) | ✓ | ✓ | NetBSD/sparc64
[`sparc64-unknown-openbsd`](platform-support/openbsd.md) | ✓ | ✓ | OpenBSD/sparc64
`thumbv4t-none-eabi` | * |  | Thumb-mode Bare ARMv4T
[`thumbv5te-none-eabi`](platform-support/armv5te-none-eabi.md) | * | | Thumb-mode Bare ARMv5TE
`thumbv7a-pc-windows-msvc` | ? |  |
`thumbv7a-uwp-windows-msvc` | ✓ |  |
`thumbv7neon-unknown-linux-musleabihf` | ? |  | Thumb2-mode ARMv7-A Linux with NEON, MUSL
[`wasm64-unknown-unknown`](platform-support/wasm64-unknown-unknown.md) | ? |  | WebAssembly
`x86_64-apple-ios-macabi` | ✓ |  | Apple Catalyst on x86_64
[`x86_64-apple-tvos`](platform-support/apple-tvos.md) | ? | | x86 64-bit tvOS
[`x86_64-apple-watchos-sim`](platform-support/apple-watchos.md) | ✓ | | x86 64-bit Apple WatchOS simulator
[`x86_64-pc-nto-qnx710`](platform-support/nto-qnx.md) | ✓ |  | x86 64-bit QNX Neutrino 7.1 RTOS |
[`x86_64-pc-windows-gnullvm`](platform-support/pc-windows-gnullvm.md) | ✓ | ✓ |
`x86_64-pc-windows-msvc` | * |  | 64-bit Windows XP support
`x86_64-sun-solaris` | ? |  | Deprecated target for 64-bit Solaris 10/11, illumos
[`x86_64-unikraft-linux-musl`](platform-support/unikraft-linux-musl.md) | ✓ |   | 64-bit Unikraft with musl
`x86_64-unknown-dragonfly` | ✓ | ✓ | 64-bit DragonFlyBSD
`x86_64-unknown-haiku` | ✓ | ✓ | 64-bit Haiku
[`x86_64-unknown-hermit`](platform-support/hermit.md) | ✓ |  | x86_64 Hermit
`x86_64-unknown-l4re-uclibc` | ? |  |
[`x86_64-unknown-linux-ohos`](platform-support/openharmony.md) | ✓ |  | x86_64 OpenHarmony |
[`x86_64-unknown-openbsd`](platform-support/openbsd.md) | ✓ | ✓ | 64-bit OpenBSD
`x86_64-uwp-windows-gnu` | ✓ |  |
`x86_64-uwp-windows-msvc` | ✓ |  |
`x86_64-wrs-vxworks` | ? |  |
[`x86_64h-apple-darwin`](platform-support/x86_64h-apple-darwin.md) | ✓ | ✓ | macOS with late-gen Intel (at least Haswell)

[runs on NVIDIA GPUs]: https://github.com/japaric-archived/nvptx#targets<|MERGE_RESOLUTION|>--- conflicted
+++ resolved
@@ -179,14 +179,10 @@
 [`sparc-unknown-none-elf`](./platform-support/sparc-unknown-none-elf.md) | * | Bare 32-bit SPARC V7+
 `wasm32-unknown-emscripten` | ✓ | WebAssembly via Emscripten
 `wasm32-unknown-unknown` | ✓ | WebAssembly
-<<<<<<< HEAD
-`wasm32-wasi` | ✓ | WebAssembly with WASI
+`wasm32-unknown-wasi` | ✓ | WebAssembly with WASI
 [`wasm32-wasi-preview1-threads`](platform-support/wasm32-wasi-preview1-threads.md) | ✓ | WebAssembly with WASI Preview 1 and threads
-=======
-`wasm32-unknown-wasi` | ✓ | WebAssembly with WASI
 `wasm32-wasmer-wasi` | ✓ | WebAssembly with WASIX
 `wasm64-wasmer-wasi` | ✓ | WebAssembly with WASIX for 64-bit
->>>>>>> e90132a2
 `x86_64-apple-ios` | ✓ | 64-bit x86 iOS
 [`x86_64-fortanix-unknown-sgx`](platform-support/x86_64-fortanix-unknown-sgx.md) | ✓ | [Fortanix ABI] for 64-bit Intel SGX
 `x86_64-fuchsia` | ✓ | Alias for `x86_64-unknown-fuchsia`
