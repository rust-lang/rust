#![doc(
    html_root_url = "https://doc.rust-lang.org/nightly/",
    html_playground_url = "https://play.rust-lang.org/"
)]
#![feature(rustc_private)]
#![feature(array_methods)]
#![feature(assert_matches)]
#![feature(box_patterns)]
#![feature(drain_filter)]
#![feature(impl_trait_in_assoc_type)]
#![feature(iter_intersperse)]
#![feature(lazy_cell)]
#![feature(let_chains)]
#![feature(never_type)]
#![feature(round_char_boundary)]
#![feature(test)]
#![feature(type_alias_impl_trait)]
#![feature(type_ascription)]
#![recursion_limit = "256"]
#![warn(rustc::internal)]
#![allow(clippy::collapsible_if, clippy::collapsible_else_if)]
#![allow(rustc::potential_query_instability)]

extern crate thin_vec;
#[macro_use]
extern crate tracing;

// N.B. these need `extern crate` even in 2018 edition
// because they're loaded implicitly from the sysroot.
// The reason they're loaded from the sysroot is because
// the rustdoc artifacts aren't stored in rustc's cargo target directory.
// So if `rustc` was specified in Cargo.toml, this would spuriously rebuild crates.
//
// Dependencies listed in Cargo.toml do not need `extern crate`.

extern crate pulldown_cmark;
extern crate rustc_abi;
extern crate rustc_ast;
extern crate rustc_ast_pretty;
extern crate rustc_attr;
extern crate rustc_const_eval;
extern crate rustc_data_structures;
extern crate rustc_driver;
extern crate rustc_errors;
extern crate rustc_expand;
extern crate rustc_feature;
extern crate rustc_hir;
extern crate rustc_hir_analysis;
extern crate rustc_hir_pretty;
extern crate rustc_index;
extern crate rustc_infer;
extern crate rustc_interface;
extern crate rustc_lexer;
extern crate rustc_lint;
extern crate rustc_lint_defs;
extern crate rustc_macros;
extern crate rustc_metadata;
extern crate rustc_middle;
extern crate rustc_parse;
extern crate rustc_passes;
extern crate rustc_resolve;
extern crate rustc_serialize;
extern crate rustc_session;
extern crate rustc_span;
extern crate rustc_target;
extern crate rustc_trait_selection;
extern crate test;

// See docs in https://github.com/rust-lang/rust/blob/master/compiler/rustc/src/main.rs
// about jemalloc.
#[cfg(feature = "jemalloc")]
extern crate jemalloc_sys;

use std::env::{self, VarError};
use std::io::{self, IsTerminal};
use std::process;

use rustc_driver::abort_on_err;
use rustc_errors::ErrorGuaranteed;
use rustc_interface::interface;
use rustc_middle::ty::TyCtxt;
use rustc_session::config::{make_crate_type_option, ErrorOutputType, RustcOptGroup};
use rustc_session::getopts;
use rustc_session::{early_error, early_warn};

use crate::clean::utils::DOC_RUST_LANG_ORG_CHANNEL;

/// A macro to create a FxHashMap.
///
/// Example:
///
/// ```ignore(cannot-test-this-because-non-exported-macro)
/// let letters = map!{"a" => "b", "c" => "d"};
/// ```
///
/// Trailing commas are allowed.
/// Commas between elements are required (even if the expression is a block).
macro_rules! map {
    ($( $key: expr => $val: expr ),* $(,)*) => {{
        let mut map = ::rustc_data_structures::fx::FxHashMap::default();
        $( map.insert($key, $val); )*
        map
    }}
}

mod clean;
mod config;
mod core;
mod docfs;
mod doctest;
mod error;
mod externalfiles;
mod fold;
mod formats;
// used by the error-index generator, so it needs to be public
pub mod html;
mod json;
pub(crate) mod lint;
mod markdown;
mod passes;
mod scrape_examples;
mod theme;
mod visit;
mod visit_ast;
mod visit_lib;

pub fn main() {
    // See docs in https://github.com/rust-lang/rust/blob/master/compiler/rustc/src/main.rs
    // about jemalloc.
    #[cfg(feature = "jemalloc")]
    {
        use std::os::raw::{c_int, c_void};

        #[used]
        static _F1: unsafe extern "C" fn(usize, usize) -> *mut c_void = jemalloc_sys::calloc;
        #[used]
        static _F2: unsafe extern "C" fn(*mut *mut c_void, usize, usize) -> c_int =
            jemalloc_sys::posix_memalign;
        #[used]
        static _F3: unsafe extern "C" fn(usize, usize) -> *mut c_void = jemalloc_sys::aligned_alloc;
        #[used]
        static _F4: unsafe extern "C" fn(usize) -> *mut c_void = jemalloc_sys::malloc;
        #[used]
        static _F5: unsafe extern "C" fn(*mut c_void, usize) -> *mut c_void = jemalloc_sys::realloc;
        #[used]
        static _F6: unsafe extern "C" fn(*mut c_void) = jemalloc_sys::free;

        #[cfg(target_os = "macos")]
        {
            extern "C" {
                fn _rjem_je_zone_register();
            }

            #[used]
            static _F7: unsafe extern "C" fn() = _rjem_je_zone_register;
        }
    }

    rustc_driver::install_ice_hook(
        "https://github.com/rust-lang/rust/issues/new\
    ?labels=C-bug%2C+I-ICE%2C+T-rustdoc&template=ice.md",
        |_| (),
    );

    // When using CI artifacts with `download-rustc`, tracing is unconditionally built
    // with `--features=static_max_level_info`, which disables almost all rustdoc logging. To avoid
    // this, compile our own version of `tracing` that logs all levels.
    // NOTE: this compiles both versions of tracing unconditionally, because
    // - The compile time hit is not that bad, especially compared to rustdoc's incremental times, and
    // - Otherwise, there's no warning that logging is being ignored when `download-rustc` is enabled
    // NOTE: The reason this doesn't show double logging when `download-rustc = false` and
    // `debug_logging = true` is because all rustc logging goes to its version of tracing (the one
    // in the sysroot), and all of rustdoc's logging goes to its version (the one in Cargo.toml).
    init_logging();
    rustc_driver::init_env_logger("RUSTDOC_LOG");

    let exit_code = rustc_driver::catch_with_exit_code(|| match get_args() {
        Some(args) => main_args(&args),
        _ =>
        {
            #[allow(deprecated)]
            Err(ErrorGuaranteed::unchecked_claim_error_was_emitted())
        }
    });
    process::exit(exit_code);
}

fn init_logging() {
    let color_logs = match std::env::var("RUSTDOC_LOG_COLOR").as_deref() {
        Ok("always") => true,
        Ok("never") => false,
        Ok("auto") | Err(VarError::NotPresent) => io::stdout().is_terminal(),
        Ok(value) => early_error(
            ErrorOutputType::default(),
            &format!("invalid log color value '{}': expected one of always, never, or auto", value),
        ),
        Err(VarError::NotUnicode(value)) => early_error(
            ErrorOutputType::default(),
            &format!(
                "invalid log color value '{}': expected one of always, never, or auto",
                value.to_string_lossy()
            ),
        ),
    };
    let filter = tracing_subscriber::EnvFilter::from_env("RUSTDOC_LOG");
    let layer = tracing_tree::HierarchicalLayer::default()
        .with_writer(io::stderr)
        .with_indent_lines(true)
        .with_ansi(color_logs)
        .with_targets(true)
        .with_wraparound(10)
        .with_verbose_exit(true)
        .with_verbose_entry(true)
        .with_indent_amount(2);
    #[cfg(all(parallel_compiler, debug_assertions))]
    let layer = layer.with_thread_ids(true).with_thread_names(true);

    use tracing_subscriber::layer::SubscriberExt;
    let subscriber = tracing_subscriber::Registry::default().with(filter).with(layer);
    tracing::subscriber::set_global_default(subscriber).unwrap();
}

fn get_args() -> Option<Vec<String>> {
    env::args_os()
        .enumerate()
        .map(|(i, arg)| {
            arg.into_string()
                .map_err(|arg| {
                    early_warn(
                        ErrorOutputType::default(),
                        &format!("Argument {} is not valid Unicode: {:?}", i, arg),
                    );
                })
                .ok()
        })
        .collect()
}

fn opts() -> Vec<RustcOptGroup> {
    let stable: fn(_, fn(&mut getopts::Options) -> &mut _) -> _ = RustcOptGroup::stable;
    let unstable: fn(_, fn(&mut getopts::Options) -> &mut _) -> _ = RustcOptGroup::unstable;
    vec![
        stable("h", |o| o.optflagmulti("h", "help", "show this help message")),
        stable("V", |o| o.optflagmulti("V", "version", "print rustdoc's version")),
        stable("v", |o| o.optflagmulti("v", "verbose", "use verbose output")),
        stable("w", |o| o.optopt("w", "output-format", "the output type to write", "[html]")),
        stable("output", |o| {
            o.optopt(
                "",
                "output",
                "Which directory to place the output. \
                 This option is deprecated, use --out-dir instead.",
                "PATH",
            )
        }),
        stable("o", |o| o.optopt("o", "out-dir", "which directory to place the output", "PATH")),
        stable("crate-name", |o| {
            o.optopt("", "crate-name", "specify the name of this crate", "NAME")
        }),
        make_crate_type_option(),
        stable("L", |o| {
            o.optmulti("L", "library-path", "directory to add to crate search path", "DIR")
        }),
        stable("cfg", |o| o.optmulti("", "cfg", "pass a --cfg to rustc", "")),
        unstable("check-cfg", |o| o.optmulti("", "check-cfg", "pass a --check-cfg to rustc", "")),
        stable("extern", |o| o.optmulti("", "extern", "pass an --extern to rustc", "NAME[=PATH]")),
        unstable("extern-html-root-url", |o| {
            o.optmulti(
                "",
                "extern-html-root-url",
                "base URL to use for dependencies; for example, \
                 \"std=/doc\" links std::vec::Vec to /doc/std/vec/struct.Vec.html",
                "NAME=URL",
            )
        }),
        unstable("extern-html-root-takes-precedence", |o| {
            o.optflagmulti(
                "",
                "extern-html-root-takes-precedence",
                "give precedence to `--extern-html-root-url`, not `html_root_url`",
            )
        }),
        stable("C", |o| {
            o.optmulti("C", "codegen", "pass a codegen option to rustc", "OPT[=VALUE]")
        }),
        stable("document-private-items", |o| {
            o.optflagmulti("", "document-private-items", "document private items")
        }),
        unstable("document-hidden-items", |o| {
            o.optflagmulti("", "document-hidden-items", "document items that have doc(hidden)")
        }),
        stable("test", |o| o.optflagmulti("", "test", "run code examples as tests")),
        stable("test-args", |o| {
            o.optmulti("", "test-args", "arguments to pass to the test runner", "ARGS")
        }),
        stable("test-run-directory", |o| {
            o.optopt(
                "",
                "test-run-directory",
                "The working directory in which to run tests",
                "PATH",
            )
        }),
        stable("target", |o| o.optopt("", "target", "target triple to document", "TRIPLE")),
        stable("markdown-css", |o| {
            o.optmulti(
                "",
                "markdown-css",
                "CSS files to include via <link> in a rendered Markdown file",
                "FILES",
            )
        }),
        stable("html-in-header", |o| {
            o.optmulti(
                "",
                "html-in-header",
                "files to include inline in the <head> section of a rendered Markdown file \
                 or generated documentation",
                "FILES",
            )
        }),
        stable("html-before-content", |o| {
            o.optmulti(
                "",
                "html-before-content",
                "files to include inline between <body> and the content of a rendered \
                 Markdown file or generated documentation",
                "FILES",
            )
        }),
        stable("html-after-content", |o| {
            o.optmulti(
                "",
                "html-after-content",
                "files to include inline between the content and </body> of a rendered \
                 Markdown file or generated documentation",
                "FILES",
            )
        }),
        unstable("markdown-before-content", |o| {
            o.optmulti(
                "",
                "markdown-before-content",
                "files to include inline between <body> and the content of a rendered \
                 Markdown file or generated documentation",
                "FILES",
            )
        }),
        unstable("markdown-after-content", |o| {
            o.optmulti(
                "",
                "markdown-after-content",
                "files to include inline between the content and </body> of a rendered \
                 Markdown file or generated documentation",
                "FILES",
            )
        }),
        stable("markdown-playground-url", |o| {
            o.optopt("", "markdown-playground-url", "URL to send code snippets to", "URL")
        }),
        stable("markdown-no-toc", |o| {
            o.optflagmulti("", "markdown-no-toc", "don't include table of contents")
        }),
        stable("e", |o| {
            o.optopt(
                "e",
                "extend-css",
                "To add some CSS rules with a given file to generate doc with your \
                 own theme. However, your theme might break if the rustdoc's generated HTML \
                 changes, so be careful!",
                "PATH",
            )
        }),
        unstable("Z", |o| {
            o.optmulti("Z", "", "unstable / perma-unstable options (only on nightly build)", "FLAG")
        }),
        stable("sysroot", |o| o.optopt("", "sysroot", "Override the system root", "PATH")),
        unstable("playground-url", |o| {
            o.optopt(
                "",
                "playground-url",
                "URL to send code snippets to, may be reset by --markdown-playground-url \
                 or `#![doc(html_playground_url=...)]`",
                "URL",
            )
        }),
        unstable("display-doctest-warnings", |o| {
            o.optflagmulti(
                "",
                "display-doctest-warnings",
                "show warnings that originate in doctests",
            )
        }),
        stable("crate-version", |o| {
            o.optopt("", "crate-version", "crate version to print into documentation", "VERSION")
        }),
        unstable("sort-modules-by-appearance", |o| {
            o.optflagmulti(
                "",
                "sort-modules-by-appearance",
                "sort modules by where they appear in the program, rather than alphabetically",
            )
        }),
        stable("default-theme", |o| {
            o.optopt(
                "",
                "default-theme",
                "Set the default theme. THEME should be the theme name, generally lowercase. \
                 If an unknown default theme is specified, the builtin default is used. \
                 The set of themes, and the rustdoc built-in default, are not stable.",
                "THEME",
            )
        }),
        unstable("default-setting", |o| {
            o.optmulti(
                "",
                "default-setting",
                "Default value for a rustdoc setting (used when \"rustdoc-SETTING\" is absent \
                 from web browser Local Storage). If VALUE is not supplied, \"true\" is used. \
                 Supported SETTINGs and VALUEs are not documented and not stable.",
                "SETTING[=VALUE]",
            )
        }),
        stable("theme", |o| {
            o.optmulti(
                "",
                "theme",
                "additional themes which will be added to the generated docs",
                "FILES",
            )
        }),
        stable("check-theme", |o| {
            o.optmulti("", "check-theme", "check if given theme is valid", "FILES")
        }),
        unstable("resource-suffix", |o| {
            o.optopt(
                "",
                "resource-suffix",
                "suffix to add to CSS and JavaScript files, e.g., \"light.css\" will become \
                 \"light-suffix.css\"",
                "PATH",
            )
        }),
        stable("edition", |o| {
            o.optopt(
                "",
                "edition",
                "edition to use when compiling rust code (default: 2015)",
                "EDITION",
            )
        }),
        stable("color", |o| {
            o.optopt(
                "",
                "color",
                "Configure coloring of output:
                                          auto   = colorize, if output goes to a tty (default);
                                          always = always colorize output;
                                          never  = never colorize output",
                "auto|always|never",
            )
        }),
        stable("error-format", |o| {
            o.optopt(
                "",
                "error-format",
                "How errors and other messages are produced",
                "human|json|short",
            )
        }),
<<<<<<< HEAD
        unstable("diagnostic-width", |o| {
            o.optopt(
                "",
                "diagnostic-width",
                "Provide width of the terminal for truncated error messages",
=======
        stable("diagnostic-width", |o| {
            o.optopt(
                "",
                "diagnostic-width",
                "Provide width of the output for truncated error messages",
>>>>>>> 2a8221db
                "WIDTH",
            )
        }),
        stable("json", |o| {
            o.optopt("", "json", "Configure the structure of JSON diagnostics", "CONFIG")
        }),
        stable("allow", |o| o.optmulti("A", "allow", "Set lint allowed", "LINT")),
        stable("warn", |o| o.optmulti("W", "warn", "Set lint warnings", "LINT")),
        stable("force-warn", |o| o.optmulti("", "force-warn", "Set lint force-warn", "LINT")),
        stable("deny", |o| o.optmulti("D", "deny", "Set lint denied", "LINT")),
        stable("forbid", |o| o.optmulti("F", "forbid", "Set lint forbidden", "LINT")),
        stable("cap-lints", |o| {
            o.optmulti(
                "",
                "cap-lints",
                "Set the most restrictive lint level. \
                 More restrictive lints are capped at this \
                 level. By default, it is at `forbid` level.",
                "LEVEL",
            )
        }),
        unstable("index-page", |o| {
            o.optopt("", "index-page", "Markdown file to be used as index page", "PATH")
        }),
        unstable("enable-index-page", |o| {
            o.optflagmulti("", "enable-index-page", "To enable generation of the index page")
        }),
        unstable("static-root-path", |o| {
            o.optopt(
                "",
                "static-root-path",
                "Path string to force loading static files from in output pages. \
                 If not set, uses combinations of '../' to reach the documentation root.",
                "PATH",
            )
        }),
        unstable("disable-per-crate-search", |o| {
            o.optflagmulti(
                "",
                "disable-per-crate-search",
                "disables generating the crate selector on the search box",
            )
        }),
        unstable("persist-doctests", |o| {
            o.optopt(
                "",
                "persist-doctests",
                "Directory to persist doctest executables into",
                "PATH",
            )
        }),
        unstable("show-coverage", |o| {
            o.optflagmulti(
                "",
                "show-coverage",
                "calculate percentage of public items with documentation",
            )
        }),
        unstable("enable-per-target-ignores", |o| {
            o.optflagmulti(
                "",
                "enable-per-target-ignores",
                "parse ignore-foo for ignoring doctests on a per-target basis",
            )
        }),
        unstable("runtool", |o| {
            o.optopt(
                "",
                "runtool",
                "",
                "The tool to run tests with when building for a different target than host",
            )
        }),
        unstable("runtool-arg", |o| {
            o.optmulti(
                "",
                "runtool-arg",
                "",
                "One (of possibly many) arguments to pass to the runtool",
            )
        }),
        unstable("test-builder", |o| {
            o.optopt("", "test-builder", "The rustc-like binary to use as the test builder", "PATH")
        }),
        unstable("check", |o| o.optflagmulti("", "check", "Run rustdoc checks")),
        unstable("generate-redirect-map", |o| {
            o.optflagmulti(
                "",
                "generate-redirect-map",
                "Generate JSON file at the top level instead of generating HTML redirection files",
            )
        }),
        unstable("emit", |o| {
            o.optmulti(
                "",
                "emit",
                "Comma separated list of types of output for rustdoc to emit",
                "[unversioned-shared-resources,toolchain-shared-resources,invocation-specific]",
            )
        }),
        unstable("no-run", |o| {
            o.optflagmulti("", "no-run", "Compile doctests without running them")
        }),
        unstable("show-type-layout", |o| {
            o.optflagmulti("", "show-type-layout", "Include the memory layout of types in the docs")
        }),
        unstable("nocapture", |o| {
            o.optflag("", "nocapture", "Don't capture stdout and stderr of tests")
        }),
        unstable("generate-link-to-definition", |o| {
            o.optflag(
                "",
                "generate-link-to-definition",
                "Make the identifiers in the HTML source code pages navigable",
            )
        }),
        unstable("scrape-examples-output-path", |o| {
            o.optopt(
                "",
                "scrape-examples-output-path",
                "",
                "collect function call information and output at the given path",
            )
        }),
        unstable("scrape-examples-target-crate", |o| {
            o.optmulti(
                "",
                "scrape-examples-target-crate",
                "",
                "collect function call information for functions from the target crate",
            )
        }),
        unstable("scrape-tests", |o| {
            o.optflag("", "scrape-tests", "Include test code when scraping examples")
        }),
        unstable("with-examples", |o| {
            o.optmulti(
                "",
                "with-examples",
                "",
                "path to function call information (for displaying examples in the documentation)",
            )
        }),
        // deprecated / removed options
        unstable("disable-minification", |o| o.optflagmulti("", "disable-minification", "removed")),
        stable("plugin-path", |o| {
            o.optmulti(
                "",
                "plugin-path",
                "removed, see issue #44136 <https://github.com/rust-lang/rust/issues/44136> \
                for more information",
                "DIR",
            )
        }),
        stable("passes", |o| {
            o.optmulti(
                "",
                "passes",
                "removed, see issue #44136 <https://github.com/rust-lang/rust/issues/44136> \
                for more information",
                "PASSES",
            )
        }),
        stable("plugins", |o| {
            o.optmulti(
                "",
                "plugins",
                "removed, see issue #44136 <https://github.com/rust-lang/rust/issues/44136> \
                for more information",
                "PLUGINS",
            )
        }),
        stable("no-default", |o| {
            o.optflagmulti(
                "",
                "no-defaults",
                "removed, see issue #44136 <https://github.com/rust-lang/rust/issues/44136> \
                for more information",
            )
        }),
        stable("r", |o| {
            o.optopt(
                "r",
                "input-format",
                "removed, see issue #44136 <https://github.com/rust-lang/rust/issues/44136> \
                for more information",
                "[rust]",
            )
        }),
    ]
}

fn usage(argv0: &str) {
    let mut options = getopts::Options::new();
    for option in opts() {
        (option.apply)(&mut options);
    }
    println!("{}", options.usage(&format!("{} [options] <input>", argv0)));
    println!("    @path               Read newline separated options from `path`\n");
    println!(
        "More information available at {}/rustdoc/what-is-rustdoc.html",
        DOC_RUST_LANG_ORG_CHANNEL
    );
}

/// A result type used by several functions under `main()`.
type MainResult = Result<(), ErrorGuaranteed>;

fn wrap_return(diag: &rustc_errors::Handler, res: Result<(), String>) -> MainResult {
    match res {
        Ok(()) => diag.has_errors().map_or(Ok(()), Err),
        Err(err) => {
            let reported = diag.struct_err(err).emit();
            Err(reported)
        }
    }
}

fn run_renderer<'tcx, T: formats::FormatRenderer<'tcx>>(
    krate: clean::Crate,
    renderopts: config::RenderOptions,
    cache: formats::cache::Cache,
    tcx: TyCtxt<'tcx>,
) -> MainResult {
    match formats::run_format::<T>(krate, renderopts, cache, tcx) {
        Ok(_) => tcx.sess.has_errors().map_or(Ok(()), Err),
        Err(e) => {
            let mut msg =
                tcx.sess.struct_err(format!("couldn't generate documentation: {}", e.error));
            let file = e.file.display().to_string();
            if !file.is_empty() {
                msg.note(format!("failed to create or modify \"{}\"", file));
            }
            Err(msg.emit())
        }
    }
}

fn main_args(at_args: &[String]) -> MainResult {
    let args = rustc_driver::args::arg_expand_all(at_args);

    let mut options = getopts::Options::new();
    for option in opts() {
        (option.apply)(&mut options);
    }
    let matches = match options.parse(&args[1..]) {
        Ok(m) => m,
        Err(err) => {
            early_error(ErrorOutputType::default(), &err.to_string());
        }
    };

    // Note that we discard any distinction between different non-zero exit
    // codes from `from_matches` here.
    let (options, render_options) = match config::Options::from_matches(&matches, args) {
        Ok(opts) => opts,
        Err(code) => {
            return if code == 0 {
                Ok(())
            } else {
                #[allow(deprecated)]
                Err(ErrorGuaranteed::unchecked_claim_error_was_emitted())
            };
        }
    };

<<<<<<< HEAD
fn main_options(options: config::Options) -> MainResult {
=======
>>>>>>> 2a8221db
    let diag = core::new_handler(
        options.error_format,
        None,
        options.diagnostic_width,
<<<<<<< HEAD
        &options.debugging_opts,
=======
        &options.unstable_opts,
>>>>>>> 2a8221db
    );

    match (options.should_test, options.markdown_input()) {
        (true, true) => return wrap_return(&diag, markdown::test(options)),
        (true, false) => return doctest::run(options),
        (false, true) => {
            let input = options.input.clone();
            let edition = options.edition;
            let config = core::create_config(options, &render_options);

            // `markdown::render` can invoke `doctest::make_test`, which
            // requires session globals and a thread pool, so we use
            // `run_compiler`.
            return wrap_return(
                &diag,
                interface::run_compiler(config, |_compiler| {
                    markdown::render(&input, render_options, edition)
                }),
            );
        }
        (false, false) => {}
    }

    // need to move these items separately because we lose them by the time the closure is called,
    // but we can't create the Handler ahead of time because it's not Send
    let show_coverage = options.show_coverage;
    let run_check = options.run_check;

    // First, parse the crate and extract all relevant information.
    info!("starting to run rustc");

    // Interpret the input file as a rust source file, passing it through the
    // compiler all the way through the analysis passes. The rustdoc output is
    // then generated from the cleaned AST of the crate. This runs all the
    // plug/cleaning passes.
    let crate_version = options.crate_version.clone();

    let output_format = options.output_format;
    let scrape_examples_options = options.scrape_examples_options.clone();
    let bin_crate = options.bin_crate;

    let config = core::create_config(options, &render_options);

    interface::run_compiler(config, |compiler| {
        let sess = compiler.session();

        if sess.opts.describe_lints {
            let mut lint_store = rustc_lint::new_lint_store(sess.enable_internal_lints());
            let registered_lints = if let Some(register_lints) = compiler.register_lints() {
                register_lints(sess, &mut lint_store);
                true
            } else {
                false
            };
            rustc_driver::describe_lints(sess, &lint_store, registered_lints);
            return Ok(());
        }

        compiler.enter(|queries| {
            let mut gcx = abort_on_err(queries.global_ctxt(), sess);
            if sess.diagnostic().has_errors_or_lint_errors().is_some() {
                sess.fatal("Compilation failed, aborting rustdoc");
            }

            gcx.enter(|tcx| {
                let (krate, render_opts, mut cache) = sess.time("run_global_ctxt", || {
                    core::run_global_ctxt(tcx, show_coverage, render_options, output_format)
                });
                info!("finished with rustc");

                if let Some(options) = scrape_examples_options {
                    return scrape_examples::run(
                        krate,
                        render_opts,
                        cache,
                        tcx,
                        options,
                        bin_crate,
                    );
                }

                cache.crate_version = crate_version;

                if show_coverage {
                    // if we ran coverage, bail early, we don't need to also generate docs at this point
                    // (also we didn't load in any of the useful passes)
                    return Ok(());
                } else if run_check {
                    // Since we're in "check" mode, no need to generate anything beyond this point.
                    return Ok(());
                }

                info!("going to format");
                match output_format {
                    config::OutputFormat::Html => sess.time("render_html", || {
                        run_renderer::<html::render::Context<'_>>(krate, render_opts, cache, tcx)
                    }),
                    config::OutputFormat::Json => sess.time("render_json", || {
                        run_renderer::<json::JsonRenderer<'_>>(krate, render_opts, cache, tcx)
                    }),
                }
            })
        })
    })
}<|MERGE_RESOLUTION|>--- conflicted
+++ resolved
@@ -468,19 +468,11 @@
                 "human|json|short",
             )
         }),
-<<<<<<< HEAD
-        unstable("diagnostic-width", |o| {
-            o.optopt(
-                "",
-                "diagnostic-width",
-                "Provide width of the terminal for truncated error messages",
-=======
         stable("diagnostic-width", |o| {
             o.optopt(
                 "",
                 "diagnostic-width",
                 "Provide width of the output for truncated error messages",
->>>>>>> 2a8221db
                 "WIDTH",
             )
         }),
@@ -747,19 +739,11 @@
         }
     };
 
-<<<<<<< HEAD
-fn main_options(options: config::Options) -> MainResult {
-=======
->>>>>>> 2a8221db
     let diag = core::new_handler(
         options.error_format,
         None,
         options.diagnostic_width,
-<<<<<<< HEAD
-        &options.debugging_opts,
-=======
         &options.unstable_opts,
->>>>>>> 2a8221db
     );
 
     match (options.should_test, options.markdown_input()) {
