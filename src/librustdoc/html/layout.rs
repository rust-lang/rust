--- conflicted
+++ resolved
@@ -141,11 +141,6 @@
     <![endif]-->\
     {before_content}\
     <nav class=\"sidebar\">\
-<<<<<<< HEAD
-        <div class=\"sidebar-menu\" role=\"button\">&#9776;</div>\
-        {logo}\
-        {sidebar}\
-=======
         <div class=\"sidebar-menu\">&#9776;</div>\
     ",
         static_root_path = static_root_path,
@@ -180,7 +175,6 @@
     write!(
         &mut result,
         "{sidebar}\
->>>>>>> 337376c4
     </nav>\
     <div class=\"theme-picker\">\
         <button id=\"theme-picker\" aria-label=\"Pick another theme!\" aria-haspopup=\"menu\">\
