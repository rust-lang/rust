use std::convert::TryInto;

use gccjit::{RValue, Struct, Type};
use rustc_codegen_ssa::traits::{BaseTypeMethods, DerivedTypeMethods};
use rustc_codegen_ssa::common::TypeKind;
use rustc_middle::{bug, ty};
use rustc_middle::ty::layout::TyAndLayout;
use rustc_target::abi::{AddressSpace, Align, Integer, Size};

use crate::context::CodegenCx;
use crate::type_of::LayoutGccExt;

impl<'gcc, 'tcx> CodegenCx<'gcc, 'tcx> {
    pub fn type_ix(&self, num_bits: u64) -> Type<'gcc> {
        // gcc only supports 1, 2, 4 or 8-byte integers.
        // FIXME(antoyo): this is misleading to use the next power of two as rustc_codegen_ssa
        // sometimes use 96-bit numbers and the following code will give an integer of a different
        // size.
        let bytes = (num_bits / 8).next_power_of_two() as i32;
        match bytes {
            1 => self.i8_type,
            2 => self.i16_type,
            4 => self.i32_type,
            8 => self.i64_type,
            16 => self.i128_type,
            _ => panic!("unexpected num_bits: {}", num_bits),
        }
    }

    pub fn type_void(&self) -> Type<'gcc> {
        self.context.new_type::<()>()
    }

    pub fn type_size_t(&self) -> Type<'gcc> {
        self.context.new_type::<usize>()
    }

    pub fn type_u8(&self) -> Type<'gcc> {
        self.u8_type
    }

    pub fn type_u16(&self) -> Type<'gcc> {
        self.u16_type
    }

    pub fn type_u32(&self) -> Type<'gcc> {
        self.u32_type
    }

    pub fn type_u64(&self) -> Type<'gcc> {
        self.u64_type
    }

    pub fn type_u128(&self) -> Type<'gcc> {
        self.u128_type
    }

    pub fn type_pointee_for_align(&self, align: Align) -> Type<'gcc> {
        // FIXME(eddyb) We could find a better approximation if ity.align < align.
        let ity = Integer::approximate_align(self, align);
        self.type_from_integer(ity)
    }

    pub fn type_vector(&self, ty: Type<'gcc>, len: u64) -> Type<'gcc> {
        self.context.new_vector_type(ty, len)
    }

    pub fn type_float_from_ty(&self, t: ty::FloatTy) -> Type<'gcc> {
        match t {
            ty::FloatTy::F32 => self.type_f32(),
            ty::FloatTy::F64 => self.type_f64(),
        }
    }
}

impl<'gcc, 'tcx> BaseTypeMethods<'tcx> for CodegenCx<'gcc, 'tcx> {
    fn type_i1(&self) -> Type<'gcc> {
        self.bool_type
    }

    fn type_i8(&self) -> Type<'gcc> {
        self.i8_type
    }

    fn type_i16(&self) -> Type<'gcc> {
        self.i16_type
    }

    fn type_i32(&self) -> Type<'gcc> {
        self.i32_type
    }

    fn type_i64(&self) -> Type<'gcc> {
        self.i64_type
    }

    fn type_i128(&self) -> Type<'gcc> {
        self.i128_type
    }

    fn type_isize(&self) -> Type<'gcc> {
        self.isize_type
    }

    fn type_f32(&self) -> Type<'gcc> {
        self.context.new_type::<f32>()
    }

    fn type_f64(&self) -> Type<'gcc> {
        self.context.new_type::<f64>()
    }

    fn type_func(&self, params: &[Type<'gcc>], return_type: Type<'gcc>) -> Type<'gcc> {
        self.context.new_function_pointer_type(None, return_type, params, false)
    }

    fn type_struct(&self, fields: &[Type<'gcc>], packed: bool) -> Type<'gcc> {
        let types = fields.to_vec();
        if let Some(typ) = self.struct_types.borrow().get(fields) {
            return typ.clone();
        }
        let fields: Vec<_> = fields.iter().enumerate()
            .map(|(index, field)| self.context.new_field(None, *field, &format!("field{}_TODO", index)))
            .collect();
        let typ = self.context.new_struct_type(None, "struct", &fields).as_type();
        if packed {
            #[cfg(feature="master")]
            typ.set_packed();
        }
        self.struct_types.borrow_mut().insert(types, typ);
        typ
    }

    fn type_kind(&self, typ: Type<'gcc>) -> TypeKind {
        if self.is_int_type_or_bool(typ) {
            TypeKind::Integer
        }
        else if typ.is_compatible_with(self.float_type) {
            TypeKind::Float
        }
        else if typ.is_compatible_with(self.double_type) {
            TypeKind::Double
        }
<<<<<<< HEAD
        else if typ.dyncast_vector().is_some() {
=======
        else if typ.is_vector() {
>>>>>>> 7e0a42b4
            TypeKind::Vector
        }
        else {
            // TODO(antoyo): support other types.
            TypeKind::Void
        }
    }

    fn type_ptr_to(&self, ty: Type<'gcc>) -> Type<'gcc> {
        ty.make_pointer()
    }

    fn type_ptr_to_ext(&self, ty: Type<'gcc>, _address_space: AddressSpace) -> Type<'gcc> {
        // TODO(antoyo): use address_space, perhaps with TYPE_ADDR_SPACE?
        ty.make_pointer()
    }

    fn element_type(&self, ty: Type<'gcc>) -> Type<'gcc> {
        if let Some(typ) = ty.dyncast_array() {
            typ
        }
        else if let Some(vector_type) = ty.dyncast_vector() {
            vector_type.get_element_type()
        }
        else if let Some(typ) = ty.get_pointee() {
            typ
        }
        else {
            unreachable!()
        }
    }

    fn vector_length(&self, _ty: Type<'gcc>) -> usize {
        unimplemented!();
    }

    fn float_width(&self, typ: Type<'gcc>) -> usize {
        let f32 = self.context.new_type::<f32>();
        let f64 = self.context.new_type::<f64>();
        if typ.is_compatible_with(f32) {
            32
        }
        else if typ.is_compatible_with(f64) {
            64
        }
        else {
            panic!("Cannot get width of float type {:?}", typ);
        }
        // TODO(antoyo): support other sizes.
    }

    fn int_width(&self, typ: Type<'gcc>) -> u64 {
        self.gcc_int_width(typ)
    }

    fn val_ty(&self, value: RValue<'gcc>) -> Type<'gcc> {
        value.get_type()
    }
}

impl<'gcc, 'tcx> CodegenCx<'gcc, 'tcx> {
    pub fn type_padding_filler(&self, size: Size, align: Align) -> Type<'gcc> {
        let unit = Integer::approximate_align(self, align);
        let size = size.bytes();
        let unit_size = unit.size().bytes();
        assert_eq!(size % unit_size, 0);
        self.type_array(self.type_from_integer(unit), size / unit_size)
    }

    pub fn set_struct_body(&self, typ: Struct<'gcc>, fields: &[Type<'gcc>], packed: bool) {
        let fields: Vec<_> = fields.iter().enumerate()
            .map(|(index, field)| self.context.new_field(None, *field, &format!("field_{}", index)))
            .collect();
        typ.set_fields(None, &fields);
        if packed {
            #[cfg(feature="master")]
            typ.as_type().set_packed();
        }
    }

    pub fn type_named_struct(&self, name: &str) -> Struct<'gcc> {
        self.context.new_opaque_struct_type(None, name)
    }

    pub fn type_array(&self, ty: Type<'gcc>, mut len: u64) -> Type<'gcc> {
        if let Some(struct_type) = ty.is_struct() {
            if struct_type.get_field_count() == 0 {
                // NOTE: since gccjit only supports i32 for the array size and libcore's tests uses a
                // size of usize::MAX in test_binary_search, we workaround this by setting the size to
                // zero for ZSTs.
                // FIXME(antoyo): fix gccjit API.
                len = 0;
            }
        }

        // NOTE: see note above. Some other test uses usize::MAX.
        if len == u64::MAX {
            len = 0;
        }

        let len: i32 = len.try_into().expect("array len");

        self.context.new_array_type(None, ty, len)
    }

    pub fn type_bool(&self) -> Type<'gcc> {
        self.context.new_type::<bool>()
    }
}

pub fn struct_fields<'gcc, 'tcx>(cx: &CodegenCx<'gcc, 'tcx>, layout: TyAndLayout<'tcx>) -> (Vec<Type<'gcc>>, bool) {
    let field_count = layout.fields.count();

    let mut packed = false;
    let mut offset = Size::ZERO;
    let mut prev_effective_align = layout.align.abi;
    let mut result: Vec<_> = Vec::with_capacity(1 + field_count * 2);
    for i in layout.fields.index_by_increasing_offset() {
        let target_offset = layout.fields.offset(i as usize);
        let field = layout.field(cx, i);
        let effective_field_align =
            layout.align.abi.min(field.align.abi).restrict_for_offset(target_offset);
        packed |= effective_field_align < field.align.abi;

        assert!(target_offset >= offset);
        let padding = target_offset - offset;
        let padding_align = prev_effective_align.min(effective_field_align);
        assert_eq!(offset.align_to(padding_align) + padding, target_offset);
        result.push(cx.type_padding_filler(padding, padding_align));

        result.push(field.gcc_type(cx, !field.ty.is_any_ptr())); // FIXME(antoyo): might need to check if the type is inside another, like Box<Type>.
        offset = target_offset + field.size;
        prev_effective_align = effective_field_align;
    }
    if !layout.is_unsized() && field_count > 0 {
        if offset > layout.size {
            bug!("layout: {:#?} stride: {:?} offset: {:?}", layout, layout.size, offset);
        }
        let padding = layout.size - offset;
        let padding_align = prev_effective_align;
        assert_eq!(offset.align_to(padding_align) + padding, layout.size);
        result.push(cx.type_padding_filler(padding, padding_align));
        assert_eq!(result.len(), 1 + field_count * 2);
    }

    (result, packed)
}<|MERGE_RESOLUTION|>--- conflicted
+++ resolved
@@ -7,6 +7,7 @@
 use rustc_middle::ty::layout::TyAndLayout;
 use rustc_target::abi::{AddressSpace, Align, Integer, Size};
 
+use crate::common::TypeReflection;
 use crate::context::CodegenCx;
 use crate::type_of::LayoutGccExt;
 
@@ -141,11 +142,7 @@
         else if typ.is_compatible_with(self.double_type) {
             TypeKind::Double
         }
-<<<<<<< HEAD
-        else if typ.dyncast_vector().is_some() {
-=======
         else if typ.is_vector() {
->>>>>>> 7e0a42b4
             TypeKind::Vector
         }
         else {
