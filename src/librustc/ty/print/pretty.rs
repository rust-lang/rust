use crate::hir;
use crate::hir::def::{Namespace, DefKind};
use crate::hir::map::{DefPathData, DisambiguatedDefPathData};
use crate::hir::def_id::{CrateNum, DefId, CRATE_DEF_INDEX, LOCAL_CRATE};
use crate::middle::cstore::{ExternCrate, ExternCrateSource};
use crate::middle::region;
use crate::ty::{self, DefIdTree, ParamConst, Ty, TyCtxt, TypeFoldable};
use crate::ty::subst::{GenericArg, Subst, GenericArgKind};
use crate::ty::layout::{Integer, IntegerExt, Size};
use crate::mir::interpret::{ConstValue, sign_extend, Scalar, truncate};

use rustc_apfloat::ieee::{Double, Single};
use rustc_apfloat::Float;
use rustc_target::spec::abi::Abi;
use syntax::ast;
use syntax::attr::{SignedInt, UnsignedInt};
use syntax::symbol::{kw, Symbol};

use std::cell::Cell;
use std::fmt::{self, Write as _};
use std::ops::{Deref, DerefMut};

// `pretty` is a separate module only for organization.
use super::*;

macro_rules! p {
    (@write($($data:expr),+)) => {
        write!(scoped_cx!(), $($data),+)?
    };
    (@print($x:expr)) => {
        scoped_cx!() = $x.print(scoped_cx!())?
    };
    (@$method:ident($($arg:expr),*)) => {
        scoped_cx!() = scoped_cx!().$method($($arg),*)?
    };
    ($($kind:ident $data:tt),+) => {{
        $(p!(@$kind $data);)+
    }};
}
macro_rules! define_scoped_cx {
    ($cx:ident) => {
        #[allow(unused_macros)]
        macro_rules! scoped_cx {
            () => ($cx)
        }
    };
}

thread_local! {
    static FORCE_IMPL_FILENAME_LINE: Cell<bool> = Cell::new(false);
    static SHOULD_PREFIX_WITH_CRATE: Cell<bool> = Cell::new(false);
}

/// Force us to name impls with just the filename/line number. We
/// normally try to use types. But at some points, notably while printing
/// cycle errors, this can result in extra or suboptimal error output,
/// so this variable disables that check.
pub fn with_forced_impl_filename_line<F: FnOnce() -> R, R>(f: F) -> R {
    FORCE_IMPL_FILENAME_LINE.with(|force| {
        let old = force.get();
        force.set(true);
        let result = f();
        force.set(old);
        result
    })
}

/// Adds the `crate::` prefix to paths where appropriate.
pub fn with_crate_prefix<F: FnOnce() -> R, R>(f: F) -> R {
    SHOULD_PREFIX_WITH_CRATE.with(|flag| {
        let old = flag.get();
        flag.set(true);
        let result = f();
        flag.set(old);
        result
    })
}

/// The "region highlights" are used to control region printing during
/// specific error messages. When a "region highlight" is enabled, it
/// gives an alternate way to print specific regions. For now, we
/// always print those regions using a number, so something like "`'0`".
///
/// Regions not selected by the region highlight mode are presently
/// unaffected.
#[derive(Copy, Clone, Default)]
pub struct RegionHighlightMode {
    /// If enabled, when we see the selected region, use "`'N`"
    /// instead of the ordinary behavior.
    highlight_regions: [Option<(ty::RegionKind, usize)>; 3],

    /// If enabled, when printing a "free region" that originated from
    /// the given `ty::BoundRegion`, print it as "`'1`". Free regions that would ordinarily
    /// have names print as normal.
    ///
    /// This is used when you have a signature like `fn foo(x: &u32,
    /// y: &'a u32)` and we want to give a name to the region of the
    /// reference `x`.
    highlight_bound_region: Option<(ty::BoundRegion, usize)>,
}

impl RegionHighlightMode {
    /// If `region` and `number` are both `Some`, invokes
    /// `highlighting_region`.
    pub fn maybe_highlighting_region(
        &mut self,
        region: Option<ty::Region<'_>>,
        number: Option<usize>,
    ) {
        if let Some(k) = region {
            if let Some(n) = number {
                self.highlighting_region(k, n);
            }
        }
    }

    /// Highlights the region inference variable `vid` as `'N`.
    pub fn highlighting_region(
        &mut self,
        region: ty::Region<'_>,
        number: usize,
    ) {
        let num_slots = self.highlight_regions.len();
        let first_avail_slot = self.highlight_regions.iter_mut()
            .filter(|s| s.is_none())
            .next()
            .unwrap_or_else(|| {
                bug!(
                    "can only highlight {} placeholders at a time",
                    num_slots,
                )
            });
        *first_avail_slot = Some((*region, number));
    }

    /// Convenience wrapper for `highlighting_region`.
    pub fn highlighting_region_vid(
        &mut self,
        vid: ty::RegionVid,
        number: usize,
    ) {
        self.highlighting_region(&ty::ReVar(vid), number)
    }

    /// Returns `Some(n)` with the number to use for the given region, if any.
    fn region_highlighted(&self, region: ty::Region<'_>) -> Option<usize> {
        self
            .highlight_regions
            .iter()
            .filter_map(|h| match h {
                Some((r, n)) if r == region => Some(*n),
                _ => None,
            })
            .next()
    }

    /// Highlight the given bound region.
    /// We can only highlight one bound region at a time. See
    /// the field `highlight_bound_region` for more detailed notes.
    pub fn highlighting_bound_region(
        &mut self,
        br: ty::BoundRegion,
        number: usize,
    ) {
        assert!(self.highlight_bound_region.is_none());
        self.highlight_bound_region = Some((br, number));
    }
}

/// Trait for printers that pretty-print using `fmt::Write` to the printer.
pub trait PrettyPrinter<'tcx>:
    Printer<
        'tcx,
        Error = fmt::Error,
        Path = Self,
        Region = Self,
        Type = Self,
        DynExistential = Self,
        Const = Self,
    > + fmt::Write
{
    /// Like `print_def_path` but for value paths.
    fn print_value_path(
        self,
        def_id: DefId,
        substs: &'tcx [GenericArg<'tcx>],
    ) -> Result<Self::Path, Self::Error> {
        self.print_def_path(def_id, substs)
    }

    fn in_binder<T>(self, value: &ty::Binder<T>) -> Result<Self, Self::Error>
    where
        T: Print<'tcx, Self, Output = Self, Error = Self::Error> + TypeFoldable<'tcx>,
    {
        value.skip_binder().print(self)
    }

    /// Prints comma-separated elements.
    fn comma_sep<T>(mut self, mut elems: impl Iterator<Item = T>) -> Result<Self, Self::Error>
    where
        T: Print<'tcx, Self, Output = Self, Error = Self::Error>,
    {
        if let Some(first) = elems.next() {
            self = first.print(self)?;
            for elem in elems {
                self.write_str(", ")?;
                self = elem.print(self)?;
            }
        }
        Ok(self)
    }

    /// Prints `<...>` around what `f` prints.
    fn generic_delimiters(
        self,
        f: impl FnOnce(Self) -> Result<Self, Self::Error>,
    ) -> Result<Self, Self::Error>;

    /// Returns `true` if the region should be printed in
    /// optional positions, e.g., `&'a T` or `dyn Tr + 'b`.
    /// This is typically the case for all non-`'_` regions.
    fn region_should_not_be_omitted(
        &self,
        region: ty::Region<'_>,
    ) -> bool;

    // Defaults (should not be overriden):

    /// If possible, this returns a global path resolving to `def_id` that is visible
    /// from at least one local module, and returns `true`. If the crate defining `def_id` is
    /// declared with an `extern crate`, the path is guaranteed to use the `extern crate`.
    fn try_print_visible_def_path(
        self,
        def_id: DefId,
    ) -> Result<(Self, bool), Self::Error> {
        let mut callers = Vec::new();
        self.try_print_visible_def_path_recur(def_id, &mut callers)
    }

    /// Does the work of `try_print_visible_def_path`, building the
    /// full definition path recursively before attempting to
    /// post-process it into the valid and visible version that
    /// accounts for re-exports.
    ///
    /// This method should only be callled by itself or
    /// `try_print_visible_def_path`.
    ///
    /// `callers` is a chain of visible_parent's leading to `def_id`,
    /// to support cycle detection during recursion.
    fn try_print_visible_def_path_recur(
        mut self,
        def_id: DefId,
        callers: &mut Vec<DefId>,
    ) -> Result<(Self, bool), Self::Error> {
        define_scoped_cx!(self);

        debug!("try_print_visible_def_path: def_id={:?}", def_id);

        // If `def_id` is a direct or injected extern crate, return the
        // path to the crate followed by the path to the item within the crate.
        if def_id.index == CRATE_DEF_INDEX {
            let cnum = def_id.krate;

            if cnum == LOCAL_CRATE {
                return Ok((self.path_crate(cnum)?, true));
            }

            // In local mode, when we encounter a crate other than
            // LOCAL_CRATE, execution proceeds in one of two ways:
            //
            // 1. For a direct dependency, where user added an
            //    `extern crate` manually, we put the `extern
            //    crate` as the parent. So you wind up with
            //    something relative to the current crate.
            // 2. For an extern inferred from a path or an indirect crate,
            //    where there is no explicit `extern crate`, we just prepend
            //    the crate name.
            match self.tcx().extern_crate(def_id) {
                Some(&ExternCrate {
                    src: ExternCrateSource::Extern(def_id),
                    dependency_of: LOCAL_CRATE,
                    span,
                    ..
                }) => {
                    debug!("try_print_visible_def_path: def_id={:?}", def_id);
                    return Ok((if !span.is_dummy() {
                        self.print_def_path(def_id, &[])?
                    } else {
                        self.path_crate(cnum)?
                    }, true));
                }
                None => {
                    return Ok((self.path_crate(cnum)?, true));
                }
                _ => {},
            }
        }

        if def_id.is_local() {
            return Ok((self, false));
        }

        let visible_parent_map = self.tcx().visible_parent_map(LOCAL_CRATE);

        let mut cur_def_key = self.tcx().def_key(def_id);
        debug!("try_print_visible_def_path: cur_def_key={:?}", cur_def_key);

        // For a constructor, we want the name of its parent rather than <unnamed>.
        match cur_def_key.disambiguated_data.data {
            DefPathData::Ctor => {
                let parent = DefId {
                    krate: def_id.krate,
                    index: cur_def_key.parent
                        .expect("`DefPathData::Ctor` / `VariantData` missing a parent"),
                };

                cur_def_key = self.tcx().def_key(parent);
            },
            _ => {},
        }

        let visible_parent = match visible_parent_map.get(&def_id).cloned() {
            Some(parent) => parent,
            None => return Ok((self, false)),
        };
        if callers.contains(&visible_parent) {
            return Ok((self, false));
        }
        callers.push(visible_parent);
        // HACK(eddyb) this bypasses `path_append`'s prefix printing to avoid
        // knowing ahead of time whether the entire path will succeed or not.
        // To support printers that do not implement `PrettyPrinter`, a `Vec` or
        // linked list on the stack would need to be built, before any printing.
        match self.try_print_visible_def_path_recur(visible_parent, callers)? {
            (cx, false) => return Ok((cx, false)),
            (cx, true) => self = cx,
        }
        callers.pop();
        let actual_parent = self.tcx().parent(def_id);
        debug!(
            "try_print_visible_def_path: visible_parent={:?} actual_parent={:?}",
            visible_parent, actual_parent,
        );

        let mut data = cur_def_key.disambiguated_data.data;
        debug!(
            "try_print_visible_def_path: data={:?} visible_parent={:?} actual_parent={:?}",
            data, visible_parent, actual_parent,
        );

        match data {
            // In order to output a path that could actually be imported (valid and visible),
            // we need to handle re-exports correctly.
            //
            // For example, take `std::os::unix::process::CommandExt`, this trait is actually
            // defined at `std::sys::unix::ext::process::CommandExt` (at time of writing).
            //
            // `std::os::unix` rexports the contents of `std::sys::unix::ext`. `std::sys` is
            // private so the "true" path to `CommandExt` isn't accessible.
            //
            // In this case, the `visible_parent_map` will look something like this:
            //
            // (child) -> (parent)
            // `std::sys::unix::ext::process::CommandExt` -> `std::sys::unix::ext::process`
            // `std::sys::unix::ext::process` -> `std::sys::unix::ext`
            // `std::sys::unix::ext` -> `std::os`
            //
            // This is correct, as the visible parent of `std::sys::unix::ext` is in fact
            // `std::os`.
            //
            // When printing the path to `CommandExt` and looking at the `cur_def_key` that
            // corresponds to `std::sys::unix::ext`, we would normally print `ext` and then go
            // to the parent - resulting in a mangled path like
            // `std::os::ext::process::CommandExt`.
            //
            // Instead, we must detect that there was a re-export and instead print `unix`
            // (which is the name `std::sys::unix::ext` was re-exported as in `std::os`). To
            // do this, we compare the parent of `std::sys::unix::ext` (`std::sys::unix`) with
            // the visible parent (`std::os`). If these do not match, then we iterate over
            // the children of the visible parent (as was done when computing
            // `visible_parent_map`), looking for the specific child we currently have and then
            // have access to the re-exported name.
            DefPathData::TypeNs(ref mut name) if Some(visible_parent) != actual_parent => {
                let reexport = self.tcx().item_children(visible_parent)
                    .iter()
                    .find(|child| child.res.def_id() == def_id)
                    .map(|child| child.ident.name);
                if let Some(reexport) = reexport {
                    *name = reexport;
                }
            }
            // Re-exported `extern crate` (#43189).
            DefPathData::CrateRoot => {
                data = DefPathData::TypeNs(
                    self.tcx().original_crate_name(def_id.krate),
                );
            }
            _ => {}
        }
        debug!("try_print_visible_def_path: data={:?}", data);

        Ok((self.path_append(Ok, &DisambiguatedDefPathData {
            data,
            disambiguator: 0,
        })?, true))
    }

    fn pretty_path_qualified(
        self,
        self_ty: Ty<'tcx>,
        trait_ref: Option<ty::TraitRef<'tcx>>,
    ) -> Result<Self::Path, Self::Error> {
        if trait_ref.is_none() {
            // Inherent impls. Try to print `Foo::bar` for an inherent
            // impl on `Foo`, but fallback to `<Foo>::bar` if self-type is
            // anything other than a simple path.
            match self_ty.kind {
                ty::Adt(..) | ty::Foreign(_) |
                ty::Bool | ty::Char | ty::Str |
                ty::Int(_) | ty::Uint(_) | ty::Float(_) => {
                    return self_ty.print(self);
                }

                _ => {}
            }
        }

        self.generic_delimiters(|mut cx| {
            define_scoped_cx!(cx);

            p!(print(self_ty));
            if let Some(trait_ref) = trait_ref {
                p!(write(" as "), print(trait_ref));
            }
            Ok(cx)
        })
    }

    fn pretty_path_append_impl(
        mut self,
        print_prefix: impl FnOnce(Self) -> Result<Self::Path, Self::Error>,
        self_ty: Ty<'tcx>,
        trait_ref: Option<ty::TraitRef<'tcx>>,
    ) -> Result<Self::Path, Self::Error> {
        self = print_prefix(self)?;

        self.generic_delimiters(|mut cx| {
            define_scoped_cx!(cx);

            p!(write("impl "));
            if let Some(trait_ref) = trait_ref {
                p!(print(trait_ref), write(" for "));
            }
            p!(print(self_ty));

            Ok(cx)
        })
    }

    fn pretty_print_type(
        mut self,
        ty: Ty<'tcx>,
    ) -> Result<Self::Type, Self::Error> {
        define_scoped_cx!(self);

        match ty.kind {
            ty::Bool => p!(write("bool")),
            ty::Char => p!(write("char")),
            ty::Int(t) => p!(write("{}", t.name_str())),
            ty::Uint(t) => p!(write("{}", t.name_str())),
            ty::Float(t) => p!(write("{}", t.name_str())),
            ty::RawPtr(ref tm) => {
                p!(write("*{} ", match tm.mutbl {
                    hir::Mutability::Mutable => "mut",
                    hir::Mutability::Immutable => "const",
                }));
                p!(print(tm.ty))
            }
            ty::Ref(r, ty, mutbl) => {
                p!(write("&"));
                if self.region_should_not_be_omitted(r) {
                    p!(print(r), write(" "));
                }
                p!(print(ty::TypeAndMut { ty, mutbl }))
            }
            ty::Never => p!(write("!")),
            ty::Tuple(ref tys) => {
                p!(write("("));
                let mut tys = tys.iter();
                if let Some(&ty) = tys.next() {
                    p!(print(ty), write(","));
                    if let Some(&ty) = tys.next() {
                        p!(write(" "), print(ty));
                        for &ty in tys {
                            p!(write(", "), print(ty));
                        }
                    }
                }
                p!(write(")"))
            }
            ty::FnDef(def_id, substs) => {
                let sig = self.tcx().fn_sig(def_id).subst(self.tcx(), substs);
                p!(print(sig), write(" {{"), print_value_path(def_id, substs), write("}}"));
            }
            ty::FnPtr(ref bare_fn) => {
                p!(print(bare_fn))
            }
            ty::Infer(infer_ty) => {
                if let ty::TyVar(ty_vid) = infer_ty {
                    if let Some(name) = self.infer_ty_name(ty_vid) {
                        p!(write("{}", name))
                    } else {
                        p!(write("{}", infer_ty))
                    }
                } else {
                    p!(write("{}", infer_ty))
                }
            },
            ty::Error => p!(write("[type error]")),
            ty::Param(ref param_ty) => p!(write("{}", param_ty)),
            ty::Bound(debruijn, bound_ty) => {
                match bound_ty.kind {
                    ty::BoundTyKind::Anon => {
                        if debruijn == ty::INNERMOST {
                            p!(write("^{}", bound_ty.var.index()))
                        } else {
                            p!(write("^{}_{}", debruijn.index(), bound_ty.var.index()))
                        }
                    }

                    ty::BoundTyKind::Param(p) => p!(write("{}", p)),
                }
            }
            ty::Adt(def, substs) => {
                p!(print_def_path(def.did, substs));
            }
            ty::Dynamic(data, r) => {
                let print_r = self.region_should_not_be_omitted(r);
                if print_r {
                    p!(write("("));
                }
                p!(write("dyn "), print(data));
                if print_r {
                    p!(write(" + "), print(r), write(")"));
                }
            }
            ty::Foreign(def_id) => {
                p!(print_def_path(def_id, &[]));
            }
            ty::Projection(ref data) => p!(print(data)),
            ty::UnnormalizedProjection(ref data) => {
                p!(write("Unnormalized("), print(data), write(")"))
            }
            ty::Placeholder(placeholder) => {
                p!(write("Placeholder({:?})", placeholder))
            }
            ty::Opaque(def_id, substs) => {
                // FIXME(eddyb) print this with `print_def_path`.
                if self.tcx().sess.verbose() {
                    p!(write("Opaque({:?}, {:?})", def_id, substs));
                    return Ok(self);
                }

                let def_key = self.tcx().def_key(def_id);
                if let Some(name) = def_key.disambiguated_data.data.get_opt_name() {
                    p!(write("{}", name));
                    let mut substs = substs.iter();
                    // FIXME(eddyb) print this with `print_def_path`.
                    if let Some(first) = substs.next() {
                        p!(write("::<"));
                        p!(print(first));
                        for subst in substs {
                            p!(write(", "), print(subst));
                        }
                        p!(write(">"));
                    }
                    return Ok(self);
                }
                // Grab the "TraitA + TraitB" from `impl TraitA + TraitB`,
                // by looking up the projections associated with the def_id.
                let bounds = self.tcx().predicates_of(def_id).instantiate(self.tcx(), substs);

                let mut first = true;
                let mut is_sized = false;
                p!(write("impl"));
                for predicate in bounds.predicates {
                    if let Some(trait_ref) = predicate.to_opt_poly_trait_ref() {
                        // Don't print +Sized, but rather +?Sized if absent.
                        if Some(trait_ref.def_id()) == self.tcx().lang_items().sized_trait() {
                            is_sized = true;
                            continue;
                        }

                        p!(
                                write("{}", if first { " " } else { "+" }),
                                print(trait_ref));
                        first = false;
                    }
                }
                if !is_sized {
                    p!(write("{}?Sized", if first { " " } else { "+" }));
                } else if first {
                    p!(write(" Sized"));
                }
            }
            ty::Str => p!(write("str")),
            ty::Generator(did, substs, movability) => {
                let upvar_tys = substs.as_generator().upvar_tys(did, self.tcx());
                let witness = substs.as_generator().witness(did, self.tcx());
                match movability {
                    hir::Movability::Movable => p!(write("[generator")),
                    hir::Movability::Static  => p!(write("[static generator")),
                }

                // FIXME(eddyb) should use `def_span`.
                if let Some(hir_id) = self.tcx().hir().as_local_hir_id(did) {
                    p!(write("@{:?}", self.tcx().hir().span(hir_id)));
                    let mut sep = " ";
                    for (&var_id, upvar_ty) in self.tcx().upvars(did)
                        .as_ref()
                        .iter()
                        .flat_map(|v| v.keys())
                        .zip(upvar_tys)
                    {
                        p!(
                            write("{}{}:",
                                    sep,
                                    self.tcx().hir().name(var_id)),
                            print(upvar_ty));
                        sep = ", ";
                    }
                } else {
                    // Cross-crate closure types should only be
                    // visible in codegen bug reports, I imagine.
                    p!(write("@{:?}", did));
                    let mut sep = " ";
                    for (index, upvar_ty) in upvar_tys.enumerate() {
                        p!(
                                write("{}{}:", sep, index),
                                print(upvar_ty));
                        sep = ", ";
                    }
                }

                p!(write(" "), print(witness), write("]"))
            },
            ty::GeneratorWitness(types) => {
                p!(in_binder(&types));
            }
            ty::Closure(did, substs) => {
                let upvar_tys = substs.as_closure().upvar_tys(did, self.tcx());
                p!(write("[closure"));

                // FIXME(eddyb) should use `def_span`.
                if let Some(hir_id) = self.tcx().hir().as_local_hir_id(did) {
                    if self.tcx().sess.opts.debugging_opts.span_free_formats {
                        p!(write("@{:?}", hir_id));
                    } else {
                        p!(write("@{:?}", self.tcx().hir().span(hir_id)));
                    }
                    let mut sep = " ";
                    for (&var_id, upvar_ty) in self.tcx().upvars(did)
                        .as_ref()
                        .iter()
                        .flat_map(|v| v.keys())
                        .zip(upvar_tys)
                    {
                        p!(
                            write("{}{}:",
                                    sep,
                                    self.tcx().hir().name(var_id)),
                            print(upvar_ty));
                        sep = ", ";
                    }
                } else {
                    // Cross-crate closure types should only be
                    // visible in codegen bug reports, I imagine.
                    p!(write("@{:?}", did));
                    let mut sep = " ";
                    for (index, upvar_ty) in upvar_tys.enumerate() {
                        p!(
                                write("{}{}:", sep, index),
                                print(upvar_ty));
                        sep = ", ";
                    }
                }

                if self.tcx().sess.verbose() {
                    p!(write(
                        " closure_kind_ty={:?} closure_sig_ty={:?}",
                        substs.as_closure().kind_ty(did, self.tcx()),
                        substs.as_closure().sig_ty(did, self.tcx())
                    ));
                }

                p!(write("]"))
            },
            ty::Array(ty, sz) => {
                p!(write("["), print(ty), write("; "));
                if self.tcx().sess.verbose() {
                    p!(write("{:?}", sz));
                } else if let ty::ConstKind::Unevaluated(..) = sz.val {
                    // do not try to evalute unevaluated constants. If we are const evaluating an
                    // array length anon const, rustc will (with debug assertions) print the
                    // constant's path. Which will end up here again.
                    p!(write("_"));
                } else if let Some(n) = sz.try_eval_usize(self.tcx(), ty::ParamEnv::empty()) {
                    p!(write("{}", n));
                } else {
                    p!(write("_"));
                }
                p!(write("]"))
            }
            ty::Slice(ty) => {
                p!(write("["), print(ty), write("]"))
            }
        }

        Ok(self)
    }

    fn infer_ty_name(&self, _: ty::TyVid) -> Option<String> {
        None
    }

    fn pretty_print_dyn_existential(
        mut self,
        predicates: &'tcx ty::List<ty::ExistentialPredicate<'tcx>>,
    ) -> Result<Self::DynExistential, Self::Error> {
        define_scoped_cx!(self);

        // Generate the main trait ref, including associated types.
        let mut first = true;

        if let Some(principal) = predicates.principal() {
            p!(print_def_path(principal.def_id, &[]));

            let mut resugared = false;

            // Special-case `Fn(...) -> ...` and resugar it.
            let fn_trait_kind = self.tcx().lang_items().fn_trait_kind(principal.def_id);
            if !self.tcx().sess.verbose() && fn_trait_kind.is_some() {
                if let ty::Tuple(ref args) = principal.substs.type_at(0).kind {
                    let mut projections = predicates.projection_bounds();
                    if let (Some(proj), None) = (projections.next(), projections.next()) {
                        let tys: Vec<_> = args.iter().map(|k| k.expect_ty()).collect();
                        p!(pretty_fn_sig(&tys, false, proj.ty));
                        resugared = true;
                    }
                }
            }

            // HACK(eddyb) this duplicates `FmtPrinter`'s `path_generic_args`,
            // in order to place the projections inside the `<...>`.
            if !resugared {
                // Use a type that can't appear in defaults of type parameters.
                let dummy_self = self.tcx().mk_ty_infer(ty::FreshTy(0));
                let principal = principal.with_self_ty(self.tcx(), dummy_self);

                let args = self.generic_args_to_print(
                    self.tcx().generics_of(principal.def_id),
                    principal.substs,
                );

                // Don't print `'_` if there's no unerased regions.
                let print_regions = args.iter().any(|arg| {
                    match arg.unpack() {
                        GenericArgKind::Lifetime(r) => *r != ty::ReErased,
                        _ => false,
                    }
                });
                let mut args = args.iter().cloned().filter(|arg| {
                    match arg.unpack() {
                        GenericArgKind::Lifetime(_) => print_regions,
                        _ => true,
                    }
                });
                let mut projections = predicates.projection_bounds();

                let arg0 = args.next();
                let projection0 = projections.next();
                if arg0.is_some() || projection0.is_some() {
                    let args = arg0.into_iter().chain(args);
                    let projections = projection0.into_iter().chain(projections);

                    p!(generic_delimiters(|mut cx| {
                        cx = cx.comma_sep(args)?;
                        if arg0.is_some() && projection0.is_some() {
                            write!(cx, ", ")?;
                        }
                        cx.comma_sep(projections)
                    }));
                }
            }
            first = false;
        }

        // Builtin bounds.
        // FIXME(eddyb) avoid printing twice (needed to ensure
        // that the auto traits are sorted *and* printed via cx).
        let mut auto_traits: Vec<_> = predicates.auto_traits().map(|did| {
            (self.tcx().def_path_str(did), did)
        }).collect();

        // The auto traits come ordered by `DefPathHash`. While
        // `DefPathHash` is *stable* in the sense that it depends on
        // neither the host nor the phase of the moon, it depends
        // "pseudorandomly" on the compiler version and the target.
        //
        // To avoid that causing instabilities in compiletest
        // output, sort the auto-traits alphabetically.
        auto_traits.sort();

        for (_, def_id) in auto_traits {
            if !first {
                p!(write(" + "));
            }
            first = false;

            p!(print_def_path(def_id, &[]));
        }

        Ok(self)
    }

    fn pretty_fn_sig(
        mut self,
        inputs: &[Ty<'tcx>],
        c_variadic: bool,
        output: Ty<'tcx>,
    ) -> Result<Self, Self::Error> {
        define_scoped_cx!(self);

        p!(write("("));
        let mut inputs = inputs.iter();
        if let Some(&ty) = inputs.next() {
            p!(print(ty));
            for &ty in inputs {
                p!(write(", "), print(ty));
            }
            if c_variadic {
                p!(write(", ..."));
            }
        }
        p!(write(")"));
        if !output.is_unit() {
            p!(write(" -> "), print(output));
        }

        Ok(self)
    }

    fn pretty_print_const(
        mut self,
        ct: &'tcx ty::Const<'tcx>,
    ) -> Result<Self::Const, Self::Error> {
        define_scoped_cx!(self);

        if self.tcx().sess.verbose() {
            p!(write("Const({:?}: {:?})", ct.val, ct.ty));
            return Ok(self);
        }

<<<<<<< HEAD
        let u8 = self.tcx().types.u8;

        if let ty::Ref(_, ref_ty, _) = ct.ty.kind {
            let byte_str = match (ct.val, &ref_ty.kind) {
                (ConstValue::Scalar(Scalar::Ptr(ptr)), ty::Array(t, n)) if *t == u8 => {
                    let n = n.eval_usize(self.tcx(), ty::ParamEnv::empty());
                    Some(self.tcx()
                        .alloc_map.lock()
                        .unwrap_memory(ptr.alloc_id)
                        .get_bytes(&self.tcx(), ptr, Size::from_bytes(n)).unwrap())
                },
                (ConstValue::Slice { data, start, end }, ty::Slice(t)) if *t == u8 => {
                    // The `inspect` here is okay since we checked the bounds, and there are
                    // no relocations (we have an active slice reference here). We don't use
                    // this result to affect interpreter execution.
                    Some(data.inspect_with_undef_and_ptr_outside_interpreter(start..end))
                },
                _ => None,
            };

            if let Some(byte_str) = byte_str {
                p!(write("b\""));
                for &c in byte_str {
                    for e in std::ascii::escape_default(c) {
                        self.write_char(e as char)?;
                    }
                }
                p!(write("\""));
                return Ok(self);
            }

            if let (ConstValue::Slice { data, start, end }, ty::Str) =
                (ct.val, &ref_ty.kind)
            {
                // The `inspect` here is okay since we checked the bounds, and there are no
                // relocations (we have an active `str` reference here). We don't use this
                // result to affect interpreter execution.
                let slice = data.inspect_with_undef_and_ptr_outside_interpreter(start..end);
                let s = ::std::str::from_utf8(slice)
                    .expect("non utf8 str from miri");
                p!(write("{:?}", s));
                return Ok(self);
            }
        };

=======
>>>>>>> 9b0214d9
        match (ct.val, &ct.ty.kind) {
            (_,  ty::FnDef(did, substs)) => p!(print_value_path(*did, substs)),
            (ty::ConstKind::Unevaluated(did, substs), _) => {
                match self.tcx().def_kind(did) {
                    | Some(DefKind::Static)
                    | Some(DefKind::Const)
                    | Some(DefKind::AssocConst) => p!(print_value_path(did, substs)),
                    _ => if did.is_local() {
                        let span = self.tcx().def_span(did);
                        if let Ok(snip) = self.tcx().sess.source_map().span_to_snippet(span) {
                            p!(write("{}", snip))
                        } else {
                            p!(write("_: "), print(ct.ty))
                        }
                    } else {
                        p!(write("_: "), print(ct.ty))
                    },
                }
            },
            (ty::ConstKind::Infer(..), _) =>  p!(write("_: "), print(ct.ty)),
            (ty::ConstKind::Param(ParamConst { name, .. }), _) => p!(write("{}", name)),
            (ty::ConstKind::Value(value), _) => return self.pretty_print_const_value(value, ct.ty),

            _ => {
                // fallback
                p!(write("{:?} : ", ct.val), print(ct.ty))
            }
        };
        Ok(self)
    }

    fn pretty_print_const_value(
        mut self,
        ct: ConstValue<'tcx>,
        ty: Ty<'tcx>,
    ) -> Result<Self::Const, Self::Error> {
        define_scoped_cx!(self);

        if self.tcx().sess.verbose() {
            p!(write("ConstValue({:?}: {:?})", ct, ty));
            return Ok(self);
        }

        let u8 = self.tcx().types.u8;

        match (ct, &ty.kind) {
            (ConstValue::Scalar(Scalar::Raw { data, .. }), ty::Bool) =>
                p!(write("{}", if data == 0 { "false" } else { "true" })),
            (ConstValue::Scalar(Scalar::Raw { data, .. }), ty::Float(ast::FloatTy::F32)) =>
                p!(write("{}f32", Single::from_bits(data))),
            (ConstValue::Scalar(Scalar::Raw { data, .. }), ty::Float(ast::FloatTy::F64)) =>
                p!(write("{}f64", Double::from_bits(data))),
            (ConstValue::Scalar(Scalar::Raw { data, .. }), ty::Uint(ui)) => {
                let bit_size = Integer::from_attr(&self.tcx(), UnsignedInt(*ui)).size();
                let max = truncate(u128::max_value(), bit_size);

                let ui_str = ui.name_str();
                if data == max {
                    p!(write("std::{}::MAX", ui_str))
                } else {
                    p!(write("{}{}", data, ui_str))
                };
            },
            (ConstValue::Scalar(Scalar::Raw { data, .. }), ty::Int(i)) => {
                let bit_size = Integer::from_attr(&self.tcx(), SignedInt(*i))
                    .size().bits() as u128;
                let min = 1u128 << (bit_size - 1);
                let max = min - 1;

                let ty = self.tcx().lift(&ty).unwrap();
                let size = self.tcx().layout_of(ty::ParamEnv::empty().and(ty))
                    .unwrap()
                    .size;
                let i_str = i.name_str();
                match data {
                    d if d == min => p!(write("std::{}::MIN", i_str)),
                    d if d == max => p!(write("std::{}::MAX", i_str)),
                    _ => p!(write("{}{}", sign_extend(data, size) as i128, i_str))
                }
            },
            (ConstValue::Scalar(Scalar::Raw { data, .. }), ty::Char) =>
                p!(write("{:?}", ::std::char::from_u32(data as u32).unwrap())),
            (ConstValue::Scalar(value), ty::Ref(..)) |
            (ConstValue::Scalar(value), ty::RawPtr(_)) => {
                match value {
                    Scalar::Raw { data, size } => {
                        p!(write("0x{:01$x} : ", data, size as usize * 2));
                    }
                    _ => p!(write("{{pointer}} : "))
                };
                p!(print(ct.ty));
            }
            (ConstValue::Scalar(Scalar::Ptr(ptr)), ty::FnPtr(_)) => {
                let instance = {
                    let alloc_map = self.tcx().alloc_map.lock();
                    alloc_map.unwrap_fn(ptr.alloc_id)
                };
                p!(print_value_path(instance.def_id(), instance.substs));
            },
            _ => {
<<<<<<< HEAD
                // fallback
                p!(write("{:?} : ", ct.val), print(ct.ty))
=======
                let printed = if let ty::Ref(_, ref_ty, _) = ty.kind {
                    let byte_str = match (ct, &ref_ty.kind) {
                        (ConstValue::Scalar(Scalar::Ptr(ptr)), ty::Array(t, n)) if *t == u8 => {
                            let n = n.eval_usize(self.tcx(), ty::ParamEnv::empty());
                            Some(self.tcx()
                                .alloc_map.lock()
                                .unwrap_memory(ptr.alloc_id)
                                .get_bytes(&self.tcx(), ptr, Size::from_bytes(n)).unwrap())
                        },
                        (ConstValue::Slice { data, start, end }, ty::Slice(t)) if *t == u8 => {
                            // The `inspect` here is okay since we checked the bounds, and there are
                            // no relocations (we have an active slice reference here). We don't use
                            // this result to affect interpreter execution.
                            Some(data.inspect_with_undef_and_ptr_outside_interpreter(start..end))
                        },
                        _ => None,
                    };

                    if let Some(byte_str) = byte_str {
                        p!(write("b\""));
                        for &c in byte_str {
                            for e in std::ascii::escape_default(c) {
                                self.write_char(e as char)?;
                            }
                        }
                        p!(write("\""));
                        true
                    } else if let (ConstValue::Slice { data, start, end }, ty::Str) =
                        (ct, &ref_ty.kind)
                    {
                        // The `inspect` here is okay since we checked the bounds, and there are no
                        // relocations (we have an active `str` reference here). We don't use this
                        // result to affect interpreter execution.
                        let slice = data.inspect_with_undef_and_ptr_outside_interpreter(start..end);
                        let s = ::std::str::from_utf8(slice)
                            .expect("non utf8 str from miri");
                        p!(write("{:?}", s));
                        true
                    } else {
                        false
                    }
                } else {
                    false
                };
                if !printed {
                    // fallback
                    p!(write("{:?} : ", ct), print(ty))
                }
>>>>>>> 9b0214d9
            }
        };
        Ok(self)
    }
}

// HACK(eddyb) boxed to avoid moving around a large struct by-value.
pub struct FmtPrinter<'a, 'tcx, F>(Box<FmtPrinterData<'a, 'tcx, F>>);

pub struct FmtPrinterData<'a, 'tcx, F> {
    tcx: TyCtxt<'tcx>,
    fmt: F,

    empty_path: bool,
    in_value: bool,

    used_region_names: FxHashSet<Symbol>,
    region_index: usize,
    binder_depth: usize,

    pub region_highlight_mode: RegionHighlightMode,

    pub name_resolver: Option<Box<&'a dyn Fn(ty::sty::TyVid) -> Option<String>>>,
}

impl<F> Deref for FmtPrinter<'a, 'tcx, F> {
    type Target = FmtPrinterData<'a, 'tcx, F>;
    fn deref(&self) -> &Self::Target {
        &self.0
    }
}

impl<F> DerefMut for FmtPrinter<'_, '_, F> {
    fn deref_mut(&mut self) -> &mut Self::Target {
        &mut self.0
    }
}

impl<F> FmtPrinter<'a, 'tcx, F> {
    pub fn new(tcx: TyCtxt<'tcx>, fmt: F, ns: Namespace) -> Self {
        FmtPrinter(Box::new(FmtPrinterData {
            tcx,
            fmt,
            empty_path: false,
            in_value: ns == Namespace::ValueNS,
            used_region_names: Default::default(),
            region_index: 0,
            binder_depth: 0,
            region_highlight_mode: RegionHighlightMode::default(),
            name_resolver: None,
        }))
    }
}

impl TyCtxt<'_> {
    // HACK(eddyb) get rid of `def_path_str` and/or pass `Namespace` explicitly always
    // (but also some things just print a `DefId` generally so maybe we need this?)
    fn guess_def_namespace(self, def_id: DefId) -> Namespace {
        match self.def_key(def_id).disambiguated_data.data {
            DefPathData::TypeNs(..)
            | DefPathData::CrateRoot
            | DefPathData::ImplTrait => Namespace::TypeNS,

            DefPathData::ValueNs(..)
            | DefPathData::AnonConst
            | DefPathData::ClosureExpr
            | DefPathData::Ctor => Namespace::ValueNS,

            DefPathData::MacroNs(..) => Namespace::MacroNS,

            _ => Namespace::TypeNS,
        }
    }

    /// Returns a string identifying this `DefId`. This string is
    /// suitable for user output.
    pub fn def_path_str(self, def_id: DefId) -> String {
        let ns = self.guess_def_namespace(def_id);
        debug!("def_path_str: def_id={:?}, ns={:?}", def_id, ns);
        let mut s = String::new();
        let _ = FmtPrinter::new(self, &mut s, ns)
            .print_def_path(def_id, &[]);
        s
    }
}

impl<F: fmt::Write> fmt::Write for FmtPrinter<'_, '_, F> {
    fn write_str(&mut self, s: &str) -> fmt::Result {
        self.fmt.write_str(s)
    }
}

impl<F: fmt::Write> Printer<'tcx> for FmtPrinter<'_, 'tcx, F> {
    type Error = fmt::Error;

    type Path = Self;
    type Region = Self;
    type Type = Self;
    type DynExistential = Self;
    type Const = Self;

    fn tcx(&'a self) -> TyCtxt<'tcx> {
        self.tcx
    }

    fn print_def_path(
        mut self,
        def_id: DefId,
        substs: &'tcx [GenericArg<'tcx>],
    ) -> Result<Self::Path, Self::Error> {
        define_scoped_cx!(self);

        if substs.is_empty() {
            match self.try_print_visible_def_path(def_id)? {
                (cx, true) => return Ok(cx),
                (cx, false) => self = cx,
            }
        }

        let key = self.tcx.def_key(def_id);
        if let DefPathData::Impl = key.disambiguated_data.data {
            // Always use types for non-local impls, where types are always
            // available, and filename/line-number is mostly uninteresting.
            let use_types =
                !def_id.is_local() || {
                    // Otherwise, use filename/line-number if forced.
                    let force_no_types = FORCE_IMPL_FILENAME_LINE.with(|f| f.get());
                    !force_no_types
                };

            if !use_types {
                // If no type info is available, fall back to
                // pretty printing some span information. This should
                // only occur very early in the compiler pipeline.
                let parent_def_id = DefId { index: key.parent.unwrap(), ..def_id };
                let span = self.tcx.def_span(def_id);

                self = self.print_def_path(parent_def_id, &[])?;

                // HACK(eddyb) copy of `path_append` to avoid
                // constructing a `DisambiguatedDefPathData`.
                if !self.empty_path {
                    write!(self, "::")?;
                }
                write!(self, "<impl at {:?}>", span)?;
                self.empty_path = false;

                return Ok(self);
            }
        }

        self.default_print_def_path(def_id, substs)
    }

    fn print_region(
        self,
        region: ty::Region<'_>,
    ) -> Result<Self::Region, Self::Error> {
        self.pretty_print_region(region)
    }

    fn print_type(
        self,
        ty: Ty<'tcx>,
    ) -> Result<Self::Type, Self::Error> {
        self.pretty_print_type(ty)
    }

    fn print_dyn_existential(
        self,
        predicates: &'tcx ty::List<ty::ExistentialPredicate<'tcx>>,
    ) -> Result<Self::DynExistential, Self::Error> {
        self.pretty_print_dyn_existential(predicates)
    }

    fn print_const(
        self,
        ct: &'tcx ty::Const<'tcx>,
    ) -> Result<Self::Const, Self::Error> {
        self.pretty_print_const(ct)
    }

    fn path_crate(
        mut self,
        cnum: CrateNum,
    ) -> Result<Self::Path, Self::Error> {
        self.empty_path = true;
        if cnum == LOCAL_CRATE {
            if self.tcx.sess.rust_2018() {
                // We add the `crate::` keyword on Rust 2018, only when desired.
                if SHOULD_PREFIX_WITH_CRATE.with(|flag| flag.get()) {
                    write!(self, "{}", kw::Crate)?;
                    self.empty_path = false;
                }
            }
        } else {
            write!(self, "{}", self.tcx.crate_name(cnum))?;
            self.empty_path = false;
        }
        Ok(self)
    }

    fn path_qualified(
        mut self,
        self_ty: Ty<'tcx>,
        trait_ref: Option<ty::TraitRef<'tcx>>,
    ) -> Result<Self::Path, Self::Error> {
        self = self.pretty_path_qualified(self_ty, trait_ref)?;
        self.empty_path = false;
        Ok(self)
    }

    fn path_append_impl(
        mut self,
        print_prefix: impl FnOnce(Self) -> Result<Self::Path, Self::Error>,
        _disambiguated_data: &DisambiguatedDefPathData,
        self_ty: Ty<'tcx>,
        trait_ref: Option<ty::TraitRef<'tcx>>,
    ) -> Result<Self::Path, Self::Error> {
        self = self.pretty_path_append_impl(|mut cx| {
            cx = print_prefix(cx)?;
            if !cx.empty_path {
                write!(cx, "::")?;
            }

            Ok(cx)
        }, self_ty, trait_ref)?;
        self.empty_path = false;
        Ok(self)
    }

    fn path_append(
        mut self,
        print_prefix: impl FnOnce(Self) -> Result<Self::Path, Self::Error>,
        disambiguated_data: &DisambiguatedDefPathData,
    ) -> Result<Self::Path, Self::Error> {
        self = print_prefix(self)?;

        // Skip `::{{constructor}}` on tuple/unit structs.
        match disambiguated_data.data {
            DefPathData::Ctor => return Ok(self),
            _ => {}
        }

        // FIXME(eddyb) `name` should never be empty, but it
        // currently is for `extern { ... }` "foreign modules".
        let name = disambiguated_data.data.as_symbol().as_str();
        if !name.is_empty() {
            if !self.empty_path {
                write!(self, "::")?;
            }
            write!(self, "{}", name)?;

            // FIXME(eddyb) this will print e.g. `{{closure}}#3`, but it
            // might be nicer to use something else, e.g. `{closure#3}`.
            let dis = disambiguated_data.disambiguator;
            let print_dis =
                disambiguated_data.data.get_opt_name().is_none() ||
                dis != 0 && self.tcx.sess.verbose();
            if print_dis {
                write!(self, "#{}", dis)?;
            }

            self.empty_path = false;
        }

        Ok(self)
    }

    fn path_generic_args(
        mut self,
        print_prefix: impl FnOnce(Self) -> Result<Self::Path, Self::Error>,
        args: &[GenericArg<'tcx>],
    ) -> Result<Self::Path, Self::Error> {
        self = print_prefix(self)?;

        // Don't print `'_` if there's no unerased regions.
        let print_regions = args.iter().any(|arg| {
            match arg.unpack() {
                GenericArgKind::Lifetime(r) => *r != ty::ReErased,
                _ => false,
            }
        });
        let args = args.iter().cloned().filter(|arg| {
            match arg.unpack() {
                GenericArgKind::Lifetime(_) => print_regions,
                _ => true,
            }
        });

        if args.clone().next().is_some() {
            if self.in_value {
                write!(self, "::")?;
            }
            self.generic_delimiters(|cx| cx.comma_sep(args))
        } else {
            Ok(self)
        }
    }
}

impl<F: fmt::Write> PrettyPrinter<'tcx> for FmtPrinter<'_, 'tcx, F> {
    fn infer_ty_name(&self, id: ty::TyVid) -> Option<String> {
        self.0.name_resolver.as_ref().and_then(|func| func(id))
    }

    fn print_value_path(
        mut self,
        def_id: DefId,
        substs: &'tcx [GenericArg<'tcx>],
    ) -> Result<Self::Path, Self::Error> {
        let was_in_value = std::mem::replace(&mut self.in_value, true);
        self = self.print_def_path(def_id, substs)?;
        self.in_value = was_in_value;

        Ok(self)
    }

    fn in_binder<T>(self, value: &ty::Binder<T>) -> Result<Self, Self::Error>
    where
        T: Print<'tcx, Self, Output = Self, Error = Self::Error> + TypeFoldable<'tcx>,
    {
        self.pretty_in_binder(value)
    }

    fn generic_delimiters(
        mut self,
        f: impl FnOnce(Self) -> Result<Self, Self::Error>,
    ) -> Result<Self, Self::Error> {
        write!(self, "<")?;

        let was_in_value = std::mem::replace(&mut self.in_value, false);
        let mut inner = f(self)?;
        inner.in_value = was_in_value;

        write!(inner, ">")?;
        Ok(inner)
    }

    fn region_should_not_be_omitted(
        &self,
        region: ty::Region<'_>,
    ) -> bool {
        let highlight = self.region_highlight_mode;
        if highlight.region_highlighted(region).is_some() {
            return true;
        }

        if self.tcx.sess.verbose() {
            return true;
        }

        let identify_regions = self.tcx.sess.opts.debugging_opts.identify_regions;

        match *region {
            ty::ReEarlyBound(ref data) => {
                data.name != kw::Invalid &&
                data.name != kw::UnderscoreLifetime
            }

            ty::ReLateBound(_, br) |
            ty::ReFree(ty::FreeRegion { bound_region: br, .. }) |
            ty::RePlaceholder(ty::Placeholder { name: br, .. }) => {
                if let ty::BrNamed(_, name) = br {
                    if name != kw::Invalid &&
                       name != kw::UnderscoreLifetime {
                        return true;
                    }
                }

                if let Some((region, _)) = highlight.highlight_bound_region {
                    if br == region {
                        return true;
                    }
                }

                false
            }

            ty::ReScope(_) |
            ty::ReVar(_) if identify_regions => true,

            ty::ReVar(_) |
            ty::ReScope(_) |
            ty::ReErased => false,

            ty::ReStatic |
            ty::ReEmpty |
            ty::ReClosureBound(_) => true,
        }
    }
}

// HACK(eddyb) limited to `FmtPrinter` because of `region_highlight_mode`.
impl<F: fmt::Write> FmtPrinter<'_, '_, F> {
    pub fn pretty_print_region(
        mut self,
        region: ty::Region<'_>,
    ) -> Result<Self, fmt::Error> {
        define_scoped_cx!(self);

        // Watch out for region highlights.
        let highlight = self.region_highlight_mode;
        if let Some(n) = highlight.region_highlighted(region) {
            p!(write("'{}", n));
            return Ok(self);
        }

        if self.tcx.sess.verbose() {
            p!(write("{:?}", region));
            return Ok(self);
        }

        let identify_regions = self.tcx.sess.opts.debugging_opts.identify_regions;

        // These printouts are concise.  They do not contain all the information
        // the user might want to diagnose an error, but there is basically no way
        // to fit that into a short string.  Hence the recommendation to use
        // `explain_region()` or `note_and_explain_region()`.
        match *region {
            ty::ReEarlyBound(ref data) => {
                if data.name != kw::Invalid {
                    p!(write("{}", data.name));
                    return Ok(self);
                }
            }
            ty::ReLateBound(_, br) |
            ty::ReFree(ty::FreeRegion { bound_region: br, .. }) |
            ty::RePlaceholder(ty::Placeholder { name: br, .. }) => {
                if let ty::BrNamed(_, name) = br {
                    if name != kw::Invalid &&
                       name != kw::UnderscoreLifetime {
                        p!(write("{}", name));
                        return Ok(self);
                    }
                }

                if let Some((region, counter)) = highlight.highlight_bound_region {
                    if br == region {
                        p!(write("'{}", counter));
                        return Ok(self);
                    }
                }
            }
            ty::ReScope(scope) if identify_regions => {
                match scope.data {
                    region::ScopeData::Node =>
                        p!(write("'{}s", scope.item_local_id().as_usize())),
                    region::ScopeData::CallSite =>
                        p!(write("'{}cs", scope.item_local_id().as_usize())),
                    region::ScopeData::Arguments =>
                        p!(write("'{}as", scope.item_local_id().as_usize())),
                    region::ScopeData::Destruction =>
                        p!(write("'{}ds", scope.item_local_id().as_usize())),
                    region::ScopeData::Remainder(first_statement_index) => p!(write(
                        "'{}_{}rs",
                        scope.item_local_id().as_usize(),
                        first_statement_index.index()
                    )),
                }
                return Ok(self);
            }
            ty::ReVar(region_vid) if identify_regions => {
                p!(write("{:?}", region_vid));
                return Ok(self);
            }
            ty::ReVar(_) => {}
            ty::ReScope(_) |
            ty::ReErased => {}
            ty::ReStatic => {
                p!(write("'static"));
                return Ok(self);
            }
            ty::ReEmpty => {
                p!(write("'<empty>"));
                return Ok(self);
            }

            // The user should never encounter these in unsubstituted form.
            ty::ReClosureBound(vid) => {
                p!(write("{:?}", vid));
                return Ok(self);
            }
        }

        p!(write("'_"));

        Ok(self)
    }
}

// HACK(eddyb) limited to `FmtPrinter` because of `binder_depth`,
// `region_index` and `used_region_names`.
impl<F: fmt::Write> FmtPrinter<'_, 'tcx, F> {
    pub fn pretty_in_binder<T>(mut self, value: &ty::Binder<T>) -> Result<Self, fmt::Error>
    where
        T: Print<'tcx, Self, Output = Self, Error = fmt::Error> + TypeFoldable<'tcx>,
    {
        fn name_by_region_index(index: usize) -> Symbol {
            match index {
                0 => Symbol::intern("'r"),
                1 => Symbol::intern("'s"),
                i => Symbol::intern(&format!("'t{}", i-2)),
            }
        }

        // Replace any anonymous late-bound regions with named
        // variants, using new unique identifiers, so that we can
        // clearly differentiate between named and unnamed regions in
        // the output. We'll probably want to tweak this over time to
        // decide just how much information to give.
        if self.binder_depth == 0 {
            self.prepare_late_bound_region_info(value);
        }

        let mut empty = true;
        let mut start_or_continue = |cx: &mut Self, start: &str, cont: &str| {
            write!(cx, "{}", if empty {
                empty = false;
                start
            } else {
                cont
            })
        };

        define_scoped_cx!(self);

        let old_region_index = self.region_index;
        let mut region_index = old_region_index;
        let new_value = self.tcx.replace_late_bound_regions(value, |br| {
            let _ = start_or_continue(&mut self, "for<", ", ");
            let br = match br {
                ty::BrNamed(_, name) => {
                    let _ = write!(self, "{}", name);
                    br
                }
                ty::BrAnon(_) |
                ty::BrEnv => {
                    let name = loop {
                        let name = name_by_region_index(region_index);
                        region_index += 1;
                        if !self.used_region_names.contains(&name) {
                            break name;
                        }
                    };
                    let _ = write!(self, "{}", name);
                    ty::BrNamed(DefId::local(CRATE_DEF_INDEX), name)
                }
            };
            self.tcx.mk_region(ty::ReLateBound(ty::INNERMOST, br))
        }).0;
        start_or_continue(&mut self, "", "> ")?;

        self.binder_depth += 1;
        self.region_index = region_index;
        let mut inner = new_value.print(self)?;
        inner.region_index = old_region_index;
        inner.binder_depth -= 1;
        Ok(inner)
    }

    fn prepare_late_bound_region_info<T>(&mut self, value: &ty::Binder<T>)
        where T: TypeFoldable<'tcx>
    {

        struct LateBoundRegionNameCollector<'a>(&'a mut FxHashSet<Symbol>);
        impl<'tcx> ty::fold::TypeVisitor<'tcx> for LateBoundRegionNameCollector<'_> {
            fn visit_region(&mut self, r: ty::Region<'tcx>) -> bool {
                match *r {
                    ty::ReLateBound(_, ty::BrNamed(_, name)) => {
                        self.0.insert(name);
                    },
                    _ => {},
                }
                r.super_visit_with(self)
            }
        }

        self.used_region_names.clear();
        let mut collector = LateBoundRegionNameCollector(&mut self.used_region_names);
        value.visit_with(&mut collector);
        self.region_index = 0;
    }
}

impl<'tcx, T, P: PrettyPrinter<'tcx>> Print<'tcx, P> for ty::Binder<T>
where
    T: Print<'tcx, P, Output = P, Error = P::Error> + TypeFoldable<'tcx>,
{
    type Output = P;
    type Error = P::Error;
    fn print(&self, cx: P) -> Result<Self::Output, Self::Error> {
        cx.in_binder(self)
    }
}

impl<'tcx, T, U, P: PrettyPrinter<'tcx>> Print<'tcx, P> for ty::OutlivesPredicate<T, U>
where
    T: Print<'tcx, P, Output = P, Error = P::Error>,
    U: Print<'tcx, P, Output = P, Error = P::Error>,
{
    type Output = P;
    type Error = P::Error;
    fn print(&self, mut cx: P) -> Result<Self::Output, Self::Error> {
        define_scoped_cx!(cx);
        p!(print(self.0), write(" : "), print(self.1));
        Ok(cx)
    }
}

macro_rules! forward_display_to_print {
    ($($ty:ty),+) => {
        $(impl fmt::Display for $ty {
            fn fmt(&self, f: &mut fmt::Formatter<'_>) -> fmt::Result {
                ty::tls::with(|tcx| {
                    tcx.lift(self)
                        .expect("could not lift for printing")
                        .print(FmtPrinter::new(tcx, f, Namespace::TypeNS))?;
                    Ok(())
                })
            }
        })+
    };
}

macro_rules! define_print_and_forward_display {
    (($self:ident, $cx:ident): $($ty:ty $print:block)+) => {
        $(impl<'tcx, P: PrettyPrinter<'tcx>> Print<'tcx, P> for $ty {
            type Output = P;
            type Error = fmt::Error;
            fn print(&$self, $cx: P) -> Result<Self::Output, Self::Error> {
                #[allow(unused_mut)]
                let mut $cx = $cx;
                define_scoped_cx!($cx);
                let _: () = $print;
                #[allow(unreachable_code)]
                Ok($cx)
            }
        })+

        forward_display_to_print!($($ty),+);
    };
}

// HACK(eddyb) this is separate because `ty::RegionKind` doesn't need lifting.
impl fmt::Display for ty::RegionKind {
    fn fmt(&self, f: &mut fmt::Formatter<'_>) -> fmt::Result {
        ty::tls::with(|tcx| {
            self.print(FmtPrinter::new(tcx, f, Namespace::TypeNS))?;
            Ok(())
        })
    }
}

forward_display_to_print! {
    Ty<'tcx>,
    &'tcx ty::List<ty::ExistentialPredicate<'tcx>>,
    &'tcx ty::Const<'tcx>,

    // HACK(eddyb) these are exhaustive instead of generic,
    // because `for<'tcx>` isn't possible yet.
    ty::Binder<&'tcx ty::List<ty::ExistentialPredicate<'tcx>>>,
    ty::Binder<ty::TraitRef<'tcx>>,
    ty::Binder<ty::FnSig<'tcx>>,
    ty::Binder<ty::TraitPredicate<'tcx>>,
    ty::Binder<ty::SubtypePredicate<'tcx>>,
    ty::Binder<ty::ProjectionPredicate<'tcx>>,
    ty::Binder<ty::OutlivesPredicate<Ty<'tcx>, ty::Region<'tcx>>>,
    ty::Binder<ty::OutlivesPredicate<ty::Region<'tcx>, ty::Region<'tcx>>>,

    ty::OutlivesPredicate<Ty<'tcx>, ty::Region<'tcx>>,
    ty::OutlivesPredicate<ty::Region<'tcx>, ty::Region<'tcx>>
}

define_print_and_forward_display! {
    (self, cx):

    &'tcx ty::List<Ty<'tcx>> {
        p!(write("{{"));
        let mut tys = self.iter();
        if let Some(&ty) = tys.next() {
            p!(print(ty));
            for &ty in tys {
                p!(write(", "), print(ty));
            }
        }
        p!(write("}}"))
    }

    ty::TypeAndMut<'tcx> {
        p!(write("{}", self.mutbl.prefix_str()), print(self.ty))
    }

    ty::ExistentialTraitRef<'tcx> {
        // Use a type that can't appear in defaults of type parameters.
        let dummy_self = cx.tcx().mk_ty_infer(ty::FreshTy(0));
        let trait_ref = self.with_self_ty(cx.tcx(), dummy_self);
        p!(print(trait_ref))
    }

    ty::ExistentialProjection<'tcx> {
        let name = cx.tcx().associated_item(self.item_def_id).ident;
        p!(write("{} = ", name), print(self.ty))
    }

    ty::ExistentialPredicate<'tcx> {
        match *self {
            ty::ExistentialPredicate::Trait(x) => p!(print(x)),
            ty::ExistentialPredicate::Projection(x) => p!(print(x)),
            ty::ExistentialPredicate::AutoTrait(def_id) => {
                p!(print_def_path(def_id, &[]));
            }
        }
    }

    ty::FnSig<'tcx> {
        p!(write("{}", self.unsafety.prefix_str()));

        if self.abi != Abi::Rust {
            p!(write("extern {} ", self.abi));
        }

        p!(write("fn"), pretty_fn_sig(self.inputs(), self.c_variadic, self.output()));
    }

    ty::InferTy {
        if cx.tcx().sess.verbose() {
            p!(write("{:?}", self));
            return Ok(cx);
        }
        match *self {
            ty::TyVar(_) => p!(write("_")),
            ty::IntVar(_) => p!(write("{}", "{integer}")),
            ty::FloatVar(_) => p!(write("{}", "{float}")),
            ty::FreshTy(v) => p!(write("FreshTy({})", v)),
            ty::FreshIntTy(v) => p!(write("FreshIntTy({})", v)),
            ty::FreshFloatTy(v) => p!(write("FreshFloatTy({})", v))
        }
    }

    ty::TraitRef<'tcx> {
        p!(print_def_path(self.def_id, self.substs));
    }

    ty::ParamTy {
        p!(write("{}", self.name))
    }

    ty::ParamConst {
        p!(write("{}", self.name))
    }

    ty::SubtypePredicate<'tcx> {
        p!(print(self.a), write(" <: "), print(self.b))
    }

    ty::TraitPredicate<'tcx> {
        p!(print(self.trait_ref.self_ty()), write(": "), print(self.trait_ref))
    }

    ty::ProjectionPredicate<'tcx> {
        p!(print(self.projection_ty), write(" == "), print(self.ty))
    }

    ty::ProjectionTy<'tcx> {
        p!(print_def_path(self.item_def_id, self.substs));
    }

    ty::ClosureKind {
        match *self {
            ty::ClosureKind::Fn => p!(write("Fn")),
            ty::ClosureKind::FnMut => p!(write("FnMut")),
            ty::ClosureKind::FnOnce => p!(write("FnOnce")),
        }
    }

    ty::Predicate<'tcx> {
        match *self {
            ty::Predicate::Trait(ref data) => p!(print(data)),
            ty::Predicate::Subtype(ref predicate) => p!(print(predicate)),
            ty::Predicate::RegionOutlives(ref predicate) => p!(print(predicate)),
            ty::Predicate::TypeOutlives(ref predicate) => p!(print(predicate)),
            ty::Predicate::Projection(ref predicate) => p!(print(predicate)),
            ty::Predicate::WellFormed(ty) => p!(print(ty), write(" well-formed")),
            ty::Predicate::ObjectSafe(trait_def_id) => {
                p!(write("the trait `"),
                   print_def_path(trait_def_id, &[]),
                   write("` is object-safe"))
            }
            ty::Predicate::ClosureKind(closure_def_id, _closure_substs, kind) => {
                p!(write("the closure `"),
                   print_value_path(closure_def_id, &[]),
                   write("` implements the trait `{}`", kind))
            }
            ty::Predicate::ConstEvaluatable(def_id, substs) => {
                p!(write("the constant `"),
                   print_value_path(def_id, substs),
                   write("` can be evaluated"))
            }
        }
    }

    GenericArg<'tcx> {
        match self.unpack() {
            GenericArgKind::Lifetime(lt) => p!(print(lt)),
            GenericArgKind::Type(ty) => p!(print(ty)),
            GenericArgKind::Const(ct) => p!(print(ct)),
        }
    }
}<|MERGE_RESOLUTION|>--- conflicted
+++ resolved
@@ -861,54 +861,6 @@
             return Ok(self);
         }
 
-<<<<<<< HEAD
-        let u8 = self.tcx().types.u8;
-
-        if let ty::Ref(_, ref_ty, _) = ct.ty.kind {
-            let byte_str = match (ct.val, &ref_ty.kind) {
-                (ConstValue::Scalar(Scalar::Ptr(ptr)), ty::Array(t, n)) if *t == u8 => {
-                    let n = n.eval_usize(self.tcx(), ty::ParamEnv::empty());
-                    Some(self.tcx()
-                        .alloc_map.lock()
-                        .unwrap_memory(ptr.alloc_id)
-                        .get_bytes(&self.tcx(), ptr, Size::from_bytes(n)).unwrap())
-                },
-                (ConstValue::Slice { data, start, end }, ty::Slice(t)) if *t == u8 => {
-                    // The `inspect` here is okay since we checked the bounds, and there are
-                    // no relocations (we have an active slice reference here). We don't use
-                    // this result to affect interpreter execution.
-                    Some(data.inspect_with_undef_and_ptr_outside_interpreter(start..end))
-                },
-                _ => None,
-            };
-
-            if let Some(byte_str) = byte_str {
-                p!(write("b\""));
-                for &c in byte_str {
-                    for e in std::ascii::escape_default(c) {
-                        self.write_char(e as char)?;
-                    }
-                }
-                p!(write("\""));
-                return Ok(self);
-            }
-
-            if let (ConstValue::Slice { data, start, end }, ty::Str) =
-                (ct.val, &ref_ty.kind)
-            {
-                // The `inspect` here is okay since we checked the bounds, and there are no
-                // relocations (we have an active `str` reference here). We don't use this
-                // result to affect interpreter execution.
-                let slice = data.inspect_with_undef_and_ptr_outside_interpreter(start..end);
-                let s = ::std::str::from_utf8(slice)
-                    .expect("non utf8 str from miri");
-                p!(write("{:?}", s));
-                return Ok(self);
-            }
-        };
-
-=======
->>>>>>> 9b0214d9
         match (ct.val, &ct.ty.kind) {
             (_,  ty::FnDef(did, substs)) => p!(print_value_path(*did, substs)),
             (ty::ConstKind::Unevaluated(did, substs), _) => {
@@ -954,6 +906,49 @@
 
         let u8 = self.tcx().types.u8;
 
+        if let ty::Ref(_, ref_ty, _) = ty.kind {
+            let byte_str = match (ct, &ref_ty.kind) {
+                (ConstValue::Scalar(Scalar::Ptr(ptr)), ty::Array(t, n)) if *t == u8 => {
+                    let n = n.eval_usize(self.tcx(), ty::ParamEnv::empty());
+                    Some(self.tcx()
+                        .alloc_map.lock()
+                        .unwrap_memory(ptr.alloc_id)
+                        .get_bytes(&self.tcx(), ptr, Size::from_bytes(n)).unwrap())
+                },
+                (ConstValue::Slice { data, start, end }, ty::Slice(t)) if *t == u8 => {
+                    // The `inspect` here is okay since we checked the bounds, and there are
+                    // no relocations (we have an active slice reference here). We don't use
+                    // this result to affect interpreter execution.
+                    Some(data.inspect_with_undef_and_ptr_outside_interpreter(start..end))
+                },
+                _ => None,
+            };
+
+            if let Some(byte_str) = byte_str {
+                p!(write("b\""));
+                for &c in byte_str {
+                    for e in std::ascii::escape_default(c) {
+                        self.write_char(e as char)?;
+                    }
+                }
+                p!(write("\""));
+                return Ok(self);
+            }
+
+            if let (ConstValue::Slice { data, start, end }, ty::Str) =
+                (ct, &ref_ty.kind)
+            {
+                // The `inspect` here is okay since we checked the bounds, and there are no
+                // relocations (we have an active `str` reference here). We don't use this
+                // result to affect interpreter execution.
+                let slice = data.inspect_with_undef_and_ptr_outside_interpreter(start..end);
+                let s = ::std::str::from_utf8(slice)
+                    .expect("non utf8 str from miri");
+                p!(write("{:?}", s));
+                return Ok(self);
+            }
+        };
+
         match (ct, &ty.kind) {
             (ConstValue::Scalar(Scalar::Raw { data, .. }), ty::Bool) =>
                 p!(write("{}", if data == 0 { "false" } else { "true" })),
@@ -999,7 +994,7 @@
                     }
                     _ => p!(write("{{pointer}} : "))
                 };
-                p!(print(ct.ty));
+                p!(print(ty));
             }
             (ConstValue::Scalar(Scalar::Ptr(ptr)), ty::FnPtr(_)) => {
                 let instance = {
@@ -1009,59 +1004,8 @@
                 p!(print_value_path(instance.def_id(), instance.substs));
             },
             _ => {
-<<<<<<< HEAD
                 // fallback
-                p!(write("{:?} : ", ct.val), print(ct.ty))
-=======
-                let printed = if let ty::Ref(_, ref_ty, _) = ty.kind {
-                    let byte_str = match (ct, &ref_ty.kind) {
-                        (ConstValue::Scalar(Scalar::Ptr(ptr)), ty::Array(t, n)) if *t == u8 => {
-                            let n = n.eval_usize(self.tcx(), ty::ParamEnv::empty());
-                            Some(self.tcx()
-                                .alloc_map.lock()
-                                .unwrap_memory(ptr.alloc_id)
-                                .get_bytes(&self.tcx(), ptr, Size::from_bytes(n)).unwrap())
-                        },
-                        (ConstValue::Slice { data, start, end }, ty::Slice(t)) if *t == u8 => {
-                            // The `inspect` here is okay since we checked the bounds, and there are
-                            // no relocations (we have an active slice reference here). We don't use
-                            // this result to affect interpreter execution.
-                            Some(data.inspect_with_undef_and_ptr_outside_interpreter(start..end))
-                        },
-                        _ => None,
-                    };
-
-                    if let Some(byte_str) = byte_str {
-                        p!(write("b\""));
-                        for &c in byte_str {
-                            for e in std::ascii::escape_default(c) {
-                                self.write_char(e as char)?;
-                            }
-                        }
-                        p!(write("\""));
-                        true
-                    } else if let (ConstValue::Slice { data, start, end }, ty::Str) =
-                        (ct, &ref_ty.kind)
-                    {
-                        // The `inspect` here is okay since we checked the bounds, and there are no
-                        // relocations (we have an active `str` reference here). We don't use this
-                        // result to affect interpreter execution.
-                        let slice = data.inspect_with_undef_and_ptr_outside_interpreter(start..end);
-                        let s = ::std::str::from_utf8(slice)
-                            .expect("non utf8 str from miri");
-                        p!(write("{:?}", s));
-                        true
-                    } else {
-                        false
-                    }
-                } else {
-                    false
-                };
-                if !printed {
-                    // fallback
-                    p!(write("{:?} : ", ct), print(ty))
-                }
->>>>>>> 9b0214d9
+                p!(write("{:?} : ", ct), print(ty))
             }
         };
         Ok(self)
