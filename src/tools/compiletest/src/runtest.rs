use std::borrow::Cow;
use std::collections::{HashMap, HashSet};
use std::ffi::{OsStr, OsString};
use std::fs::{self, File, create_dir_all};
use std::hash::{DefaultHasher, Hash, Hasher};
use std::io::prelude::*;
use std::io::{self, BufReader};
use std::path::{Path, PathBuf};
use std::process::{Child, Command, ExitStatus, Output, Stdio};
use std::sync::Arc;
use std::{env, iter, str};

use anyhow::Context;
use colored::Colorize;
use regex::{Captures, Regex};
use tracing::*;

use crate::common::{
    Assembly, Codegen, CodegenUnits, CompareMode, Config, CoverageMap, CoverageRun, Crashes,
    DebugInfo, Debugger, FailMode, Incremental, JsDocTest, MirOpt, PassMode, Pretty, RunMake,
    Rustdoc, RustdocJson, TestPaths, UI_EXTENSIONS, UI_FIXED, UI_RUN_STDERR, UI_RUN_STDOUT,
    UI_STDERR, UI_STDOUT, UI_SVG, UI_WINDOWS_SVG, Ui, expected_output_path, incremental_dir,
    output_base_dir, output_base_name, output_testname_unique,
};
use crate::compute_diff::{DiffLine, make_diff, write_diff, write_filtered_diff};
use crate::errors::{self, Error, ErrorKind};
use crate::header::TestProps;
use crate::read2::{Truncated, read2_abbreviated};
use crate::util::{PathBufExt, add_dylib_path, logv, static_regex};
use crate::{ColorConfig, json, stamp_file_path};

mod debugger;

// Helper modules that implement test running logic for each test suite.
// tidy-alphabet-start
mod assembly;
mod codegen;
mod codegen_units;
mod coverage;
mod crashes;
mod debuginfo;
mod incremental;
mod js_doc;
mod mir_opt;
mod pretty;
mod run_make;
mod rustdoc;
mod rustdoc_json;
mod ui;
// tidy-alphabet-end

#[cfg(test)]
mod tests;

const FAKE_SRC_BASE: &str = "fake-test-src-base";

#[cfg(windows)]
fn disable_error_reporting<F: FnOnce() -> R, R>(f: F) -> R {
    use std::sync::Mutex;

    use windows::Win32::System::Diagnostics::Debug::{
        SEM_FAILCRITICALERRORS, SEM_NOGPFAULTERRORBOX, SetErrorMode, THREAD_ERROR_MODE,
    };

    static LOCK: Mutex<()> = Mutex::new(());

    // Error mode is a global variable, so lock it so only one thread will change it
    let _lock = LOCK.lock().unwrap();

    // Tell Windows to not show any UI on errors (such as terminating abnormally). This is important
    // for running tests, since some of them use abnormal termination by design. This mode is
    // inherited by all child processes.
    //
    // Note that `run-make` tests require `SEM_FAILCRITICALERRORS` in addition to suppress Windows
    // Error Reporting (WER) error dialogues that come from "critical failures" such as missing
    // DLLs.
    //
    // See <https://github.com/rust-lang/rust/issues/132092> and
    // <https://learn.microsoft.com/en-us/windows/win32/api/errhandlingapi/nf-errhandlingapi-seterrormode?redirectedfrom=MSDN>.
    unsafe {
        // read inherited flags
        let old_mode = SetErrorMode(SEM_NOGPFAULTERRORBOX | SEM_FAILCRITICALERRORS);
        let old_mode = THREAD_ERROR_MODE(old_mode);
        SetErrorMode(old_mode | SEM_NOGPFAULTERRORBOX | SEM_FAILCRITICALERRORS);
        let r = f();
        SetErrorMode(old_mode);
        r
    }
}

#[cfg(not(windows))]
fn disable_error_reporting<F: FnOnce() -> R, R>(f: F) -> R {
    f()
}

/// The platform-specific library name
fn get_lib_name(name: &str, aux_type: AuxType) -> Option<String> {
    match aux_type {
        AuxType::Bin => None,
        // In some cases (e.g. MUSL), we build a static
        // library, rather than a dynamic library.
        // In this case, the only path we can pass
        // with '--extern-meta' is the '.rlib' file
        AuxType::Lib => Some(format!("lib{name}.rlib")),
        AuxType::Dylib | AuxType::ProcMacro => Some(dylib_name(name)),
    }
}

fn dylib_name(name: &str) -> String {
    format!("{}{name}.{}", std::env::consts::DLL_PREFIX, std::env::consts::DLL_EXTENSION)
}

pub fn run(config: Arc<Config>, testpaths: &TestPaths, revision: Option<&str>) {
    match &*config.target {
        "arm-linux-androideabi"
        | "armv7-linux-androideabi"
        | "thumbv7neon-linux-androideabi"
        | "aarch64-linux-android" => {
            if !config.adb_device_status {
                panic!("android device not available");
            }
        }

        _ => {
            // android has its own gdb handling
            if config.debugger == Some(Debugger::Gdb) && config.gdb.is_none() {
                panic!("gdb not available but debuginfo gdb debuginfo test requested");
            }
        }
    }

    if config.verbose {
        // We're going to be dumping a lot of info. Start on a new line.
        print!("\n\n");
    }
    debug!("running {:?}", testpaths.file.display());
    let mut props = TestProps::from_file(&testpaths.file, revision, &config);

    // For non-incremental (i.e. regular UI) tests, the incremental directory
    // takes into account the revision name, since the revisions are independent
    // of each other and can race.
    if props.incremental {
        props.incremental_dir = Some(incremental_dir(&config, testpaths, revision));
    }

    let cx = TestCx { config: &config, props: &props, testpaths, revision };
    create_dir_all(&cx.output_base_dir())
        .with_context(|| {
            format!("failed to create output base directory {}", cx.output_base_dir().display())
        })
        .unwrap();
    if props.incremental {
        cx.init_incremental_test();
    }

    if config.mode == Incremental {
        // Incremental tests are special because they cannot be run in
        // parallel.
        assert!(!props.revisions.is_empty(), "Incremental tests require revisions.");
        for revision in &props.revisions {
            let mut revision_props = TestProps::from_file(&testpaths.file, Some(revision), &config);
            revision_props.incremental_dir = props.incremental_dir.clone();
            let rev_cx = TestCx {
                config: &config,
                props: &revision_props,
                testpaths,
                revision: Some(revision),
            };
            rev_cx.run_revision();
        }
    } else {
        cx.run_revision();
    }

    cx.create_stamp();
}

pub fn compute_stamp_hash(config: &Config) -> String {
    let mut hash = DefaultHasher::new();
    config.stage_id.hash(&mut hash);
    config.run.hash(&mut hash);

    match config.debugger {
        Some(Debugger::Cdb) => {
            config.cdb.hash(&mut hash);
        }

        Some(Debugger::Gdb) => {
            config.gdb.hash(&mut hash);
            env::var_os("PATH").hash(&mut hash);
            env::var_os("PYTHONPATH").hash(&mut hash);
        }

        Some(Debugger::Lldb) => {
            config.python.hash(&mut hash);
            config.lldb_python_dir.hash(&mut hash);
            env::var_os("PATH").hash(&mut hash);
            env::var_os("PYTHONPATH").hash(&mut hash);
        }

        None => {}
    }

    if let Ui = config.mode {
        config.force_pass_mode.hash(&mut hash);
    }

    format!("{:x}", hash.finish())
}

fn remove_and_create_dir_all(path: &Path) {
    let _ = fs::remove_dir_all(path);
    fs::create_dir_all(path).unwrap();
}

#[derive(Copy, Clone)]
struct TestCx<'test> {
    config: &'test Config,
    props: &'test TestProps,
    testpaths: &'test TestPaths,
    revision: Option<&'test str>,
}

enum ReadFrom {
    Path,
    Stdin(String),
}

enum TestOutput {
    Compile,
    Run,
}

/// Will this test be executed? Should we use `make_exe_name`?
#[derive(Copy, Clone, PartialEq)]
enum WillExecute {
    Yes,
    No,
    Disabled,
}

/// What value should be passed to `--emit`?
#[derive(Copy, Clone)]
enum Emit {
    None,
    Metadata,
    LlvmIr,
    Mir,
    Asm,
    LinkArgsAsm,
}

impl<'test> TestCx<'test> {
    /// Code executed for each revision in turn (or, if there are no
    /// revisions, exactly once, with revision == None).
    fn run_revision(&self) {
        if self.props.should_ice && self.config.mode != Incremental && self.config.mode != Crashes {
            self.fatal("cannot use should-ice in a test that is not cfail");
        }
        match self.config.mode {
            Pretty => self.run_pretty_test(),
            DebugInfo => self.run_debuginfo_test(),
            Codegen => self.run_codegen_test(),
            Rustdoc => self.run_rustdoc_test(),
            RustdocJson => self.run_rustdoc_json_test(),
            CodegenUnits => self.run_codegen_units_test(),
            Incremental => self.run_incremental_test(),
            RunMake => self.run_rmake_test(),
            Ui => self.run_ui_test(),
            MirOpt => self.run_mir_opt_test(),
            Assembly => self.run_assembly_test(),
            JsDocTest => self.run_js_doc_test(),
            CoverageMap => self.run_coverage_map_test(), // see self::coverage
            CoverageRun => self.run_coverage_run_test(), // see self::coverage
            Crashes => self.run_crash_test(),
        }
    }

    fn pass_mode(&self) -> Option<PassMode> {
        self.props.pass_mode(self.config)
    }

    fn should_run(&self, pm: Option<PassMode>) -> WillExecute {
        let test_should_run = match self.config.mode {
            Ui if pm == Some(PassMode::Run) || self.props.fail_mode == Some(FailMode::Run) => true,
            MirOpt if pm == Some(PassMode::Run) => true,
            Ui | MirOpt => false,
            mode => panic!("unimplemented for mode {:?}", mode),
        };
        if test_should_run { self.run_if_enabled() } else { WillExecute::No }
    }

    fn run_if_enabled(&self) -> WillExecute {
        if self.config.run_enabled() { WillExecute::Yes } else { WillExecute::Disabled }
    }

    fn should_run_successfully(&self, pm: Option<PassMode>) -> bool {
        match self.config.mode {
            Ui | MirOpt => pm == Some(PassMode::Run),
            mode => panic!("unimplemented for mode {:?}", mode),
        }
    }

    fn should_compile_successfully(&self, pm: Option<PassMode>) -> bool {
        match self.config.mode {
            JsDocTest => true,
            Ui => pm.is_some() || self.props.fail_mode > Some(FailMode::Build),
            Crashes => false,
            Incremental => {
                let revision =
                    self.revision.expect("incremental tests require a list of revisions");
                if revision.starts_with("cpass")
                    || revision.starts_with("rpass")
                    || revision.starts_with("rfail")
                {
                    true
                } else if revision.starts_with("cfail") {
                    pm.is_some()
                } else {
                    panic!("revision name must begin with cpass, rpass, rfail, or cfail");
                }
            }
            mode => panic!("unimplemented for mode {:?}", mode),
        }
    }

    fn check_if_test_should_compile(
        &self,
        fail_mode: Option<FailMode>,
        pass_mode: Option<PassMode>,
        proc_res: &ProcRes,
    ) {
        if self.should_compile_successfully(pass_mode) {
            if !proc_res.status.success() {
                match (fail_mode, pass_mode) {
                    (Some(FailMode::Build), Some(PassMode::Check)) => {
                        // A `build-fail` test needs to `check-pass`.
                        self.fatal_proc_rec(
                            "`build-fail` test is required to pass check build, but check build failed",
                            proc_res,
                        );
                    }
                    _ => {
                        self.fatal_proc_rec(
                            "test compilation failed although it shouldn't!",
                            proc_res,
                        );
                    }
                }
            }
        } else {
            if proc_res.status.success() {
                {
                    self.error(&format!("{} test did not emit an error", self.config.mode));
                    if self.config.mode == crate::common::Mode::Ui {
                        println!("note: by default, ui tests are expected not to compile");
                    }
                    proc_res.fatal(None, || ());
                };
            }

            if !self.props.dont_check_failure_status {
                self.check_correct_failure_status(proc_res);
            }
        }
    }

    fn get_output(&self, proc_res: &ProcRes) -> String {
        if self.props.check_stdout {
            format!("{}{}", proc_res.stdout, proc_res.stderr)
        } else {
            proc_res.stderr.clone()
        }
    }

    fn check_correct_failure_status(&self, proc_res: &ProcRes) {
        let expected_status = Some(self.props.failure_status.unwrap_or(1));
        let received_status = proc_res.status.code();

        if expected_status != received_status {
            self.fatal_proc_rec(
                &format!(
                    "Error: expected failure status ({:?}) but received status {:?}.",
                    expected_status, received_status
                ),
                proc_res,
            );
        }
    }

    /// Runs a [`Command`] and waits for it to finish, then converts its exit
    /// status and output streams into a [`ProcRes`].
    ///
    /// The command might have succeeded or failed; it is the caller's
    /// responsibility to check the exit status and take appropriate action.
    ///
    /// # Panics
    /// Panics if the command couldn't be executed at all
    /// (e.g. because the executable could not be found).
    #[must_use = "caller should check whether the command succeeded"]
    fn run_command_to_procres(&self, cmd: &mut Command) -> ProcRes {
        let output = cmd
            .output()
            .unwrap_or_else(|e| self.fatal(&format!("failed to exec `{cmd:?}` because: {e}")));

        let proc_res = ProcRes {
            status: output.status,
            stdout: String::from_utf8(output.stdout).unwrap(),
            stderr: String::from_utf8(output.stderr).unwrap(),
            truncated: Truncated::No,
            cmdline: format!("{cmd:?}"),
        };
        self.dump_output(
            self.config.verbose,
            &cmd.get_program().to_string_lossy(),
            &proc_res.stdout,
            &proc_res.stderr,
        );

        proc_res
    }

    fn print_source(&self, read_from: ReadFrom, pretty_type: &str) -> ProcRes {
        let aux_dir = self.aux_output_dir_name();
        let input: &str = match read_from {
            ReadFrom::Stdin(_) => "-",
            ReadFrom::Path => self.testpaths.file.to_str().unwrap(),
        };

        let mut rustc = Command::new(&self.config.rustc_path);
        rustc
            .arg(input)
            .args(&["-Z", &format!("unpretty={}", pretty_type)])
            .args(&["--target", &self.config.target])
            .arg("-L")
            .arg(&aux_dir)
            .arg("-A")
            .arg("internal_features")
            .args(&self.props.compile_flags)
            .envs(self.props.rustc_env.clone());
        self.maybe_add_external_args(&mut rustc, &self.config.target_rustcflags);

        let src = match read_from {
            ReadFrom::Stdin(src) => Some(src),
            ReadFrom::Path => None,
        };

        self.compose_and_run(
            rustc,
            self.config.compile_lib_path.to_str().unwrap(),
            Some(aux_dir.to_str().unwrap()),
            src,
        )
    }

    fn compare_source(&self, expected: &str, actual: &str) {
        if expected != actual {
            self.fatal(&format!(
                "pretty-printed source does not match expected source\n\
                 expected:\n\
                 ------------------------------------------\n\
                 {}\n\
                 ------------------------------------------\n\
                 actual:\n\
                 ------------------------------------------\n\
                 {}\n\
                 ------------------------------------------\n\
                 diff:\n\
                 ------------------------------------------\n\
                 {}\n",
                expected,
                actual,
                write_diff(expected, actual, 3),
            ));
        }
    }

    fn set_revision_flags(&self, cmd: &mut Command) {
        // Normalize revisions to be lowercase and replace `-`s with `_`s.
        // Otherwise the `--cfg` flag is not valid.
        let normalize_revision = |revision: &str| revision.to_lowercase().replace("-", "_");

        if let Some(revision) = self.revision {
            let normalized_revision = normalize_revision(revision);
            let cfg_arg = ["--cfg", &normalized_revision];
            let arg = format!("--cfg={normalized_revision}");
            if self
                .props
                .compile_flags
                .windows(2)
                .any(|args| args == cfg_arg || args[0] == arg || args[1] == arg)
            {
                panic!(
                    "error: redundant cfg argument `{normalized_revision}` is already created by the revision"
                );
            }
            if self.config.builtin_cfg_names().contains(&normalized_revision) {
                panic!("error: revision `{normalized_revision}` collides with a builtin cfg");
            }
            cmd.args(cfg_arg);
        }

        if !self.props.no_auto_check_cfg {
            let mut check_cfg = String::with_capacity(25);

            // Generate `cfg(FALSE, REV1, ..., REVN)` (for all possible revisions)
            //
            // For compatibility reason we consider the `FALSE` cfg to be expected
            // since it is extensively used in the testsuite.
            check_cfg.push_str("cfg(FALSE");
            for revision in &self.props.revisions {
                check_cfg.push(',');
                check_cfg.push_str(&normalize_revision(revision));
            }
            check_cfg.push(')');

            cmd.args(&["--check-cfg", &check_cfg]);
        }
    }

    fn typecheck_source(&self, src: String) -> ProcRes {
        let mut rustc = Command::new(&self.config.rustc_path);

        let out_dir = self.output_base_name().with_extension("pretty-out");
        remove_and_create_dir_all(&out_dir);

        let target = if self.props.force_host { &*self.config.host } else { &*self.config.target };

        let aux_dir = self.aux_output_dir_name();

        rustc
            .arg("-")
            .arg("-Zno-codegen")
            .arg("--out-dir")
            .arg(&out_dir)
            .arg(&format!("--target={}", target))
            .arg("-L")
            .arg(&self.config.build_base)
            .arg("-L")
            .arg(aux_dir)
            .arg("-A")
            .arg("internal_features");
        self.set_revision_flags(&mut rustc);
        self.maybe_add_external_args(&mut rustc, &self.config.target_rustcflags);
        rustc.args(&self.props.compile_flags);

        self.compose_and_run_compiler(rustc, Some(src), self.testpaths)
    }

    fn maybe_add_external_args(&self, cmd: &mut Command, args: &Vec<String>) {
        // Filter out the arguments that should not be added by runtest here.
        //
        // Notable use-cases are: do not add our optimisation flag if
        // `compile-flags: -Copt-level=x` and similar for debug-info level as well.
        const OPT_FLAGS: &[&str] = &["-O", "-Copt-level=", /*-C<space>*/ "opt-level="];
        const DEBUG_FLAGS: &[&str] = &["-g", "-Cdebuginfo=", /*-C<space>*/ "debuginfo="];

        // FIXME: ideally we would "just" check the `cmd` itself, but it does not allow inspecting
        // its arguments. They need to be collected separately. For now I cannot be bothered to
        // implement this the "right" way.
        let have_opt_flag =
            self.props.compile_flags.iter().any(|arg| OPT_FLAGS.iter().any(|f| arg.starts_with(f)));
        let have_debug_flag = self
            .props
            .compile_flags
            .iter()
            .any(|arg| DEBUG_FLAGS.iter().any(|f| arg.starts_with(f)));

        for arg in args {
            if OPT_FLAGS.iter().any(|f| arg.starts_with(f)) && have_opt_flag {
                continue;
            }
            if DEBUG_FLAGS.iter().any(|f| arg.starts_with(f)) && have_debug_flag {
                continue;
            }
            cmd.arg(arg);
        }
    }

    fn check_all_error_patterns(
        &self,
        output_to_check: &str,
        proc_res: &ProcRes,
        pm: Option<PassMode>,
    ) {
        if self.props.error_patterns.is_empty() && self.props.regex_error_patterns.is_empty() {
            if pm.is_some() {
                // FIXME(#65865)
                return;
            } else {
                self.fatal(&format!(
                    "no error pattern specified in {:?}",
                    self.testpaths.file.display()
                ));
            }
        }

        let mut missing_patterns: Vec<String> = Vec::new();

        self.check_error_patterns(output_to_check, &mut missing_patterns);
        self.check_regex_error_patterns(output_to_check, proc_res, &mut missing_patterns);

        if missing_patterns.is_empty() {
            return;
        }

        if missing_patterns.len() == 1 {
            self.fatal_proc_rec(
                &format!("error pattern '{}' not found!", missing_patterns[0]),
                proc_res,
            );
        } else {
            for pattern in missing_patterns {
                self.error(&format!("error pattern '{}' not found!", pattern));
            }
            self.fatal_proc_rec("multiple error patterns not found", proc_res);
        }
    }

    fn check_error_patterns(&self, output_to_check: &str, missing_patterns: &mut Vec<String>) {
        debug!("check_error_patterns");
        for pattern in &self.props.error_patterns {
            if output_to_check.contains(pattern.trim()) {
                debug!("found error pattern {}", pattern);
            } else {
                missing_patterns.push(pattern.to_string());
            }
        }
    }

    fn check_regex_error_patterns(
        &self,
        output_to_check: &str,
        proc_res: &ProcRes,
        missing_patterns: &mut Vec<String>,
    ) {
        debug!("check_regex_error_patterns");

        for pattern in &self.props.regex_error_patterns {
            let pattern = pattern.trim();
            let re = match Regex::new(pattern) {
                Ok(re) => re,
                Err(err) => {
                    self.fatal_proc_rec(
                        &format!("invalid regex error pattern '{}': {:?}", pattern, err),
                        proc_res,
                    );
                }
            };
            if re.is_match(output_to_check) {
                debug!("found regex error pattern {}", pattern);
            } else {
                missing_patterns.push(pattern.to_string());
            }
        }
    }

    fn check_no_compiler_crash(&self, proc_res: &ProcRes, should_ice: bool) {
        match proc_res.status.code() {
            Some(101) if !should_ice => {
                self.fatal_proc_rec("compiler encountered internal error", proc_res)
            }
            None => self.fatal_proc_rec("compiler terminated by signal", proc_res),
            _ => (),
        }
    }

    fn check_forbid_output(&self, output_to_check: &str, proc_res: &ProcRes) {
        for pat in &self.props.forbid_output {
            if output_to_check.contains(pat) {
                self.fatal_proc_rec("forbidden pattern found in compiler output", proc_res);
            }
        }
    }

    fn check_expected_errors(&self, expected_errors: Vec<errors::Error>, proc_res: &ProcRes) {
        debug!(
            "check_expected_errors: expected_errors={:?} proc_res.status={:?}",
            expected_errors, proc_res.status
        );
        if proc_res.status.success()
            && expected_errors.iter().any(|x| x.kind == Some(ErrorKind::Error))
        {
            self.fatal_proc_rec("process did not return an error status", proc_res);
        }

        if self.props.known_bug {
            if !expected_errors.is_empty() {
                self.fatal_proc_rec(
                    "`known_bug` tests should not have an expected error",
                    proc_res,
                );
            }
            return;
        }

        // On Windows, translate all '\' path separators to '/'
        let file_name = format!("{}", self.testpaths.file.display()).replace(r"\", "/");

        // On Windows, keep all '\' path separators to match the paths reported in the JSON output
        // from the compiler
        let diagnostic_file_name = if self.props.remap_src_base {
            let mut p = PathBuf::from(FAKE_SRC_BASE);
            p.push(&self.testpaths.relative_dir);
            p.push(self.testpaths.file.file_name().unwrap());
            p.display().to_string()
        } else {
            self.testpaths.file.display().to_string()
        };

        // If the testcase being checked contains at least one expected "help"
        // message, then we'll ensure that all "help" messages are expected.
        // Otherwise, all "help" messages reported by the compiler will be ignored.
        // This logic also applies to "note" messages.
        let expect_help = expected_errors.iter().any(|ee| ee.kind == Some(ErrorKind::Help));
        let expect_note = expected_errors.iter().any(|ee| ee.kind == Some(ErrorKind::Note));

        // Parse the JSON output from the compiler and extract out the messages.
        let actual_errors = json::parse_output(&diagnostic_file_name, &proc_res.stderr, proc_res);
        let mut unexpected = Vec::new();
        let mut found = vec![false; expected_errors.len()];
        for mut actual_error in actual_errors {
            actual_error.msg = self.normalize_output(&actual_error.msg, &[]);

            let opt_index =
                expected_errors.iter().enumerate().position(|(index, expected_error)| {
                    !found[index]
                        && actual_error.line_num == expected_error.line_num
                        && (expected_error.kind.is_none()
                            || actual_error.kind == expected_error.kind)
                        && actual_error.msg.contains(&expected_error.msg)
                });

            match opt_index {
                Some(index) => {
                    // found a match, everybody is happy
                    assert!(!found[index]);
                    found[index] = true;
                }

                None => {
                    // If the test is a known bug, don't require that the error is annotated
                    if self.is_unexpected_compiler_message(&actual_error, expect_help, expect_note)
                    {
                        self.error(&format!(
                            "{}:{}: unexpected {}: '{}'",
                            file_name,
                            actual_error.line_num,
                            actual_error
                                .kind
                                .as_ref()
                                .map_or(String::from("message"), |k| k.to_string()),
                            actual_error.msg
                        ));
                        unexpected.push(actual_error);
                    }
                }
            }
        }

        let mut not_found = Vec::new();
        // anything not yet found is a problem
        for (index, expected_error) in expected_errors.iter().enumerate() {
            if !found[index] {
                self.error(&format!(
                    "{}:{}: expected {} not found: {}",
                    file_name,
                    expected_error.line_num,
                    expected_error.kind.as_ref().map_or("message".into(), |k| k.to_string()),
                    expected_error.msg
                ));
                not_found.push(expected_error);
            }
        }

        if !unexpected.is_empty() || !not_found.is_empty() {
            self.error(&format!(
                "{} unexpected errors found, {} expected errors not found",
                unexpected.len(),
                not_found.len()
            ));
            println!("status: {}\ncommand: {}\n", proc_res.status, proc_res.cmdline);
            if !unexpected.is_empty() {
                println!("{}", "--- unexpected errors (from JSON output) ---".green());
                for error in &unexpected {
                    println!("{}", error.render_for_expected());
                }
                println!("{}", "---".green());
            }
            if !not_found.is_empty() {
                println!("{}", "--- not found errors (from test file) ---".red());
                for error in &not_found {
                    println!("{}", error.render_for_expected());
                }
                println!("{}", "---\n".red());
            }
            panic!("errors differ from expected");
        }
    }

    /// Returns `true` if we should report an error about `actual_error`,
    /// which did not match any of the expected error. We always require
    /// errors/warnings to be explicitly listed, but only require
    /// helps/notes if there are explicit helps/notes given.
    fn is_unexpected_compiler_message(
        &self,
        actual_error: &Error,
        expect_help: bool,
        expect_note: bool,
    ) -> bool {
        !actual_error.msg.is_empty()
            && match actual_error.kind {
                Some(ErrorKind::Help) => expect_help,
                Some(ErrorKind::Note) => expect_note,
                Some(ErrorKind::Error) | Some(ErrorKind::Warning) => true,
                Some(ErrorKind::Suggestion) | None => false,
            }
    }

    fn should_emit_metadata(&self, pm: Option<PassMode>) -> Emit {
        match (pm, self.props.fail_mode, self.config.mode) {
            (Some(PassMode::Check), ..) | (_, Some(FailMode::Check), Ui) => Emit::Metadata,
            _ => Emit::None,
        }
    }

    fn compile_test(&self, will_execute: WillExecute, emit: Emit) -> ProcRes {
        self.compile_test_general(will_execute, emit, self.props.local_pass_mode(), Vec::new())
    }

    fn compile_test_with_passes(
        &self,
        will_execute: WillExecute,
        emit: Emit,
        passes: Vec<String>,
    ) -> ProcRes {
        self.compile_test_general(will_execute, emit, self.props.local_pass_mode(), passes)
    }

    fn compile_test_general(
        &self,
        will_execute: WillExecute,
        emit: Emit,
        local_pm: Option<PassMode>,
        passes: Vec<String>,
    ) -> ProcRes {
        // Only use `make_exe_name` when the test ends up being executed.
        let output_file = match will_execute {
            WillExecute::Yes => TargetLocation::ThisFile(self.make_exe_name()),
            WillExecute::No | WillExecute::Disabled => {
                TargetLocation::ThisDirectory(self.output_base_dir())
            }
        };

        let allow_unused = match self.config.mode {
            Ui => {
                // UI tests tend to have tons of unused code as
                // it's just testing various pieces of the compile, but we don't
                // want to actually assert warnings about all this code. Instead
                // let's just ignore unused code warnings by defaults and tests
                // can turn it back on if needed.
                if !self.is_rustdoc()
                    // Note that we use the local pass mode here as we don't want
                    // to set unused to allow if we've overridden the pass mode
                    // via command line flags.
                    && local_pm != Some(PassMode::Run)
                {
                    AllowUnused::Yes
                } else {
                    AllowUnused::No
                }
            }
            _ => AllowUnused::No,
        };

        let rustc = self.make_compile_args(
            &self.testpaths.file,
            output_file,
            emit,
            allow_unused,
            LinkToAux::Yes,
            passes,
        );

        self.compose_and_run_compiler(rustc, None, self.testpaths)
    }

    /// `root_out_dir` and `root_testpaths` refer to the parameters of the actual test being run.
    /// Auxiliaries, no matter how deep, have the same root_out_dir and root_testpaths.
    fn document(&self, root_out_dir: &Path, root_testpaths: &TestPaths) -> ProcRes {
        if self.props.build_aux_docs {
            for rel_ab in &self.props.aux.builds {
                let aux_testpaths = self.compute_aux_test_paths(root_testpaths, rel_ab);
                let props_for_aux =
                    self.props.from_aux_file(&aux_testpaths.file, self.revision, self.config);
                let aux_cx = TestCx {
                    config: self.config,
                    props: &props_for_aux,
                    testpaths: &aux_testpaths,
                    revision: self.revision,
                };
                // Create the directory for the stdout/stderr files.
                create_dir_all(aux_cx.output_base_dir()).unwrap();
                // use root_testpaths here, because aux-builds should have the
                // same --out-dir and auxiliary directory.
                let auxres = aux_cx.document(&root_out_dir, root_testpaths);
                if !auxres.status.success() {
                    return auxres;
                }
            }
        }

        let aux_dir = self.aux_output_dir_name();

        let rustdoc_path = self.config.rustdoc_path.as_ref().expect("--rustdoc-path not passed");

        // actual --out-dir given to the auxiliary or test, as opposed to the root out dir for the entire
        // test
        let out_dir: Cow<'_, Path> = if self.props.unique_doc_out_dir {
            let file_name = self.testpaths.file.file_stem().expect("file name should not be empty");
            let out_dir = PathBuf::from_iter([
                root_out_dir,
                Path::new("docs"),
                Path::new(file_name),
                Path::new("doc"),
            ]);
            create_dir_all(&out_dir).unwrap();
            Cow::Owned(out_dir)
        } else {
            Cow::Borrowed(root_out_dir)
        };

        let mut rustdoc = Command::new(rustdoc_path);
        let current_dir = output_base_dir(self.config, root_testpaths, self.safe_revision());
        rustdoc.current_dir(current_dir);
        rustdoc
            .arg("-L")
            .arg(self.config.run_lib_path.to_str().unwrap())
            .arg("-L")
            .arg(aux_dir)
            .arg("-o")
            .arg(out_dir.as_ref())
            .arg("--deny")
            .arg("warnings")
            .arg(&self.testpaths.file)
            .arg("-A")
            .arg("internal_features")
            .args(&self.props.compile_flags)
            .args(&self.props.doc_flags);

        if self.config.mode == RustdocJson {
            rustdoc.arg("--output-format").arg("json").arg("-Zunstable-options");
        }

        if let Some(ref linker) = self.config.target_linker {
            rustdoc.arg(format!("-Clinker={}", linker));
        }

        self.compose_and_run_compiler(rustdoc, None, root_testpaths)
    }

    fn exec_compiled_test(&self) -> ProcRes {
        self.exec_compiled_test_general(&[], true)
    }

    fn exec_compiled_test_general(
        &self,
        env_extra: &[(&str, &str)],
        delete_after_success: bool,
    ) -> ProcRes {
        let prepare_env = |cmd: &mut Command| {
            for key in &self.props.unset_exec_env {
                cmd.env_remove(key);
            }

            for (key, val) in &self.props.exec_env {
                cmd.env(key, val);
            }
            for (key, val) in env_extra {
                cmd.env(key, val);
            }
        };

        let proc_res = match &*self.config.target {
            // This is pretty similar to below, we're transforming:
            //
            //      program arg1 arg2
            //
            // into
            //
            //      remote-test-client run program 2 support-lib.so support-lib2.so arg1 arg2
            //
            // The test-client program will upload `program` to the emulator
            // along with all other support libraries listed (in this case
            // `support-lib.so` and `support-lib2.so`. It will then execute
            // the program on the emulator with the arguments specified
            // (in the environment we give the process) and then report back
            // the same result.
            _ if self.config.remote_test_client.is_some() => {
                let aux_dir = self.aux_output_dir_name();
                let ProcArgs { prog, args } = self.make_run_args();
                let mut support_libs = Vec::new();
                if let Ok(entries) = aux_dir.read_dir() {
                    for entry in entries {
                        let entry = entry.unwrap();
                        if !entry.path().is_file() {
                            continue;
                        }
                        support_libs.push(entry.path());
                    }
                }
                let mut test_client =
                    Command::new(self.config.remote_test_client.as_ref().unwrap());
                test_client
                    .args(&["run", &support_libs.len().to_string()])
                    .arg(&prog)
                    .args(support_libs)
                    .args(args);

                prepare_env(&mut test_client);

                self.compose_and_run(
                    test_client,
                    self.config.run_lib_path.to_str().unwrap(),
                    Some(aux_dir.to_str().unwrap()),
                    None,
                )
            }
            _ if self.config.target.contains("vxworks") => {
                let aux_dir = self.aux_output_dir_name();
                let ProcArgs { prog, args } = self.make_run_args();
                let mut wr_run = Command::new("wr-run");
                wr_run.args(&[&prog]).args(args);

                prepare_env(&mut wr_run);

                self.compose_and_run(
                    wr_run,
                    self.config.run_lib_path.to_str().unwrap(),
                    Some(aux_dir.to_str().unwrap()),
                    None,
                )
            }
            _ => {
                let aux_dir = self.aux_output_dir_name();
                let ProcArgs { prog, args } = self.make_run_args();
                let mut program = Command::new(&prog);
                program.args(args).current_dir(&self.output_base_dir());

                prepare_env(&mut program);

                self.compose_and_run(
                    program,
                    self.config.run_lib_path.to_str().unwrap(),
                    Some(aux_dir.to_str().unwrap()),
                    None,
                )
            }
        };

        if delete_after_success && proc_res.status.success() {
            // delete the executable after running it to save space.
            // it is ok if the deletion failed.
            let _ = fs::remove_file(self.make_exe_name());
        }

        proc_res
    }

    /// For each `aux-build: foo/bar` annotation, we check to find the file in an `auxiliary`
    /// directory relative to the test itself (not any intermediate auxiliaries).
    fn compute_aux_test_paths(&self, of: &TestPaths, rel_ab: &str) -> TestPaths {
        let test_ab =
            of.file.parent().expect("test file path has no parent").join("auxiliary").join(rel_ab);
        if !test_ab.exists() {
            self.fatal(&format!("aux-build `{}` source not found", test_ab.display()))
        }

        TestPaths {
            file: test_ab,
            relative_dir: of
                .relative_dir
                .join(self.output_testname_unique())
                .join("auxiliary")
                .join(rel_ab)
                .parent()
                .expect("aux-build path has no parent")
                .to_path_buf(),
        }
    }

    fn is_vxworks_pure_static(&self) -> bool {
        if self.config.target.contains("vxworks") {
            match env::var("RUST_VXWORKS_TEST_DYLINK") {
                Ok(s) => s != "1",
                _ => true,
            }
        } else {
            false
        }
    }

    fn is_vxworks_pure_dynamic(&self) -> bool {
        self.config.target.contains("vxworks") && !self.is_vxworks_pure_static()
    }

    fn has_aux_dir(&self) -> bool {
        !self.props.aux.builds.is_empty()
            || !self.props.aux.crates.is_empty()
            || !self.props.aux.proc_macros.is_empty()
    }

    fn aux_output_dir(&self) -> PathBuf {
        let aux_dir = self.aux_output_dir_name();

        if !self.props.aux.builds.is_empty() {
            remove_and_create_dir_all(&aux_dir);
        }

        if !self.props.aux.bins.is_empty() {
            let aux_bin_dir = self.aux_bin_output_dir_name();
            remove_and_create_dir_all(&aux_dir);
            remove_and_create_dir_all(&aux_bin_dir);
        }

        aux_dir
    }

    fn build_all_auxiliary(&self, of: &TestPaths, aux_dir: &Path, rustc: &mut Command) {
        for rel_ab in &self.props.aux.builds {
            self.build_auxiliary(of, rel_ab, &aux_dir, None);
        }

        for rel_ab in &self.props.aux.bins {
            self.build_auxiliary(of, rel_ab, &aux_dir, Some(AuxType::Bin));
        }

        let path_to_crate_name = |path: &str| -> String {
            path.rsplit_once('/')
                .map_or(path, |(_, tail)| tail)
                .trim_end_matches(".rs")
                .replace('-', "_")
        };

        let add_extern =
            |rustc: &mut Command, aux_name: &str, aux_path: &str, aux_type: AuxType| {
                let lib_name = get_lib_name(&path_to_crate_name(aux_path), aux_type);
                if let Some(lib_name) = lib_name {
                    rustc.arg("--extern").arg(format!(
                        "{}={}/{}",
                        aux_name,
                        aux_dir.display(),
                        lib_name
                    ));
                }
            };

        for (aux_name, aux_path) in &self.props.aux.crates {
            let aux_type = self.build_auxiliary(of, &aux_path, &aux_dir, None);
            add_extern(rustc, aux_name, aux_path, aux_type);
        }

        for proc_macro in &self.props.aux.proc_macros {
            self.build_auxiliary(of, proc_macro, &aux_dir, Some(AuxType::ProcMacro));
            let crate_name = path_to_crate_name(proc_macro);
            add_extern(rustc, &crate_name, proc_macro, AuxType::ProcMacro);
        }

        // Build any `//@ aux-codegen-backend`, and pass the resulting library
        // to `-Zcodegen-backend` when compiling the test file.
        if let Some(aux_file) = &self.props.aux.codegen_backend {
            let aux_type = self.build_auxiliary(of, aux_file, aux_dir, None);
            if let Some(lib_name) = get_lib_name(aux_file.trim_end_matches(".rs"), aux_type) {
                let lib_path = aux_dir.join(&lib_name);
                rustc.arg(format!("-Zcodegen-backend={}", lib_path.display()));
            }
        }
    }

    /// `root_testpaths` refers to the path of the original test. the auxiliary and the test with an
    /// aux-build have the same `root_testpaths`.
    fn compose_and_run_compiler(
        &self,
        mut rustc: Command,
        input: Option<String>,
        root_testpaths: &TestPaths,
    ) -> ProcRes {
        if self.props.add_core_stubs {
            let minicore_path = self.build_minicore();
            rustc.arg("--extern");
            rustc.arg(&format!("minicore={}", minicore_path.to_str().unwrap()));
        }

        let aux_dir = self.aux_output_dir();
        self.build_all_auxiliary(root_testpaths, &aux_dir, &mut rustc);

        rustc.envs(self.props.rustc_env.clone());
        self.props.unset_rustc_env.iter().fold(&mut rustc, Command::env_remove);
        self.compose_and_run(
            rustc,
            self.config.compile_lib_path.to_str().unwrap(),
            Some(aux_dir.to_str().unwrap()),
            input,
        )
    }

    /// Builds `minicore`. Returns the path to the minicore rlib within the base test output
    /// directory.
    fn build_minicore(&self) -> PathBuf {
        let output_file_path = self.output_base_dir().join("libminicore.rlib");
        let mut rustc = self.make_compile_args(
            &self.config.minicore_path,
            TargetLocation::ThisFile(output_file_path.clone()),
            Emit::None,
            AllowUnused::Yes,
            LinkToAux::No,
            vec![],
        );

        rustc.args(&["--crate-type", "rlib"]);
        rustc.arg("-Cpanic=abort");

        let res =
            self.compose_and_run(rustc, self.config.compile_lib_path.to_str().unwrap(), None, None);
        if !res.status.success() {
            self.fatal_proc_rec(
                &format!(
                    "auxiliary build of {:?} failed to compile: ",
                    self.config.minicore_path.display()
                ),
                &res,
            );
        }

        output_file_path
    }

    /// Builds an aux dependency.
    ///
    /// If `aux_type` is `None`, then this will determine the aux-type automatically.
    fn build_auxiliary(
        &self,
        of: &TestPaths,
        source_path: &str,
        aux_dir: &Path,
        aux_type: Option<AuxType>,
    ) -> AuxType {
        let aux_testpaths = self.compute_aux_test_paths(of, source_path);
        let mut aux_props =
            self.props.from_aux_file(&aux_testpaths.file, self.revision, self.config);
        if aux_type == Some(AuxType::ProcMacro) {
            aux_props.force_host = true;
        }
        let mut aux_dir = aux_dir.to_path_buf();
        if aux_type == Some(AuxType::Bin) {
            // On unix, the binary of `auxiliary/foo.rs` will be named
            // `auxiliary/foo` which clashes with the _dir_ `auxiliary/foo`, so
            // put bins in a `bin` subfolder.
            aux_dir.push("bin");
        }
        let aux_output = TargetLocation::ThisDirectory(aux_dir.clone());
        let aux_cx = TestCx {
            config: self.config,
            props: &aux_props,
            testpaths: &aux_testpaths,
            revision: self.revision,
        };
        // Create the directory for the stdout/stderr files.
        create_dir_all(aux_cx.output_base_dir()).unwrap();
        let input_file = &aux_testpaths.file;
        let mut aux_rustc = aux_cx.make_compile_args(
            input_file,
            aux_output,
            Emit::None,
            AllowUnused::No,
            LinkToAux::No,
            Vec::new(),
        );
        aux_cx.build_all_auxiliary(of, &aux_dir, &mut aux_rustc);

        aux_rustc.envs(aux_props.rustc_env.clone());
        for key in &aux_props.unset_rustc_env {
            aux_rustc.env_remove(key);
        }

        let (aux_type, crate_type) = if aux_type == Some(AuxType::Bin) {
            (AuxType::Bin, Some("bin"))
        } else if aux_type == Some(AuxType::ProcMacro) {
            (AuxType::ProcMacro, Some("proc-macro"))
        } else if aux_type.is_some() {
            panic!("aux_type {aux_type:?} not expected");
        } else if aux_props.no_prefer_dynamic {
            (AuxType::Dylib, None)
        } else if self.config.target.contains("emscripten")
            || (self.config.target.contains("musl")
                && !aux_props.force_host
                && !self.config.host.contains("musl"))
            || self.config.target.contains("wasm32")
            || self.config.target.contains("nvptx")
            || self.is_vxworks_pure_static()
            || self.config.target.contains("bpf")
            || !self.config.target_cfg().dynamic_linking
            || matches!(self.config.mode, CoverageMap | CoverageRun)
        {
            // We primarily compile all auxiliary libraries as dynamic libraries
            // to avoid code size bloat and large binaries as much as possible
            // for the test suite (otherwise including libstd statically in all
            // executables takes up quite a bit of space).
            //
            // For targets like MUSL or Emscripten, however, there is no support for
            // dynamic libraries so we just go back to building a normal library. Note,
            // however, that for MUSL if the library is built with `force_host` then
            // it's ok to be a dylib as the host should always support dylibs.
            //
            // Coverage tests want static linking by default so that coverage
            // mappings in auxiliary libraries can be merged into the final
            // executable.
            (AuxType::Lib, Some("lib"))
        } else {
            (AuxType::Dylib, Some("dylib"))
        };

        if let Some(crate_type) = crate_type {
            aux_rustc.args(&["--crate-type", crate_type]);
        }

        if aux_type == AuxType::ProcMacro {
            // For convenience, but this only works on 2018.
            aux_rustc.args(&["--extern", "proc_macro"]);
        }

        aux_rustc.arg("-L").arg(&aux_dir);

        let auxres = aux_cx.compose_and_run(
            aux_rustc,
            aux_cx.config.compile_lib_path.to_str().unwrap(),
            Some(aux_dir.to_str().unwrap()),
            None,
        );
        if !auxres.status.success() {
            self.fatal_proc_rec(
                &format!(
                    "auxiliary build of {:?} failed to compile: ",
                    aux_testpaths.file.display()
                ),
                &auxres,
            );
        }
        aux_type
    }

    fn read2_abbreviated(&self, child: Child) -> (Output, Truncated) {
        let mut filter_paths_from_len = Vec::new();
        let mut add_path = |path: &Path| {
            let path = path.display().to_string();
            let windows = path.replace("\\", "\\\\");
            if windows != path {
                filter_paths_from_len.push(windows);
            }
            filter_paths_from_len.push(path);
        };

        // List of paths that will not be measured when determining whether the output is larger
        // than the output truncation threshold.
        //
        // Note: avoid adding a subdirectory of an already filtered directory here, otherwise the
        // same slice of text will be double counted and the truncation might not happen.
        add_path(&self.config.src_base);
        add_path(&self.config.build_base);

        read2_abbreviated(child, &filter_paths_from_len).expect("failed to read output")
    }

    fn compose_and_run(
        &self,
        mut command: Command,
        lib_path: &str,
        aux_path: Option<&str>,
        input: Option<String>,
    ) -> ProcRes {
        let cmdline = {
            let cmdline = self.make_cmdline(&command, lib_path);
            logv(self.config, format!("executing {}", cmdline));
            cmdline
        };

        command.stdout(Stdio::piped()).stderr(Stdio::piped()).stdin(Stdio::piped());

        // Need to be sure to put both the lib_path and the aux path in the dylib
        // search path for the child.
        add_dylib_path(&mut command, iter::once(lib_path).chain(aux_path));

        let mut child = disable_error_reporting(|| command.spawn())
            .unwrap_or_else(|e| panic!("failed to exec `{command:?}`: {e:?}"));
        if let Some(input) = input {
            child.stdin.as_mut().unwrap().write_all(input.as_bytes()).unwrap();
        }

        let (Output { status, stdout, stderr }, truncated) = self.read2_abbreviated(child);

        let result = ProcRes {
            status,
            stdout: String::from_utf8_lossy(&stdout).into_owned(),
            stderr: String::from_utf8_lossy(&stderr).into_owned(),
            truncated,
            cmdline,
        };

        self.dump_output(
            self.config.verbose,
            &command.get_program().to_string_lossy(),
            &result.stdout,
            &result.stderr,
        );

        result
    }

    fn is_rustdoc(&self) -> bool {
        self.config.src_base.ends_with("rustdoc-ui")
            || self.config.src_base.ends_with("rustdoc-js")
            || self.config.src_base.ends_with("rustdoc-json")
    }

    fn get_mir_dump_dir(&self) -> PathBuf {
        let mut mir_dump_dir = PathBuf::from(self.config.build_base.as_path());
        debug!("input_file: {:?}", self.testpaths.file);
        mir_dump_dir.push(&self.testpaths.relative_dir);
        mir_dump_dir.push(self.testpaths.file.file_stem().unwrap());
        mir_dump_dir
    }

    fn make_compile_args(
        &self,
        input_file: &Path,
        output_file: TargetLocation,
        emit: Emit,
        allow_unused: AllowUnused,
        link_to_aux: LinkToAux,
        passes: Vec<String>, // Vec of passes under mir-opt test to be dumped
    ) -> Command {
        let is_aux = input_file.components().map(|c| c.as_os_str()).any(|c| c == "auxiliary");
        let is_rustdoc = self.is_rustdoc() && !is_aux;
        let mut rustc = if !is_rustdoc {
            Command::new(&self.config.rustc_path)
        } else {
            Command::new(&self.config.rustdoc_path.clone().expect("no rustdoc built yet"))
        };
        rustc.arg(input_file);

        // Use a single thread for efficiency and a deterministic error message order
        rustc.arg("-Zthreads=1");

        // Hide libstd sources from ui tests to make sure we generate the stderr
        // output that users will see.
        // Without this, we may be producing good diagnostics in-tree but users
        // will not see half the information.
        //
        // This also has the benefit of more effectively normalizing output between different
        // compilers, so that we don't have to know the `/rustc/$sha` output to normalize after the
        // fact.
        rustc.arg("-Zsimulate-remapped-rust-src-base=/rustc/FAKE_PREFIX");
        rustc.arg("-Ztranslate-remapped-path-to-local-path=no");

        // Hide Cargo dependency sources from ui tests to make sure the error message doesn't
        // change depending on whether $CARGO_HOME is remapped or not. If this is not present,
        // when $CARGO_HOME is remapped the source won't be shown, and when it's not remapped the
        // source will be shown, causing a blessing hell.
        rustc.arg("-Z").arg(format!(
            "ignore-directory-in-diagnostics-source-blocks={}",
            home::cargo_home().expect("failed to find cargo home").to_str().unwrap()
        ));
        // Similarly, vendored sources shouldn't be shown when running from a dist tarball.
        rustc.arg("-Z").arg(format!(
            "ignore-directory-in-diagnostics-source-blocks={}",
            self.config.find_rust_src_root().unwrap().join("vendor").display(),
        ));

        // Optionally prevent default --sysroot if specified in test compile-flags.
        if !self.props.compile_flags.iter().any(|flag| flag.starts_with("--sysroot"))
            && !self.config.host_rustcflags.iter().any(|flag| flag == "--sysroot")
        {
            // In stage 0, make sure we use `stage0-sysroot` instead of the bootstrap sysroot.
            rustc.arg("--sysroot").arg(&self.config.sysroot_base);
        }

        // Optionally prevent default --target if specified in test compile-flags.
        let custom_target = self.props.compile_flags.iter().any(|x| x.starts_with("--target"));

        if !custom_target {
            let target =
                if self.props.force_host { &*self.config.host } else { &*self.config.target };

            rustc.arg(&format!("--target={}", target));
        }
        self.set_revision_flags(&mut rustc);

        if !is_rustdoc {
            if let Some(ref incremental_dir) = self.props.incremental_dir {
                rustc.args(&["-C", &format!("incremental={}", incremental_dir.display())]);
                rustc.args(&["-Z", "incremental-verify-ich"]);
            }

            if self.config.mode == CodegenUnits {
                rustc.args(&["-Z", "human_readable_cgu_names"]);
            }
        }

        if self.config.optimize_tests && !is_rustdoc {
            match self.config.mode {
                Ui => {
                    // If optimize-tests is true we still only want to optimize tests that actually get
                    // executed and that don't specify their own optimization levels.
                    // Note: aux libs don't have a pass-mode, so they won't get optimized
                    // unless compile-flags are set in the aux file.
                    if self.config.optimize_tests
                        && self.props.pass_mode(&self.config) == Some(PassMode::Run)
                        && !self
                            .props
                            .compile_flags
                            .iter()
                            .any(|arg| arg == "-O" || arg.contains("opt-level"))
                    {
                        rustc.arg("-O");
                    }
                }
                DebugInfo => { /* debuginfo tests must be unoptimized */ }
                CoverageMap | CoverageRun => {
                    // Coverage mappings and coverage reports are affected by
                    // optimization level, so they ignore the optimize-tests
                    // setting and set an optimization level in their mode's
                    // compile flags (below) or in per-test `compile-flags`.
                }
                _ => {
                    rustc.arg("-O");
                }
            }
        }

        let set_mir_dump_dir = |rustc: &mut Command| {
            let mir_dump_dir = self.get_mir_dump_dir();
            remove_and_create_dir_all(&mir_dump_dir);
            let mut dir_opt = "-Zdump-mir-dir=".to_string();
            dir_opt.push_str(mir_dump_dir.to_str().unwrap());
            debug!("dir_opt: {:?}", dir_opt);
            rustc.arg(dir_opt);
        };

        match self.config.mode {
            Incremental => {
                // If we are extracting and matching errors in the new
                // fashion, then you want JSON mode. Old-skool error
                // patterns still match the raw compiler output.
                if self.props.error_patterns.is_empty()
                    && self.props.regex_error_patterns.is_empty()
                {
                    rustc.args(&["--error-format", "json"]);
                    rustc.args(&["--json", "future-incompat"]);
                }
                rustc.arg("-Zui-testing");
                rustc.arg("-Zdeduplicate-diagnostics=no");
            }
            Ui => {
                if !self.props.compile_flags.iter().any(|s| s.starts_with("--error-format")) {
                    rustc.args(&["--error-format", "json"]);
                    rustc.args(&["--json", "future-incompat"]);
                }
                rustc.arg("-Ccodegen-units=1");
                // Hide line numbers to reduce churn
                rustc.arg("-Zui-testing");
                rustc.arg("-Zdeduplicate-diagnostics=no");
                rustc.arg("-Zwrite-long-types-to-disk=no");
                // FIXME: use this for other modes too, for perf?
                rustc.arg("-Cstrip=debuginfo");
            }
            MirOpt => {
                // We check passes under test to minimize the mir-opt test dump
                // if files_for_miropt_test parses the passes, we dump only those passes
                // otherwise we conservatively pass -Zdump-mir=all
                let zdump_arg = if !passes.is_empty() {
                    format!("-Zdump-mir={}", passes.join(" | "))
                } else {
                    "-Zdump-mir=all".to_string()
                };

                rustc.args(&[
                    "-Copt-level=1",
                    &zdump_arg,
                    "-Zvalidate-mir",
                    "-Zlint-mir",
                    "-Zdump-mir-exclude-pass-number",
                    "-Zmir-include-spans=false", // remove span comments from NLL MIR dumps
                    "--crate-type=rlib",
                ]);
                if let Some(pass) = &self.props.mir_unit_test {
                    rustc.args(&["-Zmir-opt-level=0", &format!("-Zmir-enable-passes=+{}", pass)]);
                } else {
                    rustc.args(&[
                        "-Zmir-opt-level=4",
                        "-Zmir-enable-passes=+ReorderBasicBlocks,+ReorderLocals",
                    ]);
                }

                set_mir_dump_dir(&mut rustc);
            }
            CoverageMap => {
                rustc.arg("-Cinstrument-coverage");
                // These tests only compile to LLVM IR, so they don't need the
                // profiler runtime to be present.
                rustc.arg("-Zno-profiler-runtime");
                // Coverage mappings are sensitive to MIR optimizations, and
                // the current snapshots assume `opt-level=2` unless overridden
                // by `compile-flags`.
                rustc.arg("-Copt-level=2");
            }
            CoverageRun => {
                rustc.arg("-Cinstrument-coverage");
                // Coverage reports are sometimes sensitive to optimizations,
                // and the current snapshots assume `opt-level=2` unless
                // overridden by `compile-flags`.
                rustc.arg("-Copt-level=2");
            }
            Assembly | Codegen => {
                rustc.arg("-Cdebug-assertions=no");
            }
            Crashes => {
                set_mir_dump_dir(&mut rustc);
            }
            Pretty | DebugInfo | Rustdoc | RustdocJson | RunMake | CodegenUnits | JsDocTest => {
                // do not use JSON output
            }
        }

        if self.props.remap_src_base {
            rustc.arg(format!(
                "--remap-path-prefix={}={}",
                self.config.src_base.display(),
                FAKE_SRC_BASE,
            ));
        }

        match emit {
            Emit::None => {}
            Emit::Metadata if is_rustdoc => {}
            Emit::Metadata => {
                rustc.args(&["--emit", "metadata"]);
            }
            Emit::LlvmIr => {
                rustc.args(&["--emit", "llvm-ir"]);
            }
            Emit::Mir => {
                rustc.args(&["--emit", "mir"]);
            }
            Emit::Asm => {
                rustc.args(&["--emit", "asm"]);
            }
            Emit::LinkArgsAsm => {
                rustc.args(&["-Clink-args=--emit=asm"]);
            }
        }

        if !is_rustdoc {
            if self.config.target == "wasm32-unknown-unknown" || self.is_vxworks_pure_static() {
                // rustc.arg("-g"); // get any backtrace at all on errors
            } else if !self.props.no_prefer_dynamic {
                rustc.args(&["-C", "prefer-dynamic"]);
            }
        }

        match output_file {
            // If the test's compile flags specify an output path with `-o`,
            // avoid a compiler warning about `--out-dir` being ignored.
            _ if self.props.compile_flags.iter().any(|flag| flag == "-o") => {}
            TargetLocation::ThisFile(path) => {
                rustc.arg("-o").arg(path);
            }
            TargetLocation::ThisDirectory(path) => {
                if is_rustdoc {
                    // `rustdoc` uses `-o` for the output directory.
                    rustc.arg("-o").arg(path);
                } else {
                    rustc.arg("--out-dir").arg(path);
                }
            }
        }

        match self.config.compare_mode {
            Some(CompareMode::Polonius) => {
                rustc.args(&["-Zpolonius"]);
            }
            Some(CompareMode::NextSolver) => {
                rustc.args(&["-Znext-solver"]);
            }
            Some(CompareMode::NextSolverCoherence) => {
                rustc.args(&["-Znext-solver=coherence"]);
            }
            Some(CompareMode::SplitDwarf) if self.config.target.contains("windows") => {
                rustc.args(&["-Csplit-debuginfo=unpacked", "-Zunstable-options"]);
            }
            Some(CompareMode::SplitDwarf) => {
                rustc.args(&["-Csplit-debuginfo=unpacked"]);
            }
            Some(CompareMode::SplitDwarfSingle) => {
                rustc.args(&["-Csplit-debuginfo=packed"]);
            }
            None => {}
        }

        // Add `-A unused` before `config` flags and in-test (`props`) flags, so that they can
        // overwrite this.
        if let AllowUnused::Yes = allow_unused {
            rustc.args(&["-A", "unused"]);
        }

        // Allow tests to use internal features.
        rustc.args(&["-A", "internal_features"]);

        if self.props.force_host {
            self.maybe_add_external_args(&mut rustc, &self.config.host_rustcflags);
            if !is_rustdoc {
                if let Some(ref linker) = self.config.host_linker {
                    rustc.arg(format!("-Clinker={}", linker));
                }
            }
        } else {
            self.maybe_add_external_args(&mut rustc, &self.config.target_rustcflags);
            if !is_rustdoc {
                if let Some(ref linker) = self.config.target_linker {
                    rustc.arg(format!("-Clinker={}", linker));
                }
            }
        }

        // Use dynamic musl for tests because static doesn't allow creating dylibs
        if self.config.host.contains("musl") || self.is_vxworks_pure_dynamic() {
            rustc.arg("-Ctarget-feature=-crt-static");
        }

        if let LinkToAux::Yes = link_to_aux {
            // if we pass an `-L` argument to a directory that doesn't exist,
            // macOS ld emits warnings which disrupt the .stderr files
            if self.has_aux_dir() {
                rustc.arg("-L").arg(self.aux_output_dir_name());
            }
        }

        rustc.args(&self.props.compile_flags);

        // FIXME(jieyouxu): we should report a fatal error or warning if user wrote `-Cpanic=` with
        // something that's not `abort`, however, by moving this last we should override previous
        // `-Cpanic=`s
        //
        // `minicore` requires `#![no_std]` and `#![no_core]`, which means no unwinding panics.
        if self.props.add_core_stubs {
            rustc.arg("-Cpanic=abort");
        }

        rustc
    }

    fn make_exe_name(&self) -> PathBuf {
        // Using a single letter here to keep the path length down for
        // Windows.  Some test names get very long.  rustc creates `rcgu`
        // files with the module name appended to it which can more than
        // double the length.
        let mut f = self.output_base_dir().join("a");
        // FIXME: This is using the host architecture exe suffix, not target!
        if self.config.target.contains("emscripten") {
            f = f.with_extra_extension("js");
        } else if self.config.target.starts_with("wasm") {
            f = f.with_extra_extension("wasm");
        } else if self.config.target.contains("spirv") {
            f = f.with_extra_extension("spv");
        } else if !env::consts::EXE_SUFFIX.is_empty() {
            f = f.with_extra_extension(env::consts::EXE_SUFFIX);
        }
        f
    }

    fn make_run_args(&self) -> ProcArgs {
        // If we've got another tool to run under (valgrind),
        // then split apart its command
        let mut args = self.split_maybe_args(&self.config.runner);

        let exe_file = self.make_exe_name();

        args.push(exe_file.into_os_string());

        // Add the arguments in the run_flags directive
        args.extend(self.props.run_flags.iter().map(OsString::from));

        let prog = args.remove(0);
        ProcArgs { prog, args }
    }

    fn split_maybe_args(&self, argstr: &Option<String>) -> Vec<OsString> {
        match *argstr {
            Some(ref s) => s
                .split(' ')
                .filter_map(|s| {
                    if s.chars().all(|c| c.is_whitespace()) {
                        None
                    } else {
                        Some(OsString::from(s))
                    }
                })
                .collect(),
            None => Vec::new(),
        }
    }

    fn make_cmdline(&self, command: &Command, libpath: &str) -> String {
        use crate::util;

        // Linux and mac don't require adjusting the library search path
        if cfg!(unix) {
            format!("{:?}", command)
        } else {
            // Build the LD_LIBRARY_PATH variable as it would be seen on the command line
            // for diagnostic purposes
            fn lib_path_cmd_prefix(path: &str) -> String {
                format!("{}=\"{}\"", util::lib_path_env_var(), util::make_new_path(path))
            }

            format!("{} {:?}", lib_path_cmd_prefix(libpath), command)
        }
    }

    fn dump_output(&self, print_output: bool, proc_name: &str, out: &str, err: &str) {
        let revision = if let Some(r) = self.revision { format!("{}.", r) } else { String::new() };

        self.dump_output_file(out, &format!("{}out", revision));
        self.dump_output_file(err, &format!("{}err", revision));

        if !print_output {
            return;
        }

        let path = Path::new(proc_name);
        let proc_name = if path.file_stem().is_some_and(|p| p == "rmake") {
            OsString::from_iter(
                path.parent()
                    .unwrap()
                    .file_name()
                    .into_iter()
                    .chain(Some(OsStr::new("/")))
                    .chain(path.file_name()),
            )
        } else {
            path.file_name().unwrap().into()
        };
        let proc_name = proc_name.to_string_lossy();
        println!("------{proc_name} stdout------------------------------");
        println!("{}", out);
        println!("------{proc_name} stderr------------------------------");
        println!("{}", err);
        println!("------------------------------------------");
    }

    fn dump_output_file(&self, out: &str, extension: &str) {
        let outfile = self.make_out_name(extension);
        fs::write(&outfile, out).unwrap();
    }

    /// Creates a filename for output with the given extension.
    /// E.g., `/.../testname.revision.mode/testname.extension`.
    fn make_out_name(&self, extension: &str) -> PathBuf {
        self.output_base_name().with_extension(extension)
    }

    /// Gets the directory where auxiliary files are written.
    /// E.g., `/.../testname.revision.mode/auxiliary/`.
    fn aux_output_dir_name(&self) -> PathBuf {
        self.output_base_dir()
            .join("auxiliary")
            .with_extra_extension(self.config.mode.aux_dir_disambiguator())
    }

    /// Gets the directory where auxiliary binaries are written.
    /// E.g., `/.../testname.revision.mode/auxiliary/bin`.
    fn aux_bin_output_dir_name(&self) -> PathBuf {
        self.aux_output_dir_name().join("bin")
    }

    /// Generates a unique name for the test, such as `testname.revision.mode`.
    fn output_testname_unique(&self) -> PathBuf {
        output_testname_unique(self.config, self.testpaths, self.safe_revision())
    }

    /// The revision, ignored for incremental compilation since it wants all revisions in
    /// the same directory.
    fn safe_revision(&self) -> Option<&str> {
        if self.config.mode == Incremental { None } else { self.revision }
    }

    /// Gets the absolute path to the directory where all output for the given
    /// test/revision should reside.
    /// E.g., `/path/to/build/host-tuple/test/ui/relative/testname.revision.mode/`.
    fn output_base_dir(&self) -> PathBuf {
        output_base_dir(self.config, self.testpaths, self.safe_revision())
    }

    /// Gets the absolute path to the base filename used as output for the given
    /// test/revision.
    /// E.g., `/.../relative/testname.revision.mode/testname`.
    fn output_base_name(&self) -> PathBuf {
        output_base_name(self.config, self.testpaths, self.safe_revision())
    }

<<<<<<< HEAD
    fn maybe_dump_to_stdout(&self, out: &str, err: &str) {
        if self.config.verbose {
            println!("------stdout------------------------------");
            println!("{}", out);
            println!("------stderr------------------------------");
            println!("{}", err);
            println!("------------------------------------------");
        }
    }

=======
>>>>>>> 6bc1fe1c
    fn error(&self, err: &str) {
        match self.revision {
            Some(rev) => println!("\nerror in revision `{}`: {}", rev, err),
            None => println!("\nerror: {}", err),
        }
    }

    #[track_caller]
    fn fatal(&self, err: &str) -> ! {
        self.error(err);
        error!("fatal error, panic: {:?}", err);
        panic!("fatal error");
    }

    fn fatal_proc_rec(&self, err: &str, proc_res: &ProcRes) -> ! {
        self.error(err);
        proc_res.fatal(None, || ());
    }

    fn fatal_proc_rec_with_ctx(
        &self,
        err: &str,
        proc_res: &ProcRes,
        on_failure: impl FnOnce(Self),
    ) -> ! {
        self.error(err);
        proc_res.fatal(None, || on_failure(*self));
    }

    // codegen tests (using FileCheck)

    fn compile_test_and_save_ir(&self) -> (ProcRes, PathBuf) {
        let output_path = self.output_base_name().with_extension("ll");
        let input_file = &self.testpaths.file;
        let rustc = self.make_compile_args(
            input_file,
            TargetLocation::ThisFile(output_path.clone()),
            Emit::LlvmIr,
            AllowUnused::No,
            LinkToAux::Yes,
            Vec::new(),
        );

        let proc_res = self.compose_and_run_compiler(rustc, None, self.testpaths);
        (proc_res, output_path)
    }

    fn verify_with_filecheck(&self, output: &Path) -> ProcRes {
        let mut filecheck = Command::new(self.config.llvm_filecheck.as_ref().unwrap());
        filecheck.arg("--input-file").arg(output).arg(&self.testpaths.file);

        // FIXME: Consider making some of these prefix flags opt-in per test,
        // via `filecheck-flags` or by adding new header directives.

        // Because we use custom prefixes, we also have to register the default prefix.
        filecheck.arg("--check-prefix=CHECK");

        // Some tests use the current revision name as a check prefix.
        if let Some(rev) = self.revision {
            filecheck.arg("--check-prefix").arg(rev);
        }

        // Some tests also expect either the MSVC or NONMSVC prefix to be defined.
        let msvc_or_not = if self.config.target.contains("msvc") { "MSVC" } else { "NONMSVC" };
        filecheck.arg("--check-prefix").arg(msvc_or_not);

        // The filecheck tool normally fails if a prefix is defined but not used.
        // However, we define several prefixes globally for all tests.
        filecheck.arg("--allow-unused-prefixes");

        // Provide more context on failures.
        filecheck.args(&["--dump-input-context", "100"]);

        // Add custom flags supplied by the `filecheck-flags:` test header.
        filecheck.args(&self.props.filecheck_flags);

        self.compose_and_run(filecheck, "", None, None)
    }

    fn charset() -> &'static str {
        // FreeBSD 10.1 defaults to GDB 6.1.1 which doesn't support "auto" charset
        if cfg!(target_os = "freebsd") { "ISO-8859-1" } else { "UTF-8" }
    }

    fn compare_to_default_rustdoc(&mut self, out_dir: &Path) {
        if !self.config.has_html_tidy {
            return;
        }
        println!("info: generating a diff against nightly rustdoc");

        let suffix =
            self.safe_revision().map_or("nightly".into(), |path| path.to_owned() + "-nightly");
        let compare_dir = output_base_dir(self.config, self.testpaths, Some(&suffix));
        remove_and_create_dir_all(&compare_dir);

        // We need to create a new struct for the lifetimes on `config` to work.
        let new_rustdoc = TestCx {
            config: &Config {
                // FIXME: use beta or a user-specified rustdoc instead of
                // hardcoding the default toolchain
                rustdoc_path: Some("rustdoc".into()),
                // Needed for building auxiliary docs below
                rustc_path: "rustc".into(),
                ..self.config.clone()
            },
            ..*self
        };

        let output_file = TargetLocation::ThisDirectory(new_rustdoc.aux_output_dir_name());
        let mut rustc = new_rustdoc.make_compile_args(
            &new_rustdoc.testpaths.file,
            output_file,
            Emit::None,
            AllowUnused::Yes,
            LinkToAux::Yes,
            Vec::new(),
        );
        let aux_dir = new_rustdoc.aux_output_dir();
        new_rustdoc.build_all_auxiliary(&new_rustdoc.testpaths, &aux_dir, &mut rustc);

        let proc_res = new_rustdoc.document(&compare_dir, &new_rustdoc.testpaths);
        if !proc_res.status.success() {
            eprintln!("failed to run nightly rustdoc");
            return;
        }

        #[rustfmt::skip]
        let tidy_args = [
            "--new-blocklevel-tags", "rustdoc-search,rustdoc-toolbar",
            "--indent", "yes",
            "--indent-spaces", "2",
            "--wrap", "0",
            "--show-warnings", "no",
            "--markup", "yes",
            "--quiet", "yes",
            "-modify",
        ];
        let tidy_dir = |dir| {
            for entry in walkdir::WalkDir::new(dir) {
                let entry = entry.expect("failed to read file");
                if entry.file_type().is_file()
                    && entry.path().extension().and_then(|p| p.to_str()) == Some("html")
                {
                    let status =
                        Command::new("tidy").args(&tidy_args).arg(entry.path()).status().unwrap();
                    // `tidy` returns 1 if it modified the file.
                    assert!(status.success() || status.code() == Some(1));
                }
            }
        };
        tidy_dir(out_dir);
        tidy_dir(&compare_dir);

        let pager = {
            let output = Command::new("git").args(&["config", "--get", "core.pager"]).output().ok();
            output.and_then(|out| {
                if out.status.success() {
                    Some(String::from_utf8(out.stdout).expect("invalid UTF8 in git pager"))
                } else {
                    None
                }
            })
        };

        let diff_filename = format!("build/tmp/rustdoc-compare-{}.diff", std::process::id());

        if !write_filtered_diff(
            &diff_filename,
            out_dir,
            &compare_dir,
            self.config.verbose,
            |file_type, extension| {
                file_type.is_file() && (extension == Some("html") || extension == Some("js"))
            },
        ) {
            return;
        }

        match self.config.color {
            ColorConfig::AlwaysColor => colored::control::set_override(true),
            ColorConfig::NeverColor => colored::control::set_override(false),
            _ => {}
        }

        if let Some(pager) = pager {
            let pager = pager.trim();
            if self.config.verbose {
                eprintln!("using pager {}", pager);
            }
            let output = Command::new(pager)
                // disable paging; we want this to be non-interactive
                .env("PAGER", "")
                .stdin(File::open(&diff_filename).unwrap())
                // Capture output and print it explicitly so it will in turn be
                // captured by libtest.
                .output()
                .unwrap();
            assert!(output.status.success());
            println!("{}", String::from_utf8_lossy(&output.stdout));
            eprintln!("{}", String::from_utf8_lossy(&output.stderr));
        } else {
            use colored::Colorize;
            eprintln!("warning: no pager configured, falling back to unified diff");
            eprintln!(
                "help: try configuring a git pager (e.g. `delta`) with `git config --global core.pager delta`"
            );
            let mut out = io::stdout();
            let mut diff = BufReader::new(File::open(&diff_filename).unwrap());
            let mut line = Vec::new();
            loop {
                line.truncate(0);
                match diff.read_until(b'\n', &mut line) {
                    Ok(0) => break,
                    Ok(_) => {}
                    Err(e) => eprintln!("ERROR: {:?}", e),
                }
                match String::from_utf8(line.clone()) {
                    Ok(line) => {
                        if line.starts_with('+') {
                            write!(&mut out, "{}", line.green()).unwrap();
                        } else if line.starts_with('-') {
                            write!(&mut out, "{}", line.red()).unwrap();
                        } else if line.starts_with('@') {
                            write!(&mut out, "{}", line.blue()).unwrap();
                        } else {
                            out.write_all(line.as_bytes()).unwrap();
                        }
                    }
                    Err(_) => {
                        write!(&mut out, "{}", String::from_utf8_lossy(&line).reversed()).unwrap();
                    }
                }
            }
        };
    }

    fn get_lines<P: AsRef<Path>>(
        &self,
        path: &P,
        mut other_files: Option<&mut Vec<String>>,
    ) -> Vec<usize> {
        let content = fs::read_to_string(&path).unwrap();
        let mut ignore = false;
        content
            .lines()
            .enumerate()
            .filter_map(|(line_nb, line)| {
                if (line.trim_start().starts_with("pub mod ")
                    || line.trim_start().starts_with("mod "))
                    && line.ends_with(';')
                {
                    if let Some(ref mut other_files) = other_files {
                        other_files.push(line.rsplit("mod ").next().unwrap().replace(';', ""));
                    }
                    None
                } else {
                    let sline = line.rsplit("///").next().unwrap();
                    let line = sline.trim_start();
                    if line.starts_with("```") {
                        if ignore {
                            ignore = false;
                            None
                        } else {
                            ignore = true;
                            Some(line_nb + 1)
                        }
                    } else {
                        None
                    }
                }
            })
            .collect()
    }

    /// This method is used for `//@ check-test-line-numbers-match`.
    ///
    /// It checks that doctests line in the displayed doctest "name" matches where they are
    /// defined in source code.
    fn check_rustdoc_test_option(&self, res: ProcRes) {
        let mut other_files = Vec::new();
        let mut files: HashMap<String, Vec<usize>> = HashMap::new();
        let normalized = fs::canonicalize(&self.testpaths.file).expect("failed to canonicalize");
        let normalized = normalized.to_str().unwrap().replace('\\', "/");
        files.insert(normalized, self.get_lines(&self.testpaths.file, Some(&mut other_files)));
        for other_file in other_files {
            let mut path = self.testpaths.file.clone();
            path.set_file_name(&format!("{}.rs", other_file));
            let path = fs::canonicalize(path).expect("failed to canonicalize");
            let normalized = path.to_str().unwrap().replace('\\', "/");
            files.insert(normalized, self.get_lines(&path, None));
        }

        let mut tested = 0;
        for _ in res.stdout.split('\n').filter(|s| s.starts_with("test ")).inspect(|s| {
            if let Some((left, right)) = s.split_once(" - ") {
                let path = left.rsplit("test ").next().unwrap();
                let path = fs::canonicalize(&path).expect("failed to canonicalize");
                let path = path.to_str().unwrap().replace('\\', "/");
                if let Some(ref mut v) = files.get_mut(&path) {
                    tested += 1;
                    let mut iter = right.split("(line ");
                    iter.next();
                    let line = iter
                        .next()
                        .unwrap_or(")")
                        .split(')')
                        .next()
                        .unwrap_or("0")
                        .parse()
                        .unwrap_or(0);
                    if let Ok(pos) = v.binary_search(&line) {
                        v.remove(pos);
                    } else {
                        self.fatal_proc_rec(
                            &format!("Not found doc test: \"{}\" in \"{}\":{:?}", s, path, v),
                            &res,
                        );
                    }
                }
            }
        }) {}
        if tested == 0 {
            self.fatal_proc_rec(&format!("No test has been found... {:?}", files), &res);
        } else {
            for (entry, v) in &files {
                if !v.is_empty() {
                    self.fatal_proc_rec(
                        &format!(
                            "Not found test at line{} \"{}\":{:?}",
                            if v.len() > 1 { "s" } else { "" },
                            entry,
                            v
                        ),
                        &res,
                    );
                }
            }
        }
    }

    fn force_color_svg(&self) -> bool {
        self.props.compile_flags.iter().any(|s| s.contains("--color=always"))
    }

    fn load_compare_outputs(
        &self,
        proc_res: &ProcRes,
        output_kind: TestOutput,
        explicit_format: bool,
    ) -> usize {
        let stderr_bits = format!("{}bit.stderr", self.config.get_pointer_width());
        let (stderr_kind, stdout_kind) = match output_kind {
            TestOutput::Compile => (
                if self.force_color_svg() {
                    if self.config.target.contains("windows") {
                        // We single out Windows here because some of the CLI coloring is
                        // specifically changed for Windows.
                        UI_WINDOWS_SVG
                    } else {
                        UI_SVG
                    }
                } else if self.props.stderr_per_bitwidth {
                    &stderr_bits
                } else {
                    UI_STDERR
                },
                UI_STDOUT,
            ),
            TestOutput::Run => (UI_RUN_STDERR, UI_RUN_STDOUT),
        };

        let expected_stderr = self.load_expected_output(stderr_kind);
        let expected_stdout = self.load_expected_output(stdout_kind);

        let mut normalized_stdout =
            self.normalize_output(&proc_res.stdout, &self.props.normalize_stdout);
        match output_kind {
            TestOutput::Run if self.config.remote_test_client.is_some() => {
                // When tests are run using the remote-test-client, the string
                // 'uploaded "$TEST_BUILD_DIR/<test_executable>, waiting for result"'
                // is printed to stdout by the client and then captured in the ProcRes,
                // so it needs to be removed when comparing the run-pass test execution output.
                normalized_stdout = static_regex!(
                    "^uploaded \"\\$TEST_BUILD_DIR(/[[:alnum:]_\\-.]+)+\", waiting for result\n"
                )
                .replace(&normalized_stdout, "")
                .to_string();
                // When there is a panic, the remote-test-client also prints "died due to signal";
                // that needs to be removed as well.
                normalized_stdout = static_regex!("^died due to signal [0-9]+\n")
                    .replace(&normalized_stdout, "")
                    .to_string();
                // FIXME: it would be much nicer if we could just tell the remote-test-client to not
                // print these things.
            }
            _ => {}
        };

        let stderr = if self.force_color_svg() {
            anstyle_svg::Term::new().render_svg(&proc_res.stderr)
        } else if explicit_format {
            proc_res.stderr.clone()
        } else {
            json::extract_rendered(&proc_res.stderr)
        };

        let normalized_stderr = self.normalize_output(&stderr, &self.props.normalize_stderr);
        let mut errors = 0;
        match output_kind {
            TestOutput::Compile => {
                if !self.props.dont_check_compiler_stdout {
                    errors += self.compare_output(
                        stdout_kind,
                        &normalized_stdout,
                        &proc_res.stdout,
                        &expected_stdout,
                    );
                }
                if !self.props.dont_check_compiler_stderr {
                    errors += self.compare_output(
                        stderr_kind,
                        &normalized_stderr,
                        &stderr,
                        &expected_stderr,
                    );
                }
            }
            TestOutput::Run => {
                errors += self.compare_output(
                    stdout_kind,
                    &normalized_stdout,
                    &proc_res.stdout,
                    &expected_stdout,
                );
                errors +=
                    self.compare_output(stderr_kind, &normalized_stderr, &stderr, &expected_stderr);
            }
        }
        errors
    }

    fn normalize_output(&self, output: &str, custom_rules: &[(String, String)]) -> String {
        // Crude heuristic to detect when the output should have JSON-specific
        // normalization steps applied.
        let rflags = self.props.run_flags.join(" ");
        let cflags = self.props.compile_flags.join(" ");
        let json = rflags.contains("--format json")
            || rflags.contains("--format=json")
            || cflags.contains("--error-format json")
            || cflags.contains("--error-format pretty-json")
            || cflags.contains("--error-format=json")
            || cflags.contains("--error-format=pretty-json")
            || cflags.contains("--output-format json")
            || cflags.contains("--output-format=json");

        let mut normalized = output.to_string();

        let mut normalize_path = |from: &Path, to: &str| {
            let mut from = from.display().to_string();
            if json {
                from = from.replace("\\", "\\\\");
            }
            normalized = normalized.replace(&from, to);
        };

        let parent_dir = self.testpaths.file.parent().unwrap();
        normalize_path(parent_dir, "$DIR");

        if self.props.remap_src_base {
            let mut remapped_parent_dir = PathBuf::from(FAKE_SRC_BASE);
            if self.testpaths.relative_dir != Path::new("") {
                remapped_parent_dir.push(&self.testpaths.relative_dir);
            }
            normalize_path(&remapped_parent_dir, "$DIR");
        }

        let base_dir = Path::new("/rustc/FAKE_PREFIX");
        // Fake paths into the libstd/libcore
        normalize_path(&base_dir.join("library"), "$SRC_DIR");
        // `ui-fulldeps` tests can show paths to the compiler source when testing macros from
        // `rustc_macros`
        // eg. /home/user/rust/compiler
        normalize_path(&base_dir.join("compiler"), "$COMPILER_DIR");

        // Real paths into the libstd/libcore
        let rust_src_dir = &self.config.sysroot_base.join("lib/rustlib/src/rust");
        rust_src_dir.try_exists().expect(&*format!("{} should exists", rust_src_dir.display()));
        let rust_src_dir = rust_src_dir.read_link().unwrap_or(rust_src_dir.to_path_buf());
        normalize_path(&rust_src_dir.join("library"), "$SRC_DIR_REAL");

        // Paths into the build directory
        let test_build_dir = &self.config.build_base;
        let parent_build_dir = test_build_dir.parent().unwrap().parent().unwrap().parent().unwrap();

        // eg. /home/user/rust/build/x86_64-unknown-linux-gnu/test/ui
        normalize_path(test_build_dir, "$TEST_BUILD_DIR");
        // eg. /home/user/rust/build
        normalize_path(parent_build_dir, "$BUILD_DIR");

        if json {
            // escaped newlines in json strings should be readable
            // in the stderr files. There's no point int being correct,
            // since only humans process the stderr files.
            // Thus we just turn escaped newlines back into newlines.
            normalized = normalized.replace("\\n", "\n");
        }

        // If there are `$SRC_DIR` normalizations with line and column numbers, then replace them
        // with placeholders as we do not want tests needing updated when compiler source code
        // changes.
        // eg. $SRC_DIR/libcore/mem.rs:323:14 becomes $SRC_DIR/libcore/mem.rs:LL:COL
        normalized = static_regex!("SRC_DIR(.+):\\d+:\\d+(: \\d+:\\d+)?")
            .replace_all(&normalized, "SRC_DIR$1:LL:COL")
            .into_owned();

        normalized = Self::normalize_platform_differences(&normalized);
        normalized = normalized.replace("\t", "\\t"); // makes tabs visible

        // Remove test annotations like `//~ ERROR text` from the output,
        // since they duplicate actual errors and make the output hard to read.
        // This mirrors the regex in src/tools/tidy/src/style.rs, please update
        // both if either are changed.
        normalized =
            static_regex!("\\s*//(\\[.*\\])?~.*").replace_all(&normalized, "").into_owned();

        // This code normalizes various hashes in v0 symbol mangling that is
        // emitted in the ui and mir-opt tests.
        let v0_crate_hash_prefix_re = static_regex!(r"_R.*?Cs[0-9a-zA-Z]+_");
        let v0_crate_hash_re = static_regex!(r"Cs[0-9a-zA-Z]+_");

        const V0_CRATE_HASH_PLACEHOLDER: &str = r"CsCRATE_HASH_";
        if v0_crate_hash_prefix_re.is_match(&normalized) {
            // Normalize crate hash
            normalized =
                v0_crate_hash_re.replace_all(&normalized, V0_CRATE_HASH_PLACEHOLDER).into_owned();
        }

        let v0_back_ref_prefix_re = static_regex!(r"\(_R.*?B[0-9a-zA-Z]_");
        let v0_back_ref_re = static_regex!(r"B[0-9a-zA-Z]_");

        const V0_BACK_REF_PLACEHOLDER: &str = r"B<REF>_";
        if v0_back_ref_prefix_re.is_match(&normalized) {
            // Normalize back references (see RFC 2603)
            normalized =
                v0_back_ref_re.replace_all(&normalized, V0_BACK_REF_PLACEHOLDER).into_owned();
        }

        // AllocId are numbered globally in a compilation session. This can lead to changes
        // depending on the exact compilation flags and host architecture. Meanwhile, we want
        // to keep them numbered, to see if the same id appears multiple times.
        // So we remap to deterministic numbers that only depend on the subset of allocations
        // that actually appear in the output.
        // We use uppercase ALLOC to distinguish from the non-normalized version.
        {
            let mut seen_allocs = indexmap::IndexSet::new();

            // The alloc-id appears in pretty-printed allocations.
            normalized = static_regex!(
                r"╾─*a(lloc)?([0-9]+)(\+0x[0-9]+)?(<imm>)?( \([0-9]+ ptr bytes\))?─*╼"
            )
            .replace_all(&normalized, |caps: &Captures<'_>| {
                // Renumber the captured index.
                let index = caps.get(2).unwrap().as_str().to_string();
                let (index, _) = seen_allocs.insert_full(index);
                let offset = caps.get(3).map_or("", |c| c.as_str());
                let imm = caps.get(4).map_or("", |c| c.as_str());
                // Do not bother keeping it pretty, just make it deterministic.
                format!("╾ALLOC{index}{offset}{imm}╼")
            })
            .into_owned();

            // The alloc-id appears in a sentence.
            normalized = static_regex!(r"\balloc([0-9]+)\b")
                .replace_all(&normalized, |caps: &Captures<'_>| {
                    let index = caps.get(1).unwrap().as_str().to_string();
                    let (index, _) = seen_allocs.insert_full(index);
                    format!("ALLOC{index}")
                })
                .into_owned();
        }

        // Custom normalization rules
        for rule in custom_rules {
            let re = Regex::new(&rule.0).expect("bad regex in custom normalization rule");
            normalized = re.replace_all(&normalized, &rule.1[..]).into_owned();
        }
        normalized
    }

    /// Normalize output differences across platforms. Generally changes Windows output to be more
    /// Unix-like.
    ///
    /// Replaces backslashes in paths with forward slashes, and replaces CRLF line endings
    /// with LF.
    fn normalize_platform_differences(output: &str) -> String {
        let output = output.replace(r"\\", r"\");

        // Used to find Windows paths.
        //
        // It's not possible to detect paths in the error messages generally, but this is a
        // decent enough heuristic.
        static_regex!(
                r#"(?x)
                (?:
                  # Match paths that don't include spaces.
                  (?:\\[\pL\pN\.\-_']+)+\.\pL+
                |
                  # If the path starts with a well-known root, then allow spaces and no file extension.
                  \$(?:DIR|SRC_DIR|TEST_BUILD_DIR|BUILD_DIR|LIB_DIR)(?:\\[\pL\pN\.\-_'\ ]+)+
                )"#
            )
            .replace_all(&output, |caps: &Captures<'_>| {
                println!("{}", &caps[0]);
                caps[0].replace(r"\", "/")
            })
            .replace("\r\n", "\n")
    }

    fn expected_output_path(&self, kind: &str) -> PathBuf {
        let mut path =
            expected_output_path(&self.testpaths, self.revision, &self.config.compare_mode, kind);

        if !path.exists() {
            if let Some(CompareMode::Polonius) = self.config.compare_mode {
                path = expected_output_path(&self.testpaths, self.revision, &None, kind);
            }
        }

        if !path.exists() {
            path = expected_output_path(&self.testpaths, self.revision, &None, kind);
        }

        path
    }

    fn load_expected_output(&self, kind: &str) -> String {
        let path = self.expected_output_path(kind);
        if path.exists() {
            match self.load_expected_output_from_path(&path) {
                Ok(x) => x,
                Err(x) => self.fatal(&x),
            }
        } else {
            String::new()
        }
    }

    fn load_expected_output_from_path(&self, path: &Path) -> Result<String, String> {
        fs::read_to_string(path).map_err(|err| {
            format!("failed to load expected output from `{}`: {}", path.display(), err)
        })
    }

    fn delete_file(&self, file: &PathBuf) {
        if !file.exists() {
            // Deleting a nonexistent file would error.
            return;
        }
        if let Err(e) = fs::remove_file(file) {
            self.fatal(&format!("failed to delete `{}`: {}", file.display(), e,));
        }
    }

    fn compare_output(
        &self,
        stream: &str,
        actual: &str,
        actual_unnormalized: &str,
        expected: &str,
    ) -> usize {
        let are_different = match (self.force_color_svg(), expected.find('\n'), actual.find('\n')) {
            // FIXME: We ignore the first line of SVG files
            // because the width parameter is non-deterministic.
            (true, Some(nl_e), Some(nl_a)) => expected[nl_e..] != actual[nl_a..],
            _ => expected != actual,
        };
        if !are_different {
            return 0;
        }

        // Wrapper tools set by `runner` might provide extra output on failure,
        // for example a WebAssembly runtime might print the stack trace of an
        // `unreachable` instruction by default.
        let compare_output_by_lines = self.config.runner.is_some();

        let tmp;
        let (expected, actual): (&str, &str) = if compare_output_by_lines {
            let actual_lines: HashSet<_> = actual.lines().collect();
            let expected_lines: Vec<_> = expected.lines().collect();
            let mut used = expected_lines.clone();
            used.retain(|line| actual_lines.contains(line));
            // check if `expected` contains a subset of the lines of `actual`
            if used.len() == expected_lines.len() && (expected.is_empty() == actual.is_empty()) {
                return 0;
            }
            if expected_lines.is_empty() {
                // if we have no lines to check, force a full overwite
                ("", actual)
            } else {
                tmp = (expected_lines.join("\n"), used.join("\n"));
                (&tmp.0, &tmp.1)
            }
        } else {
            (expected, actual)
        };

        // Write the actual output to a file in build/
        let test_name = self.config.compare_mode.as_ref().map_or("", |m| m.to_str());
        let actual_path = self
            .output_base_name()
            .with_extra_extension(self.revision.unwrap_or(""))
            .with_extra_extension(test_name)
            .with_extra_extension(stream);

        if let Err(err) = fs::write(&actual_path, &actual) {
            self.fatal(&format!("failed to write {stream} to `{actual_path:?}`: {err}",));
        }
        println!("Saved the actual {stream} to {actual_path:?}");

        let expected_path =
            expected_output_path(self.testpaths, self.revision, &self.config.compare_mode, stream);

        if !self.config.bless {
            if expected.is_empty() {
                println!("normalized {}:\n{}\n", stream, actual);
            } else {
                self.show_diff(
                    stream,
                    &expected_path,
                    &actual_path,
                    expected,
                    actual,
                    actual_unnormalized,
                );
            }
        } else {
            // Delete non-revision .stderr/.stdout file if revisions are used.
            // Without this, we'd just generate the new files and leave the old files around.
            if self.revision.is_some() {
                let old =
                    expected_output_path(self.testpaths, None, &self.config.compare_mode, stream);
                self.delete_file(&old);
            }

            if let Err(err) = fs::write(&expected_path, &actual) {
                self.fatal(&format!("failed to write {stream} to `{expected_path:?}`: {err}"));
            }
            println!("Blessing the {stream} of {test_name} in {expected_path:?}");
        }

        println!("\nThe actual {0} differed from the expected {0}.", stream);

        if self.config.bless { 0 } else { 1 }
    }

    /// Returns whether to show the full stderr/stdout.
    fn show_diff(
        &self,
        stream: &str,
        expected_path: &Path,
        actual_path: &Path,
        expected: &str,
        actual: &str,
        actual_unnormalized: &str,
    ) {
        eprintln!("diff of {stream}:\n");
        if let Some(diff_command) = self.config.diff_command.as_deref() {
            let mut args = diff_command.split_whitespace();
            let name = args.next().unwrap();
            match Command::new(name).args(args).args([expected_path, actual_path]).output() {
                Err(err) => {
                    self.fatal(&format!(
                        "failed to call custom diff command `{diff_command}`: {err}"
                    ));
                }
                Ok(output) => {
                    let output = String::from_utf8_lossy(&output.stdout);
                    eprint!("{output}");
                }
            }
        } else {
            eprint!("{}", write_diff(expected, actual, 3));
        }

        // NOTE: argument order is important, we need `actual` to be on the left so the line number match up when we compare it to `actual_unnormalized` below.
        let diff_results = make_diff(actual, expected, 0);

        let (mut mismatches_normalized, mut mismatch_line_nos) = (String::new(), vec![]);
        for hunk in diff_results {
            let mut line_no = hunk.line_number;
            for line in hunk.lines {
                // NOTE: `Expected` is actually correct here, the argument order is reversed so our line numbers match up
                if let DiffLine::Expected(normalized) = line {
                    mismatches_normalized += &normalized;
                    mismatches_normalized += "\n";
                    mismatch_line_nos.push(line_no);
                    line_no += 1;
                }
            }
        }
        let mut mismatches_unnormalized = String::new();
        let diff_normalized = make_diff(actual, actual_unnormalized, 0);
        for hunk in diff_normalized {
            if mismatch_line_nos.contains(&hunk.line_number) {
                for line in hunk.lines {
                    if let DiffLine::Resulting(unnormalized) = line {
                        mismatches_unnormalized += &unnormalized;
                        mismatches_unnormalized += "\n";
                    }
                }
            }
        }

        let normalized_diff = make_diff(&mismatches_normalized, &mismatches_unnormalized, 0);
        // HACK: instead of checking if each hunk is empty, this only checks if the whole input is empty. we should be smarter about this so we don't treat added or removed output as normalized.
        if !normalized_diff.is_empty()
            && !mismatches_unnormalized.is_empty()
            && !mismatches_normalized.is_empty()
        {
            eprintln!("Note: some mismatched output was normalized before being compared");
            // FIXME: respect diff_command
            eprint!("{}", write_diff(&mismatches_unnormalized, &mismatches_normalized, 0));
        }
    }

    fn check_and_prune_duplicate_outputs(
        &self,
        proc_res: &ProcRes,
        modes: &[CompareMode],
        require_same_modes: &[CompareMode],
    ) {
        for kind in UI_EXTENSIONS {
            let canon_comparison_path =
                expected_output_path(&self.testpaths, self.revision, &None, kind);

            let canon = match self.load_expected_output_from_path(&canon_comparison_path) {
                Ok(canon) => canon,
                _ => continue,
            };
            let bless = self.config.bless;
            let check_and_prune_duplicate_outputs = |mode: &CompareMode, require_same: bool| {
                let examined_path =
                    expected_output_path(&self.testpaths, self.revision, &Some(mode.clone()), kind);

                // If there is no output, there is nothing to do
                let examined_content = match self.load_expected_output_from_path(&examined_path) {
                    Ok(content) => content,
                    _ => return,
                };

                let is_duplicate = canon == examined_content;

                match (bless, require_same, is_duplicate) {
                    // If we're blessing and the output is the same, then delete the file.
                    (true, _, true) => {
                        self.delete_file(&examined_path);
                    }
                    // If we want them to be the same, but they are different, then error.
                    // We do this wether we bless or not
                    (_, true, false) => {
                        self.fatal_proc_rec(
                            &format!("`{}` should not have different output from base test!", kind),
                            proc_res,
                        );
                    }
                    _ => {}
                }
            };
            for mode in modes {
                check_and_prune_duplicate_outputs(mode, false);
            }
            for mode in require_same_modes {
                check_and_prune_duplicate_outputs(mode, true);
            }
        }
    }

    fn create_stamp(&self) {
        let stamp_file_path = stamp_file_path(&self.config, self.testpaths, self.revision);
        fs::write(&stamp_file_path, compute_stamp_hash(&self.config)).unwrap();
    }

    fn init_incremental_test(&self) {
        // (See `run_incremental_test` for an overview of how incremental tests work.)

        // Before any of the revisions have executed, create the
        // incremental workproduct directory.  Delete any old
        // incremental work products that may be there from prior
        // runs.
        let incremental_dir = self.props.incremental_dir.as_ref().unwrap();
        if incremental_dir.exists() {
            // Canonicalizing the path will convert it to the //?/ format
            // on Windows, which enables paths longer than 260 character
            let canonicalized = incremental_dir.canonicalize().unwrap();
            fs::remove_dir_all(canonicalized).unwrap();
        }
        fs::create_dir_all(&incremental_dir).unwrap();

        if self.config.verbose {
            println!("init_incremental_test: incremental_dir={}", incremental_dir.display());
        }
    }

    fn aggressive_rm_rf(&self, path: &Path) -> io::Result<()> {
        for e in path.read_dir()? {
            let entry = e?;
            let path = entry.path();
            if entry.file_type()?.is_dir() {
                self.aggressive_rm_rf(&path)?;
            } else {
                // Remove readonly files as well on windows (by default we can't)
                fs::remove_file(&path).or_else(|e| {
                    if cfg!(windows) && e.kind() == io::ErrorKind::PermissionDenied {
                        let mut meta = entry.metadata()?.permissions();
                        meta.set_readonly(false);
                        fs::set_permissions(&path, meta)?;
                        fs::remove_file(&path)
                    } else {
                        Err(e)
                    }
                })?;
            }
        }
        fs::remove_dir(path)
    }
}

struct ProcArgs {
    prog: OsString,
    args: Vec<OsString>,
}

pub struct ProcRes {
    status: ExitStatus,
    stdout: String,
    stderr: String,
    truncated: Truncated,
    cmdline: String,
}

impl ProcRes {
    pub fn print_info(&self) {
        fn render(name: &str, contents: &str) -> String {
            let contents = json::extract_rendered(contents);
            let contents = contents.trim_end();
            if contents.is_empty() {
                format!("{name}: none")
            } else {
                format!(
                    "\
                     --- {name} -------------------------------\n\
                     {contents}\n\
                     ------------------------------------------",
                )
            }
        }

        println!(
            "status: {}\ncommand: {}\n{}\n{}\n",
            self.status,
            self.cmdline,
            render("stdout", &self.stdout),
            render("stderr", &self.stderr),
        );
    }

    pub fn fatal(&self, err: Option<&str>, on_failure: impl FnOnce()) -> ! {
        if let Some(e) = err {
            println!("\nerror: {}", e);
        }
        self.print_info();
        on_failure();
        // Use resume_unwind instead of panic!() to prevent a panic message + backtrace from
        // compiletest, which is unnecessary noise.
        std::panic::resume_unwind(Box::new(()));
    }
}

#[derive(Debug)]
enum TargetLocation {
    ThisFile(PathBuf),
    ThisDirectory(PathBuf),
}

enum AllowUnused {
    Yes,
    No,
}

enum LinkToAux {
    Yes,
    No,
}

#[derive(Debug, PartialEq)]
enum AuxType {
    Bin,
    Lib,
    Dylib,
    ProcMacro,
}<|MERGE_RESOLUTION|>--- conflicted
+++ resolved
@@ -1907,19 +1907,6 @@
         output_base_name(self.config, self.testpaths, self.safe_revision())
     }
 
-<<<<<<< HEAD
-    fn maybe_dump_to_stdout(&self, out: &str, err: &str) {
-        if self.config.verbose {
-            println!("------stdout------------------------------");
-            println!("{}", out);
-            println!("------stderr------------------------------");
-            println!("{}", err);
-            println!("------------------------------------------");
-        }
-    }
-
-=======
->>>>>>> 6bc1fe1c
     fn error(&self, err: &str) {
         match self.revision {
             Some(rev) => println!("\nerror in revision `{}`: {}", rev, err),
