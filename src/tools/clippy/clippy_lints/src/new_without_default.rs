--- conflicted
+++ resolved
@@ -82,7 +82,7 @@
                 // can't be implemented for unsafe new
                 && !sig.header.is_unsafe()
                 // shouldn't be implemented when it is hidden in docs
-                && !cx.tcx.is_doc_hidden(impl_item.owner_id.def_id)
+                && !cx.tcx.is_doc_hidden(impl_item.owner_id.def_id.to_def_id())
                 // when the result of `new()` depends on a parameter we should not require
                 // an impl of `Default`
                 && impl_item.generics.params.is_empty()
@@ -92,43 +92,12 @@
                 && self_ty == return_ty(cx, impl_item.owner_id)
                 && let Some(default_trait_id) = cx.tcx.get_diagnostic_item(sym::Default)
             {
-<<<<<<< HEAD
-                if let AssocKind::Fn { has_self: false, .. } = assoc_item.kind {
-                    let impl_item = cx
-                        .tcx
-                        .hir_node_by_def_id(assoc_item.def_id.expect_local())
-                        .expect_impl_item();
-                    if impl_item.span.in_external_macro(cx.sess().source_map()) {
-                        return;
-                    }
-                    if let hir::ImplItemKind::Fn(ref sig, _) = impl_item.kind {
-                        let id = impl_item.owner_id;
-                        if sig.header.is_unsafe() {
-                            // can't be implemented for unsafe new
-                            return;
-                        }
-                        if cx.tcx.is_doc_hidden(impl_item.owner_id.def_id.to_def_id()) {
-                            // shouldn't be implemented when it is hidden in docs
-                            return;
-                        }
-                        if !impl_item.generics.params.is_empty() {
-                            // when the result of `new()` depends on a parameter we should not require
-                            // an impl of `Default`
-                            return;
-                        }
-                        if sig.decl.inputs.is_empty()
-                            && cx.effective_visibilities.is_reachable(impl_item.owner_id.def_id)
-                            && let self_ty = cx.tcx.type_of(item.owner_id).instantiate_identity()
-                            && self_ty == return_ty(cx, impl_item.owner_id)
-                            && let Some(default_trait_id) = cx.tcx.get_diagnostic_item(sym::Default)
-=======
                 if self.impling_types.is_none() {
                     let mut impls = HirIdSet::default();
                     for &d in cx.tcx.local_trait_impls(default_trait_id) {
                         let ty = cx.tcx.type_of(d).instantiate_identity();
                         if let Some(ty_def) = ty.ty_adt_def()
                             && let Some(local_def_id) = ty_def.did().as_local()
->>>>>>> bd348710
                         {
                             impls.insert(cx.tcx.local_def_id_to_hir_id(local_def_id));
                         }
