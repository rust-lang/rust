--- conflicted
+++ resolved
@@ -147,15 +147,9 @@
 }
 
 fn is_public_macro(cx: &LateContext<'_>, def_id: LocalDefId) -> bool {
-<<<<<<< HEAD
-    ( cx.effective_visibilities.is_exported(def_id) ||
-        find_attr!(cx.tcx.get_all_attrs(def_id), AttributeKind::MacroExport{..}) )
-        && !cx.tcx.is_doc_hidden(def_id.to_def_id())
-=======
     (cx.effective_visibilities.is_exported(def_id)
         || find_attr!(cx.tcx.get_all_attrs(def_id), AttributeKind::MacroExport { .. }))
-        && !cx.tcx.is_doc_hidden(def_id)
->>>>>>> bd348710
+        && !cx.tcx.is_doc_hidden(def_id.to_def_id())
 }
 
 impl<'tcx> Visitor<'tcx> for BodyVisitor<'_, 'tcx> {
