#include <stdio.h>

#include <vector>
#include <set>

#include "rustllvm.h"

#include "llvm/Analysis/TargetLibraryInfo.h"
#include "llvm/Analysis/TargetTransformInfo.h"
#include "llvm/CodeGen/TargetSubtargetInfo.h"
#include "llvm/InitializePasses.h"
#include "llvm/IR/AutoUpgrade.h"
#include "llvm/IR/AssemblyAnnotationWriter.h"
#include "llvm/IR/IntrinsicInst.h"
#include "llvm/IR/Verifier.h"
#include "llvm/Object/ObjectFile.h"
#include "llvm/Object/IRObjectFile.h"
#include "llvm/Passes/PassBuilder.h"
#if LLVM_VERSION_GE(9, 0)
#include "llvm/Passes/StandardInstrumentations.h"
#endif
#include "llvm/Support/CBindingWrapping.h"
#include "llvm/Support/FileSystem.h"
#include "llvm/Support/Host.h"
#include "llvm/Target/TargetMachine.h"
#include "llvm/Transforms/IPO/PassManagerBuilder.h"
#include "llvm/Transforms/IPO/AlwaysInliner.h"
#include "llvm/Transforms/IPO/FunctionImport.h"
#include "llvm/Transforms/Utils/FunctionImportUtils.h"
#include "llvm/LTO/LTO.h"
#include "llvm-c/Transforms/PassManagerBuilder.h"

#include "llvm/Transforms/Instrumentation.h"
#if LLVM_VERSION_GE(9, 0)
#include "llvm/Transforms/Instrumentation/AddressSanitizer.h"
#include "llvm/Support/TimeProfiler.h"
#endif
#include "llvm/Transforms/Instrumentation/ThreadSanitizer.h"
#include "llvm/Transforms/Instrumentation/MemorySanitizer.h"
#if LLVM_VERSION_GE(9, 0)
#include "llvm/Transforms/Utils/CanonicalizeAliases.h"
#endif
#include "llvm/Transforms/Utils/NameAnonGlobals.h"

using namespace llvm;

typedef struct LLVMOpaquePass *LLVMPassRef;
typedef struct LLVMOpaqueTargetMachine *LLVMTargetMachineRef;

DEFINE_STDCXX_CONVERSION_FUNCTIONS(Pass, LLVMPassRef)
DEFINE_STDCXX_CONVERSION_FUNCTIONS(TargetMachine, LLVMTargetMachineRef)
#if LLVM_VERSION_LT(11, 0)
DEFINE_STDCXX_CONVERSION_FUNCTIONS(PassManagerBuilder,
                                   LLVMPassManagerBuilderRef)
#endif

#if ENABLE_POLLY
namespace polly {
void initializePollyPasses(llvm::PassRegistry &Registry);
void registerPollyPasses(llvm::legacy::PassManagerBase &PM);
}
#endif

extern "C" void LLVMInitializePasses() {
  PassRegistry &Registry = *PassRegistry::getPassRegistry();
  initializeCore(Registry);
  initializeCodeGen(Registry);
  initializeScalarOpts(Registry);
  initializeVectorization(Registry);
  initializeIPO(Registry);
  initializeAnalysis(Registry);
  initializeTransformUtils(Registry);
  initializeInstCombine(Registry);
  initializeInstrumentation(Registry);
  initializeTarget(Registry);

#if ENABLE_POLLY
  polly::initializePollyPasses(Registry);
#endif
}

extern "C" void LLVMTimeTraceProfilerInitialize() {
#if LLVM_VERSION_GE(10, 0)
  timeTraceProfilerInitialize(
      /* TimeTraceGranularity */ 0,
      /* ProcName */ "rustc");
#elif LLVM_VERSION_GE(9, 0)
  timeTraceProfilerInitialize();
#endif
}

extern "C" void LLVMTimeTraceProfilerFinish(const char* FileName) {
#if LLVM_VERSION_GE(9, 0)
  StringRef FN(FileName);
  std::error_code EC;
  raw_fd_ostream OS(FN, EC, sys::fs::CD_CreateAlways);

  timeTraceProfilerWrite(OS);
  timeTraceProfilerCleanup();
#endif
}

enum class LLVMRustPassKind {
  Other,
  Function,
  Module,
};

static LLVMRustPassKind toRust(PassKind Kind) {
  switch (Kind) {
  case PT_Function:
    return LLVMRustPassKind::Function;
  case PT_Module:
    return LLVMRustPassKind::Module;
  default:
    return LLVMRustPassKind::Other;
  }
}

extern "C" LLVMPassRef LLVMRustFindAndCreatePass(const char *PassName) {
  StringRef SR(PassName);
  PassRegistry *PR = PassRegistry::getPassRegistry();

  const PassInfo *PI = PR->getPassInfo(SR);
  if (PI) {
    return wrap(PI->createPass());
  }
  return nullptr;
}

extern "C" LLVMPassRef LLVMRustCreateAddressSanitizerFunctionPass(bool Recover) {
  const bool CompileKernel = false;
  const bool UseAfterScope = true;

  return wrap(createAddressSanitizerFunctionPass(CompileKernel, Recover, UseAfterScope));
}

extern "C" LLVMPassRef LLVMRustCreateModuleAddressSanitizerPass(bool Recover) {
  const bool CompileKernel = false;

#if LLVM_VERSION_GE(9, 0)
  return wrap(createModuleAddressSanitizerLegacyPassPass(CompileKernel, Recover));
#else
  return wrap(createAddressSanitizerModulePass(CompileKernel, Recover));
#endif
}

extern "C" LLVMPassRef LLVMRustCreateMemorySanitizerPass(int TrackOrigins, bool Recover) {
#if LLVM_VERSION_GE(9, 0)
  const bool CompileKernel = false;

  return wrap(createMemorySanitizerLegacyPassPass(
      MemorySanitizerOptions{TrackOrigins, Recover, CompileKernel}));
#else
  return wrap(createMemorySanitizerLegacyPassPass(TrackOrigins, Recover));
#endif
}

extern "C" LLVMPassRef LLVMRustCreateThreadSanitizerPass() {
  return wrap(createThreadSanitizerLegacyPassPass());
}

extern "C" LLVMRustPassKind LLVMRustPassKind(LLVMPassRef RustPass) {
  assert(RustPass);
  Pass *Pass = unwrap(RustPass);
  return toRust(Pass->getPassKind());
}

extern "C" void LLVMRustAddPass(LLVMPassManagerRef PMR, LLVMPassRef RustPass) {
  assert(RustPass);
  Pass *Pass = unwrap(RustPass);
  PassManagerBase *PMB = unwrap(PMR);
  PMB->add(Pass);
}

extern "C"
void LLVMRustPassManagerBuilderPopulateThinLTOPassManager(
  LLVMPassManagerBuilderRef PMBR,
  LLVMPassManagerRef PMR
) {
  unwrap(PMBR)->populateThinLTOPassManager(*unwrap(PMR));
}

extern "C"
void LLVMRustAddLastExtensionPasses(
    LLVMPassManagerBuilderRef PMBR, LLVMPassRef *Passes, size_t NumPasses) {
  auto AddExtensionPasses = [Passes, NumPasses](
      const PassManagerBuilder &Builder, PassManagerBase &PM) {
    for (size_t I = 0; I < NumPasses; I++) {
      PM.add(unwrap(Passes[I]));
    }
  };
  // Add the passes to both of the pre-finalization extension points,
  // so they are run for optimized and non-optimized builds.
  unwrap(PMBR)->addExtension(PassManagerBuilder::EP_OptimizerLast,
                             AddExtensionPasses);
  unwrap(PMBR)->addExtension(PassManagerBuilder::EP_EnabledOnOptLevel0,
                             AddExtensionPasses);
}

#ifdef LLVM_COMPONENT_X86
#define SUBTARGET_X86 SUBTARGET(X86)
#else
#define SUBTARGET_X86
#endif

#ifdef LLVM_COMPONENT_ARM
#define SUBTARGET_ARM SUBTARGET(ARM)
#else
#define SUBTARGET_ARM
#endif

#ifdef LLVM_COMPONENT_AARCH64
#define SUBTARGET_AARCH64 SUBTARGET(AArch64)
#else
#define SUBTARGET_AARCH64
#endif

#ifdef LLVM_COMPONENT_AVR
#define SUBTARGET_AVR SUBTARGET(AVR)
#else
#define SUBTARGET_AVR
#endif

#ifdef LLVM_COMPONENT_MIPS
#define SUBTARGET_MIPS SUBTARGET(Mips)
#else
#define SUBTARGET_MIPS
#endif

#ifdef LLVM_COMPONENT_POWERPC
#define SUBTARGET_PPC SUBTARGET(PPC)
#else
#define SUBTARGET_PPC
#endif

#ifdef LLVM_COMPONENT_SYSTEMZ
#define SUBTARGET_SYSTEMZ SUBTARGET(SystemZ)
#else
#define SUBTARGET_SYSTEMZ
#endif

#ifdef LLVM_COMPONENT_MSP430
#define SUBTARGET_MSP430 SUBTARGET(MSP430)
#else
#define SUBTARGET_MSP430
#endif

#ifdef LLVM_COMPONENT_RISCV
#define SUBTARGET_RISCV SUBTARGET(RISCV)
#else
#define SUBTARGET_RISCV
#endif

#ifdef LLVM_COMPONENT_SPARC
#define SUBTARGET_SPARC SUBTARGET(Sparc)
#else
#define SUBTARGET_SPARC
#endif

#ifdef LLVM_COMPONENT_HEXAGON
#define SUBTARGET_HEXAGON SUBTARGET(Hexagon)
#else
#define SUBTARGET_HEXAGON
#endif

#define GEN_SUBTARGETS                                                         \
  SUBTARGET_X86                                                                \
  SUBTARGET_ARM                                                                \
  SUBTARGET_AARCH64                                                            \
  SUBTARGET_AVR                                                                \
  SUBTARGET_MIPS                                                               \
  SUBTARGET_PPC                                                                \
  SUBTARGET_SYSTEMZ                                                            \
  SUBTARGET_MSP430                                                             \
  SUBTARGET_SPARC                                                              \
  SUBTARGET_HEXAGON                                                            \
  SUBTARGET_RISCV                                                              \

#define SUBTARGET(x)                                                           \
  namespace llvm {                                                             \
  extern const SubtargetFeatureKV x##FeatureKV[];                              \
  extern const SubtargetFeatureKV x##SubTypeKV[];                              \
  }

GEN_SUBTARGETS
#undef SUBTARGET

extern "C" bool LLVMRustHasFeature(LLVMTargetMachineRef TM,
                                   const char *Feature) {
  TargetMachine *Target = unwrap(TM);
  const MCSubtargetInfo *MCInfo = Target->getMCSubtargetInfo();
  return MCInfo->checkFeatures(std::string("+") + Feature);
}

enum class LLVMRustCodeModel {
  Tiny,
  Small,
  Kernel,
  Medium,
  Large,
  None,
};

static Optional<CodeModel::Model> fromRust(LLVMRustCodeModel Model) {
  switch (Model) {
  case LLVMRustCodeModel::Tiny:
    return CodeModel::Tiny;
  case LLVMRustCodeModel::Small:
    return CodeModel::Small;
  case LLVMRustCodeModel::Kernel:
    return CodeModel::Kernel;
  case LLVMRustCodeModel::Medium:
    return CodeModel::Medium;
  case LLVMRustCodeModel::Large:
    return CodeModel::Large;
  case LLVMRustCodeModel::None:
    return None;
  default:
    report_fatal_error("Bad CodeModel.");
  }
}

enum class LLVMRustCodeGenOptLevel {
  None,
  Less,
  Default,
  Aggressive,
};

static CodeGenOpt::Level fromRust(LLVMRustCodeGenOptLevel Level) {
  switch (Level) {
  case LLVMRustCodeGenOptLevel::None:
    return CodeGenOpt::None;
  case LLVMRustCodeGenOptLevel::Less:
    return CodeGenOpt::Less;
  case LLVMRustCodeGenOptLevel::Default:
    return CodeGenOpt::Default;
  case LLVMRustCodeGenOptLevel::Aggressive:
    return CodeGenOpt::Aggressive;
  default:
    report_fatal_error("Bad CodeGenOptLevel.");
  }
}

enum class LLVMRustPassBuilderOptLevel {
  O0,
  O1,
  O2,
  O3,
  Os,
  Oz,
};

static PassBuilder::OptimizationLevel fromRust(LLVMRustPassBuilderOptLevel Level) {
  switch (Level) {
  case LLVMRustPassBuilderOptLevel::O0:
    return PassBuilder::OptimizationLevel::O0;
  case LLVMRustPassBuilderOptLevel::O1:
    return PassBuilder::OptimizationLevel::O1;
  case LLVMRustPassBuilderOptLevel::O2:
    return PassBuilder::OptimizationLevel::O2;
  case LLVMRustPassBuilderOptLevel::O3:
    return PassBuilder::OptimizationLevel::O3;
  case LLVMRustPassBuilderOptLevel::Os:
    return PassBuilder::OptimizationLevel::Os;
  case LLVMRustPassBuilderOptLevel::Oz:
    return PassBuilder::OptimizationLevel::Oz;
  default:
    report_fatal_error("Bad PassBuilderOptLevel.");
  }
}

enum class LLVMRustRelocModel {
  Static,
  PIC,
  DynamicNoPic,
  ROPI,
  RWPI,
  ROPIRWPI,
};

static Reloc::Model fromRust(LLVMRustRelocModel RustReloc) {
  switch (RustReloc) {
  case LLVMRustRelocModel::Static:
    return Reloc::Static;
  case LLVMRustRelocModel::PIC:
    return Reloc::PIC_;
  case LLVMRustRelocModel::DynamicNoPic:
    return Reloc::DynamicNoPIC;
  case LLVMRustRelocModel::ROPI:
    return Reloc::ROPI;
  case LLVMRustRelocModel::RWPI:
    return Reloc::RWPI;
  case LLVMRustRelocModel::ROPIRWPI:
    return Reloc::ROPI_RWPI;
  }
  report_fatal_error("Bad RelocModel.");
}

#ifdef LLVM_RUSTLLVM
/// getLongestEntryLength - Return the length of the longest entry in the table.
template<typename KV>
static size_t getLongestEntryLength(ArrayRef<KV> Table) {
  size_t MaxLen = 0;
  for (auto &I : Table)
    MaxLen = std::max(MaxLen, std::strlen(I.Key));
  return MaxLen;
}

extern "C" void LLVMRustPrintTargetCPUs(LLVMTargetMachineRef TM) {
  const TargetMachine *Target = unwrap(TM);
  const MCSubtargetInfo *MCInfo = Target->getMCSubtargetInfo();
  const Triple::ArchType HostArch = Triple(sys::getProcessTriple()).getArch();
  const Triple::ArchType TargetArch = Target->getTargetTriple().getArch();
  const ArrayRef<SubtargetSubTypeKV> CPUTable = MCInfo->getCPUTable();
  unsigned MaxCPULen = getLongestEntryLength(CPUTable);

  printf("Available CPUs for this target:\n");
  if (HostArch == TargetArch) {
    const StringRef HostCPU = sys::getHostCPUName();
    printf("    %-*s - Select the CPU of the current host (currently %.*s).\n",
      MaxCPULen, "native", (int)HostCPU.size(), HostCPU.data());
  }
  for (auto &CPU : CPUTable)
    printf("    %-*s\n", MaxCPULen, CPU.Key);
  printf("\n");
}

extern "C" void LLVMRustPrintTargetFeatures(LLVMTargetMachineRef TM) {
  const TargetMachine *Target = unwrap(TM);
  const MCSubtargetInfo *MCInfo = Target->getMCSubtargetInfo();
  const ArrayRef<SubtargetFeatureKV> FeatTable = MCInfo->getFeatureTable();
  unsigned MaxFeatLen = getLongestEntryLength(FeatTable);

  printf("Available features for this target:\n");
  for (auto &Feature : FeatTable)
    printf("    %-*s - %s.\n", MaxFeatLen, Feature.Key, Feature.Desc);
  printf("\nRust-specific features:\n");
  printf("    %-*s - %s.\n",
    MaxFeatLen,
    "crt-static",
    "Enables libraries with C Run-time Libraries(CRT) to be statically linked"
  );
  printf("\n");

  printf("Use +feature to enable a feature, or -feature to disable it.\n"
         "For example, rustc -C -target-cpu=mycpu -C "
         "target-feature=+feature1,-feature2\n\n");
}

#else

extern "C" void LLVMRustPrintTargetCPUs(LLVMTargetMachineRef) {
  printf("Target CPU help is not supported by this LLVM version.\n\n");
}

extern "C" void LLVMRustPrintTargetFeatures(LLVMTargetMachineRef) {
  printf("Target features help is not supported by this LLVM version.\n\n");
}
#endif

extern "C" const char* LLVMRustGetHostCPUName(size_t *len) {
  StringRef Name = sys::getHostCPUName();
  *len = Name.size();
  return Name.data();
}

extern "C" LLVMTargetMachineRef LLVMRustCreateTargetMachine(
    const char *TripleStr, const char *CPU, const char *Feature,
    const char *ABIStr, LLVMRustCodeModel RustCM, LLVMRustRelocModel RustReloc,
    LLVMRustCodeGenOptLevel RustOptLevel, bool UseSoftFloat,
    bool FunctionSections,
    bool DataSections,
    bool TrapUnreachable,
    bool Singlethread,
    bool AsmComments,
    bool EmitStackSizeSection,
    bool RelaxELFRelocations,
    bool UseInitArray) {

  auto OptLevel = fromRust(RustOptLevel);
  auto RM = fromRust(RustReloc);
  auto CM = fromRust(RustCM);

  std::string Error;
  Triple Trip(Triple::normalize(TripleStr));
  const llvm::Target *TheTarget =
      TargetRegistry::lookupTarget(Trip.getTriple(), Error);
  if (TheTarget == nullptr) {
    LLVMRustSetLastError(Error.c_str());
    return nullptr;
  }

  TargetOptions Options;

  Options.FloatABIType = FloatABI::Default;
  if (UseSoftFloat) {
    Options.FloatABIType = FloatABI::Soft;
  }
  Options.DataSections = DataSections;
  Options.FunctionSections = FunctionSections;
  Options.MCOptions.AsmVerbose = AsmComments;
  Options.MCOptions.PreserveAsmComments = AsmComments;
  Options.MCOptions.ABIName = ABIStr;
  Options.RelaxELFRelocations = RelaxELFRelocations;
  Options.UseInitArray = UseInitArray;

  if (TrapUnreachable) {
    // Tell LLVM to codegen `unreachable` into an explicit trap instruction.
    // This limits the extent of possible undefined behavior in some cases, as
    // it prevents control flow from "falling through" into whatever code
    // happens to be laid out next in memory.
    Options.TrapUnreachable = true;
  }

  if (Singlethread) {
    Options.ThreadModel = ThreadModel::Single;
  }

  Options.EmitStackSizeSection = EmitStackSizeSection;

  TargetMachine *TM = TheTarget->createTargetMachine(
      Trip.getTriple(), CPU, Feature, Options, RM, CM, OptLevel);
  return wrap(TM);
}

extern "C" void LLVMRustDisposeTargetMachine(LLVMTargetMachineRef TM) {
  delete unwrap(TM);
}

<<<<<<< HEAD
=======
// Unfortunately, LLVM doesn't expose a C API to add the corresponding analysis
// passes for a target to a pass manager. We export that functionality through
// this function.
extern "C" void LLVMRustAddAnalysisPasses(LLVMTargetMachineRef TM,
                                          LLVMPassManagerRef PMR,
                                          LLVMModuleRef M,
                                          bool Polly) {
  PassManagerBase *PM = unwrap(PMR);
  PM->add(
      createTargetTransformInfoWrapperPass(unwrap(TM)->getTargetIRAnalysis()));

#if ENABLE_POLLY
  if(Polly) {
    polly::registerPollyPasses(*PM);
  }
#else
  (void)Polly;
#endif
}

>>>>>>> d51fa916
extern "C" void LLVMRustConfigurePassManagerBuilder(
    LLVMPassManagerBuilderRef PMBR, LLVMRustCodeGenOptLevel OptLevel,
    bool MergeFunctions, bool SLPVectorize, bool LoopVectorize, bool PrepareForThinLTO,
    const char* PGOGenPath, const char* PGOUsePath) {
  unwrap(PMBR)->MergeFunctions = MergeFunctions;
  unwrap(PMBR)->SLPVectorize = SLPVectorize;
  unwrap(PMBR)->OptLevel = fromRust(OptLevel);
  unwrap(PMBR)->LoopVectorize = LoopVectorize;
  unwrap(PMBR)->PrepareForThinLTO = PrepareForThinLTO;

  if (PGOGenPath) {
    assert(!PGOUsePath);
    unwrap(PMBR)->EnablePGOInstrGen = true;
    unwrap(PMBR)->PGOInstrGen = PGOGenPath;
  }
  if (PGOUsePath) {
    assert(!PGOGenPath);
    unwrap(PMBR)->PGOInstrUse = PGOUsePath;
  }
}

// Unfortunately, the LLVM C API doesn't provide a way to set the `LibraryInfo`
// field of a PassManagerBuilder, we expose our own method of doing so.
extern "C" void LLVMRustAddBuilderLibraryInfo(LLVMPassManagerBuilderRef PMBR,
                                              LLVMModuleRef M,
                                              bool DisableSimplifyLibCalls) {
  Triple TargetTriple(unwrap(M)->getTargetTriple());
  TargetLibraryInfoImpl *TLI = new TargetLibraryInfoImpl(TargetTriple);
  if (DisableSimplifyLibCalls)
    TLI->disableAllFunctions();
  unwrap(PMBR)->LibraryInfo = TLI;
}

// Unfortunately, the LLVM C API doesn't provide a way to create the
// TargetLibraryInfo pass, so we use this method to do so.
extern "C" void LLVMRustAddLibraryInfo(LLVMPassManagerRef PMR, LLVMModuleRef M,
                                       bool DisableSimplifyLibCalls) {
  Triple TargetTriple(unwrap(M)->getTargetTriple());
  TargetLibraryInfoImpl TLII(TargetTriple);
  if (DisableSimplifyLibCalls)
    TLII.disableAllFunctions();
  unwrap(PMR)->add(new TargetLibraryInfoWrapperPass(TLII));
}

// Unfortunately, the LLVM C API doesn't provide an easy way of iterating over
// all the functions in a module, so we do that manually here. You'll find
// similar code in clang's BackendUtil.cpp file.
extern "C" void LLVMRustRunFunctionPassManager(LLVMPassManagerRef PMR,
                                               LLVMModuleRef M) {
  llvm::legacy::FunctionPassManager *P =
      unwrap<llvm::legacy::FunctionPassManager>(PMR);
  P->doInitialization();

  // Upgrade all calls to old intrinsics first.
  for (Module::iterator I = unwrap(M)->begin(), E = unwrap(M)->end(); I != E;)
    UpgradeCallsToIntrinsic(&*I++); // must be post-increment, as we remove

  for (Module::iterator I = unwrap(M)->begin(), E = unwrap(M)->end(); I != E;
       ++I)
    if (!I->isDeclaration())
      P->run(*I);

  P->doFinalization();
}

extern "C" void LLVMRustSetLLVMOptions(int Argc, char **Argv) {
  // Initializing the command-line options more than once is not allowed. So,
  // check if they've already been initialized.  (This could happen if we're
  // being called from rustpkg, for example). If the arguments change, then
  // that's just kinda unfortunate.
  static bool Initialized = false;
  if (Initialized)
    return;
  Initialized = true;
  cl::ParseCommandLineOptions(Argc, Argv);
}

enum class LLVMRustFileType {
  AssemblyFile,
  ObjectFile,
};

#if LLVM_VERSION_GE(10, 0)
static CodeGenFileType fromRust(LLVMRustFileType Type) {
  switch (Type) {
  case LLVMRustFileType::AssemblyFile:
    return CGFT_AssemblyFile;
  case LLVMRustFileType::ObjectFile:
    return CGFT_ObjectFile;
  default:
    report_fatal_error("Bad FileType.");
  }
}
#else
static TargetMachine::CodeGenFileType fromRust(LLVMRustFileType Type) {
  switch (Type) {
  case LLVMRustFileType::AssemblyFile:
    return TargetMachine::CGFT_AssemblyFile;
  case LLVMRustFileType::ObjectFile:
    return TargetMachine::CGFT_ObjectFile;
  default:
    report_fatal_error("Bad FileType.");
  }
}
#endif

extern "C" LLVMRustResult
LLVMRustWriteOutputFile(LLVMTargetMachineRef Target, LLVMPassManagerRef PMR,
                        LLVMModuleRef M, const char *Path,
                        LLVMRustFileType RustFileType) {
  llvm::legacy::PassManager *PM = unwrap<llvm::legacy::PassManager>(PMR);
  auto FileType = fromRust(RustFileType);

  std::string ErrorInfo;
  std::error_code EC;
  raw_fd_ostream OS(Path, EC, sys::fs::F_None);
  if (EC)
    ErrorInfo = EC.message();
  if (ErrorInfo != "") {
    LLVMRustSetLastError(ErrorInfo.c_str());
    return LLVMRustResult::Failure;
  }

  buffer_ostream BOS(OS);
  unwrap(Target)->addPassesToEmitFile(*PM, BOS, nullptr, FileType, false);
  PM->run(*unwrap(M));

  // Apparently `addPassesToEmitFile` adds a pointer to our on-the-stack output
  // stream (OS), so the only real safe place to delete this is here? Don't we
  // wish this was written in Rust?
  LLVMDisposePassManager(PMR);
  return LLVMRustResult::Success;
}

extern "C" typedef void (*LLVMRustSelfProfileBeforePassCallback)(void*, // LlvmSelfProfiler
                                                      const char*,      // pass name
                                                      const char*);     // IR name
extern "C" typedef void (*LLVMRustSelfProfileAfterPassCallback)(void*); // LlvmSelfProfiler

#if LLVM_VERSION_GE(9, 0)

std::string LLVMRustwrappedIrGetName(const llvm::Any &WrappedIr) {
  if (any_isa<const Module *>(WrappedIr))
    return any_cast<const Module *>(WrappedIr)->getName().str();
  if (any_isa<const Function *>(WrappedIr))
    return any_cast<const Function *>(WrappedIr)->getName().str();
  if (any_isa<const Loop *>(WrappedIr))
    return any_cast<const Loop *>(WrappedIr)->getName().str();
  if (any_isa<const LazyCallGraph::SCC *>(WrappedIr))
    return any_cast<const LazyCallGraph::SCC *>(WrappedIr)->getName();
  return "<UNKNOWN>";
}


void LLVMSelfProfileInitializeCallbacks(
    PassInstrumentationCallbacks& PIC, void* LlvmSelfProfiler,
    LLVMRustSelfProfileBeforePassCallback BeforePassCallback,
    LLVMRustSelfProfileAfterPassCallback AfterPassCallback) {
  PIC.registerBeforePassCallback([LlvmSelfProfiler, BeforePassCallback](
                                     StringRef Pass, llvm::Any Ir) {
    std::string PassName = Pass.str();
    std::string IrName = LLVMRustwrappedIrGetName(Ir);
    BeforePassCallback(LlvmSelfProfiler, PassName.c_str(), IrName.c_str());
    return true;
  });

  PIC.registerAfterPassCallback(
      [LlvmSelfProfiler, AfterPassCallback](StringRef Pass, llvm::Any Ir) {
        AfterPassCallback(LlvmSelfProfiler);
      });

  PIC.registerAfterPassInvalidatedCallback(
      [LlvmSelfProfiler, AfterPassCallback](StringRef Pass) {
        AfterPassCallback(LlvmSelfProfiler);
      });

  PIC.registerBeforeAnalysisCallback([LlvmSelfProfiler, BeforePassCallback](
                                         StringRef Pass, llvm::Any Ir) {
    std::string PassName = Pass.str();
    std::string IrName = LLVMRustwrappedIrGetName(Ir);
    BeforePassCallback(LlvmSelfProfiler, PassName.c_str(), IrName.c_str());
  });

  PIC.registerAfterAnalysisCallback(
      [LlvmSelfProfiler, AfterPassCallback](StringRef Pass, llvm::Any Ir) {
        AfterPassCallback(LlvmSelfProfiler);
      });
}
#endif

enum class LLVMRustOptStage {
  PreLinkNoLTO,
  PreLinkThinLTO,
  PreLinkFatLTO,
  ThinLTO,
  FatLTO,
};

struct LLVMRustSanitizerOptions {
  bool SanitizeAddress;
  bool SanitizeAddressRecover;
  bool SanitizeMemory;
  bool SanitizeMemoryRecover;
  int  SanitizeMemoryTrackOrigins;
  bool SanitizeThread;
};

extern "C" void
LLVMRustOptimizeWithNewPassManager(
    LLVMModuleRef ModuleRef,
    LLVMTargetMachineRef TMRef,
    LLVMRustPassBuilderOptLevel OptLevelRust,
    LLVMRustOptStage OptStage,
    bool NoPrepopulatePasses, bool VerifyIR, bool UseThinLTOBuffers,
    bool MergeFunctions, bool UnrollLoops, bool SLPVectorize, bool LoopVectorize,
    bool DisableSimplifyLibCalls, bool EmitLifetimeMarkers,
    LLVMRustSanitizerOptions *SanitizerOptions,
    const char *PGOGenPath, const char *PGOUsePath,
    void* LlvmSelfProfiler,
    LLVMRustSelfProfileBeforePassCallback BeforePassCallback,
    LLVMRustSelfProfileAfterPassCallback AfterPassCallback) {
#if LLVM_VERSION_GE(9, 0)
  Module *TheModule = unwrap(ModuleRef);
  TargetMachine *TM = unwrap(TMRef);
  PassBuilder::OptimizationLevel OptLevel = fromRust(OptLevelRust);

  // FIXME: MergeFunctions is not supported by NewPM yet.
  (void) MergeFunctions;

  PipelineTuningOptions PTO;
  PTO.LoopUnrolling = UnrollLoops;
  PTO.LoopInterleaving = UnrollLoops;
  PTO.LoopVectorization = LoopVectorize;
  PTO.SLPVectorization = SLPVectorize;

  PassInstrumentationCallbacks PIC;
  StandardInstrumentations SI;
  SI.registerCallbacks(PIC);

  if (LlvmSelfProfiler){
    LLVMSelfProfileInitializeCallbacks(PIC,LlvmSelfProfiler,BeforePassCallback,AfterPassCallback);
  }

  Optional<PGOOptions> PGOOpt;
  if (PGOGenPath) {
    assert(!PGOUsePath);
    PGOOpt = PGOOptions(PGOGenPath, "", "", PGOOptions::IRInstr);
  } else if (PGOUsePath) {
    assert(!PGOGenPath);
    PGOOpt = PGOOptions(PGOUsePath, "", "", PGOOptions::IRUse);
  }

  PassBuilder PB(TM, PTO, PGOOpt, &PIC);

  // FIXME: We may want to expose this as an option.
  bool DebugPassManager = false;
  LoopAnalysisManager LAM(DebugPassManager);
  FunctionAnalysisManager FAM(DebugPassManager);
  CGSCCAnalysisManager CGAM(DebugPassManager);
  ModuleAnalysisManager MAM(DebugPassManager);

  FAM.registerPass([&] { return PB.buildDefaultAAPipeline(); });

  Triple TargetTriple(TheModule->getTargetTriple());
  std::unique_ptr<TargetLibraryInfoImpl> TLII(new TargetLibraryInfoImpl(TargetTriple));
  if (DisableSimplifyLibCalls)
    TLII->disableAllFunctions();
  FAM.registerPass([&] { return TargetLibraryAnalysis(*TLII); });

  PB.registerModuleAnalyses(MAM);
  PB.registerCGSCCAnalyses(CGAM);
  PB.registerFunctionAnalyses(FAM);
  PB.registerLoopAnalyses(LAM);
  PB.crossRegisterProxies(LAM, FAM, CGAM, MAM);

  // We manually collect pipeline callbacks so we can apply them at O0, where the
  // PassBuilder does not create a pipeline.
  std::vector<std::function<void(ModulePassManager &)>> PipelineStartEPCallbacks;
#if LLVM_VERSION_GE(11, 0)
  std::vector<std::function<void(ModulePassManager &, PassBuilder::OptimizationLevel)>>
      OptimizerLastEPCallbacks;
#else
  std::vector<std::function<void(FunctionPassManager &, PassBuilder::OptimizationLevel)>>
      OptimizerLastEPCallbacks;
#endif

  if (VerifyIR) {
    PipelineStartEPCallbacks.push_back([VerifyIR](ModulePassManager &MPM) {
        MPM.addPass(VerifierPass());
    });
  }

  if (SanitizerOptions) {
    if (SanitizerOptions->SanitizeMemory) {
      MemorySanitizerOptions Options(
          SanitizerOptions->SanitizeMemoryTrackOrigins,
          SanitizerOptions->SanitizeMemoryRecover,
          /*CompileKernel=*/false);
#if LLVM_VERSION_GE(11, 0)
      OptimizerLastEPCallbacks.push_back(
        [Options](ModulePassManager &MPM, PassBuilder::OptimizationLevel Level) {
          MPM.addPass(MemorySanitizerPass(Options));
          MPM.addPass(createModuleToFunctionPassAdaptor(MemorySanitizerPass(Options)));
        }
      );
#else
#if LLVM_VERSION_GE(10, 0)
      PipelineStartEPCallbacks.push_back([Options](ModulePassManager &MPM) {
        MPM.addPass(MemorySanitizerPass(Options));
      });
#endif
      OptimizerLastEPCallbacks.push_back(
        [Options](FunctionPassManager &FPM, PassBuilder::OptimizationLevel Level) {
          FPM.addPass(MemorySanitizerPass(Options));
        }
      );
#endif
    }

    if (SanitizerOptions->SanitizeThread) {
#if LLVM_VERSION_GE(11, 0)
      OptimizerLastEPCallbacks.push_back(
        [](ModulePassManager &MPM, PassBuilder::OptimizationLevel Level) {
          MPM.addPass(ThreadSanitizerPass());
          MPM.addPass(createModuleToFunctionPassAdaptor(ThreadSanitizerPass()));
        }
      );
#else
#if LLVM_VERSION_GE(10, 0)
      PipelineStartEPCallbacks.push_back([](ModulePassManager &MPM) {
        MPM.addPass(ThreadSanitizerPass());
      });
#endif
      OptimizerLastEPCallbacks.push_back(
        [](FunctionPassManager &FPM, PassBuilder::OptimizationLevel Level) {
          FPM.addPass(ThreadSanitizerPass());
        }
      );
#endif
    }

    if (SanitizerOptions->SanitizeAddress) {
#if LLVM_VERSION_GE(11, 0)
      OptimizerLastEPCallbacks.push_back(
        [SanitizerOptions](ModulePassManager &MPM, PassBuilder::OptimizationLevel Level) {
          MPM.addPass(RequireAnalysisPass<ASanGlobalsMetadataAnalysis, Module>());
          MPM.addPass(ModuleAddressSanitizerPass(
              /*CompileKernel=*/false, SanitizerOptions->SanitizeAddressRecover));
          MPM.addPass(createModuleToFunctionPassAdaptor(AddressSanitizerPass(
              /*CompileKernel=*/false, SanitizerOptions->SanitizeAddressRecover,
              /*UseAfterScope=*/true)));
        }
      );
#else
      PipelineStartEPCallbacks.push_back([&](ModulePassManager &MPM) {
        MPM.addPass(RequireAnalysisPass<ASanGlobalsMetadataAnalysis, Module>());
      });
      OptimizerLastEPCallbacks.push_back(
        [SanitizerOptions](FunctionPassManager &FPM, PassBuilder::OptimizationLevel Level) {
          FPM.addPass(AddressSanitizerPass(
              /*CompileKernel=*/false, SanitizerOptions->SanitizeAddressRecover,
              /*UseAfterScope=*/true));
        }
      );
      PipelineStartEPCallbacks.push_back(
        [SanitizerOptions](ModulePassManager &MPM) {
          MPM.addPass(ModuleAddressSanitizerPass(
              /*CompileKernel=*/false, SanitizerOptions->SanitizeAddressRecover));
        }
      );
#endif
    }
  }

  ModulePassManager MPM(DebugPassManager);
  if (!NoPrepopulatePasses) {
    if (OptLevel == PassBuilder::OptimizationLevel::O0) {
      for (const auto &C : PipelineStartEPCallbacks)
        C(MPM);

#if LLVM_VERSION_GE(11, 0)
      for (const auto &C : OptimizerLastEPCallbacks)
        C(MPM, OptLevel);
#else
      if (!OptimizerLastEPCallbacks.empty()) {
        FunctionPassManager FPM(DebugPassManager);
        for (const auto &C : OptimizerLastEPCallbacks)
          C(FPM, OptLevel);
        MPM.addPass(createModuleToFunctionPassAdaptor(std::move(FPM)));
      }
#endif

      MPM.addPass(AlwaysInlinerPass(EmitLifetimeMarkers));

#if LLVM_VERSION_GE(10, 0)
      if (PGOOpt) {
        PB.addPGOInstrPassesForO0(
            MPM, DebugPassManager, PGOOpt->Action == PGOOptions::IRInstr,
            /*IsCS=*/false, PGOOpt->ProfileFile, PGOOpt->ProfileRemappingFile);
      }
#endif
    } else {
      for (const auto &C : PipelineStartEPCallbacks)
        PB.registerPipelineStartEPCallback(C);
      if (OptStage != LLVMRustOptStage::PreLinkThinLTO) {
        for (const auto &C : OptimizerLastEPCallbacks)
          PB.registerOptimizerLastEPCallback(C);
      }

      switch (OptStage) {
      case LLVMRustOptStage::PreLinkNoLTO:
        MPM = PB.buildPerModuleDefaultPipeline(OptLevel, DebugPassManager);
        break;
      case LLVMRustOptStage::PreLinkThinLTO:
        MPM = PB.buildThinLTOPreLinkDefaultPipeline(OptLevel, DebugPassManager);
#if LLVM_VERSION_GE(11, 0)
        for (const auto &C : OptimizerLastEPCallbacks)
          C(MPM, OptLevel);
#else
        if (!OptimizerLastEPCallbacks.empty()) {
          FunctionPassManager FPM(DebugPassManager);
          for (const auto &C : OptimizerLastEPCallbacks)
            C(FPM, OptLevel);
          MPM.addPass(createModuleToFunctionPassAdaptor(std::move(FPM)));
        }
#endif
        break;
      case LLVMRustOptStage::PreLinkFatLTO:
        MPM = PB.buildLTOPreLinkDefaultPipeline(OptLevel, DebugPassManager);
        break;
      case LLVMRustOptStage::ThinLTO:
        // FIXME: Does it make sense to pass the ModuleSummaryIndex?
        // It only seems to be needed for C++ specific optimizations.
        MPM = PB.buildThinLTODefaultPipeline(OptLevel, DebugPassManager, nullptr);
        break;
      case LLVMRustOptStage::FatLTO:
        MPM = PB.buildLTODefaultPipeline(OptLevel, DebugPassManager, nullptr);
        break;
      }
    }
  }

  if (UseThinLTOBuffers) {
    MPM.addPass(CanonicalizeAliasesPass());
    MPM.addPass(NameAnonGlobalPass());
  }

  // Upgrade all calls to old intrinsics first.
  for (Module::iterator I = TheModule->begin(), E = TheModule->end(); I != E;)
    UpgradeCallsToIntrinsic(&*I++); // must be post-increment, as we remove

  MPM.run(*TheModule, MAM);
#else
  // The new pass manager has been available for a long time,
  // but we don't bother supporting it on old LLVM versions.
  report_fatal_error("New pass manager only supported since LLVM 9");
#endif
}

// Callback to demangle function name
// Parameters:
// * name to be demangled
// * name len
// * output buffer
// * output buffer len
// Returns len of demangled string, or 0 if demangle failed.
typedef size_t (*DemangleFn)(const char*, size_t, char*, size_t);


namespace {

class RustAssemblyAnnotationWriter : public AssemblyAnnotationWriter {
  DemangleFn Demangle;
  std::vector<char> Buf;

public:
  RustAssemblyAnnotationWriter(DemangleFn Demangle) : Demangle(Demangle) {}

  // Return empty string if demangle failed
  // or if name does not need to be demangled
  StringRef CallDemangle(StringRef name) {
    if (!Demangle) {
      return StringRef();
    }

    if (Buf.size() < name.size() * 2) {
      // Semangled name usually shorter than mangled,
      // but allocate twice as much memory just in case
      Buf.resize(name.size() * 2);
    }

    auto R = Demangle(name.data(), name.size(), Buf.data(), Buf.size());
    if (!R) {
      // Demangle failed.
      return StringRef();
    }

    auto Demangled = StringRef(Buf.data(), R);
    if (Demangled == name) {
      // Do not print anything if demangled name is equal to mangled.
      return StringRef();
    }

    return Demangled;
  }

  void emitFunctionAnnot(const Function *F,
                         formatted_raw_ostream &OS) override {
    StringRef Demangled = CallDemangle(F->getName());
    if (Demangled.empty()) {
        return;
    }

    OS << "; " << Demangled << "\n";
  }

  void emitInstructionAnnot(const Instruction *I,
                            formatted_raw_ostream &OS) override {
    const char *Name;
    const Value *Value;
    if (const CallInst *CI = dyn_cast<CallInst>(I)) {
      Name = "call";
      Value = CI->getCalledOperand();
    } else if (const InvokeInst* II = dyn_cast<InvokeInst>(I)) {
      Name = "invoke";
      Value = II->getCalledOperand();
    } else {
      // Could demangle more operations, e. g.
      // `store %place, @function`.
      return;
    }

    if (!Value->hasName()) {
      return;
    }

    StringRef Demangled = CallDemangle(Value->getName());
    if (Demangled.empty()) {
      return;
    }

    OS << "; " << Name << " " << Demangled << "\n";
  }
};

} // namespace

extern "C" LLVMRustResult
LLVMRustPrintModule(LLVMModuleRef M, const char *Path, DemangleFn Demangle) {
  std::string ErrorInfo;
  std::error_code EC;
  raw_fd_ostream OS(Path, EC, sys::fs::F_None);
  if (EC)
    ErrorInfo = EC.message();
  if (ErrorInfo != "") {
    LLVMRustSetLastError(ErrorInfo.c_str());
    return LLVMRustResult::Failure;
  }

  RustAssemblyAnnotationWriter AAW(Demangle);
  formatted_raw_ostream FOS(OS);
  unwrap(M)->print(FOS, &AAW);

  return LLVMRustResult::Success;
}

extern "C" void LLVMRustPrintPasses() {
  LLVMInitializePasses();
  struct MyListener : PassRegistrationListener {
    void passEnumerate(const PassInfo *Info) {
      StringRef PassArg = Info->getPassArgument();
      StringRef PassName = Info->getPassName();
      if (!PassArg.empty()) {
        // These unsigned->signed casts could theoretically overflow, but
        // realistically never will (and even if, the result is implementation
        // defined rather plain UB).
        printf("%15.*s - %.*s\n", (int)PassArg.size(), PassArg.data(),
               (int)PassName.size(), PassName.data());
      }
    }
  } Listener;

  PassRegistry *PR = PassRegistry::getPassRegistry();
  PR->enumerateWith(&Listener);
}

extern "C" void LLVMRustAddAlwaysInlinePass(LLVMPassManagerBuilderRef PMBR,
                                            bool AddLifetimes) {
  unwrap(PMBR)->Inliner = llvm::createAlwaysInlinerLegacyPass(AddLifetimes);
}

extern "C" void LLVMRustRunRestrictionPass(LLVMModuleRef M, char **Symbols,
                                           size_t Len) {
  llvm::legacy::PassManager passes;

  auto PreserveFunctions = [=](const GlobalValue &GV) {
    for (size_t I = 0; I < Len; I++) {
      if (GV.getName() == Symbols[I]) {
        return true;
      }
    }
    return false;
  };

  passes.add(llvm::createInternalizePass(PreserveFunctions));

  passes.run(*unwrap(M));
}

extern "C" void LLVMRustMarkAllFunctionsNounwind(LLVMModuleRef M) {
  for (Module::iterator GV = unwrap(M)->begin(), E = unwrap(M)->end(); GV != E;
       ++GV) {
    GV->setDoesNotThrow();
    Function *F = dyn_cast<Function>(GV);
    if (F == nullptr)
      continue;

    for (Function::iterator B = F->begin(), BE = F->end(); B != BE; ++B) {
      for (BasicBlock::iterator I = B->begin(), IE = B->end(); I != IE; ++I) {
        if (isa<InvokeInst>(I)) {
          InvokeInst *CI = cast<InvokeInst>(I);
          CI->setDoesNotThrow();
        }
      }
    }
  }
}

extern "C" void
LLVMRustSetDataLayoutFromTargetMachine(LLVMModuleRef Module,
                                       LLVMTargetMachineRef TMR) {
  TargetMachine *Target = unwrap(TMR);
  unwrap(Module)->setDataLayout(Target->createDataLayout());
}

extern "C" void LLVMRustSetModulePICLevel(LLVMModuleRef M) {
  unwrap(M)->setPICLevel(PICLevel::Level::BigPIC);
}

extern "C" void LLVMRustSetModulePIELevel(LLVMModuleRef M) {
  unwrap(M)->setPIELevel(PIELevel::Level::Large);
}

// Here you'll find an implementation of ThinLTO as used by the Rust compiler
// right now. This ThinLTO support is only enabled on "recent ish" versions of
// LLVM, and otherwise it's just blanket rejected from other compilers.
//
// Most of this implementation is straight copied from LLVM. At the time of
// this writing it wasn't *quite* suitable to reuse more code from upstream
// for our purposes, but we should strive to upstream this support once it's
// ready to go! I figure we may want a bit of testing locally first before
// sending this upstream to LLVM. I hear though they're quite eager to receive
// feedback like this!
//
// If you're reading this code and wondering "what in the world" or you're
// working "good lord by LLVM upgrade is *still* failing due to these bindings"
// then fear not! (ok maybe fear a little). All code here is mostly based
// on `lib/LTO/ThinLTOCodeGenerator.cpp` in LLVM.
//
// You'll find that the general layout here roughly corresponds to the `run`
// method in that file as well as `ProcessThinLTOModule`. Functions are
// specifically commented below as well, but if you're updating this code
// or otherwise trying to understand it, the LLVM source will be useful in
// interpreting the mysteries within.
//
// Otherwise I'll apologize in advance, it probably requires a relatively
// significant investment on your part to "truly understand" what's going on
// here. Not saying I do myself, but it took me awhile staring at LLVM's source
// and various online resources about ThinLTO to make heads or tails of all
// this.

// This is a shared data structure which *must* be threadsafe to share
// read-only amongst threads. This also corresponds basically to the arguments
// of the `ProcessThinLTOModule` function in the LLVM source.
struct LLVMRustThinLTOData {
  // The combined index that is the global analysis over all modules we're
  // performing ThinLTO for. This is mostly managed by LLVM.
  ModuleSummaryIndex Index;

  // All modules we may look at, stored as in-memory serialized versions. This
  // is later used when inlining to ensure we can extract any module to inline
  // from.
  StringMap<MemoryBufferRef> ModuleMap;

  // A set that we manage of everything we *don't* want internalized. Note that
  // this includes all transitive references right now as well, but it may not
  // always!
  DenseSet<GlobalValue::GUID> GUIDPreservedSymbols;

  // Not 100% sure what these are, but they impact what's internalized and
  // what's inlined across modules, I believe.
  StringMap<FunctionImporter::ImportMapTy> ImportLists;
  StringMap<FunctionImporter::ExportSetTy> ExportLists;
  StringMap<GVSummaryMapTy> ModuleToDefinedGVSummaries;

  LLVMRustThinLTOData() : Index(/* HaveGVs = */ false) {}
};

// Just an argument to the `LLVMRustCreateThinLTOData` function below.
struct LLVMRustThinLTOModule {
  const char *identifier;
  const char *data;
  size_t len;
};

// This is copied from `lib/LTO/ThinLTOCodeGenerator.cpp`, not sure what it
// does.
static const GlobalValueSummary *
getFirstDefinitionForLinker(const GlobalValueSummaryList &GVSummaryList) {
  auto StrongDefForLinker = llvm::find_if(
      GVSummaryList, [](const std::unique_ptr<GlobalValueSummary> &Summary) {
        auto Linkage = Summary->linkage();
        return !GlobalValue::isAvailableExternallyLinkage(Linkage) &&
               !GlobalValue::isWeakForLinker(Linkage);
      });
  if (StrongDefForLinker != GVSummaryList.end())
    return StrongDefForLinker->get();

  auto FirstDefForLinker = llvm::find_if(
      GVSummaryList, [](const std::unique_ptr<GlobalValueSummary> &Summary) {
        auto Linkage = Summary->linkage();
        return !GlobalValue::isAvailableExternallyLinkage(Linkage);
      });
  if (FirstDefForLinker == GVSummaryList.end())
    return nullptr;
  return FirstDefForLinker->get();
}

// The main entry point for creating the global ThinLTO analysis. The structure
// here is basically the same as before threads are spawned in the `run`
// function of `lib/LTO/ThinLTOCodeGenerator.cpp`.
extern "C" LLVMRustThinLTOData*
LLVMRustCreateThinLTOData(LLVMRustThinLTOModule *modules,
                          int num_modules,
                          const char **preserved_symbols,
                          int num_symbols) {
#if LLVM_VERSION_GE(10, 0)
  auto Ret = std::make_unique<LLVMRustThinLTOData>();
#else
  auto Ret = llvm::make_unique<LLVMRustThinLTOData>();
#endif

  // Load each module's summary and merge it into one combined index
  for (int i = 0; i < num_modules; i++) {
    auto module = &modules[i];
    StringRef buffer(module->data, module->len);
    MemoryBufferRef mem_buffer(buffer, module->identifier);

    Ret->ModuleMap[module->identifier] = mem_buffer;

    if (Error Err = readModuleSummaryIndex(mem_buffer, Ret->Index, i)) {
      LLVMRustSetLastError(toString(std::move(Err)).c_str());
      return nullptr;
    }
  }

  // Collect for each module the list of function it defines (GUID -> Summary)
  Ret->Index.collectDefinedGVSummariesPerModule(Ret->ModuleToDefinedGVSummaries);

  // Convert the preserved symbols set from string to GUID, this is then needed
  // for internalization.
  for (int i = 0; i < num_symbols; i++) {
    auto GUID = GlobalValue::getGUID(preserved_symbols[i]);
    Ret->GUIDPreservedSymbols.insert(GUID);
  }

  // Collect the import/export lists for all modules from the call-graph in the
  // combined index
  //
  // This is copied from `lib/LTO/ThinLTOCodeGenerator.cpp`
  auto deadIsPrevailing = [&](GlobalValue::GUID G) {
    return PrevailingType::Unknown;
  };
  // We don't have a complete picture in our use of ThinLTO, just our immediate
  // crate, so we need `ImportEnabled = false` to limit internalization.
  // Otherwise, we sometimes lose `static` values -- see #60184.
  computeDeadSymbolsWithConstProp(Ret->Index, Ret->GUIDPreservedSymbols,
                                  deadIsPrevailing, /* ImportEnabled = */ false);
  ComputeCrossModuleImport(
    Ret->Index,
    Ret->ModuleToDefinedGVSummaries,
    Ret->ImportLists,
    Ret->ExportLists
  );

  // Resolve LinkOnce/Weak symbols, this has to be computed early be cause it
  // impacts the caching.
  //
  // This is copied from `lib/LTO/ThinLTOCodeGenerator.cpp` with some of this
  // being lifted from `lib/LTO/LTO.cpp` as well
  StringMap<std::map<GlobalValue::GUID, GlobalValue::LinkageTypes>> ResolvedODR;
  DenseMap<GlobalValue::GUID, const GlobalValueSummary *> PrevailingCopy;
  for (auto &I : Ret->Index) {
    if (I.second.SummaryList.size() > 1)
      PrevailingCopy[I.first] = getFirstDefinitionForLinker(I.second.SummaryList);
  }
  auto isPrevailing = [&](GlobalValue::GUID GUID, const GlobalValueSummary *S) {
    const auto &Prevailing = PrevailingCopy.find(GUID);
    if (Prevailing == PrevailingCopy.end())
      return true;
    return Prevailing->second == S;
  };
  auto recordNewLinkage = [&](StringRef ModuleIdentifier,
                              GlobalValue::GUID GUID,
                              GlobalValue::LinkageTypes NewLinkage) {
    ResolvedODR[ModuleIdentifier][GUID] = NewLinkage;
  };
#if LLVM_VERSION_GE(9, 0)
  thinLTOResolvePrevailingInIndex(Ret->Index, isPrevailing, recordNewLinkage,
                                  Ret->GUIDPreservedSymbols);
#else
  thinLTOResolvePrevailingInIndex(Ret->Index, isPrevailing, recordNewLinkage);
#endif

  // Here we calculate an `ExportedGUIDs` set for use in the `isExported`
  // callback below. This callback below will dictate the linkage for all
  // summaries in the index, and we basically just only want to ensure that dead
  // symbols are internalized. Otherwise everything that's already external
  // linkage will stay as external, and internal will stay as internal.
  std::set<GlobalValue::GUID> ExportedGUIDs;
  for (auto &List : Ret->Index) {
    for (auto &GVS: List.second.SummaryList) {
      if (GlobalValue::isLocalLinkage(GVS->linkage()))
        continue;
      auto GUID = GVS->getOriginalName();
      if (GVS->flags().Live)
        ExportedGUIDs.insert(GUID);
    }
  }
#if LLVM_VERSION_GE(10, 0)
  auto isExported = [&](StringRef ModuleIdentifier, ValueInfo VI) {
    const auto &ExportList = Ret->ExportLists.find(ModuleIdentifier);
    return (ExportList != Ret->ExportLists.end() &&
      ExportList->second.count(VI)) ||
      ExportedGUIDs.count(VI.getGUID());
  };
  thinLTOInternalizeAndPromoteInIndex(Ret->Index, isExported, isPrevailing);
#else
  auto isExported = [&](StringRef ModuleIdentifier, GlobalValue::GUID GUID) {
    const auto &ExportList = Ret->ExportLists.find(ModuleIdentifier);
    return (ExportList != Ret->ExportLists.end() &&
      ExportList->second.count(GUID)) ||
      ExportedGUIDs.count(GUID);
  };
  thinLTOInternalizeAndPromoteInIndex(Ret->Index, isExported);
#endif

  return Ret.release();
}

extern "C" void
LLVMRustFreeThinLTOData(LLVMRustThinLTOData *Data) {
  delete Data;
}

// Below are the various passes that happen *per module* when doing ThinLTO.
//
// In other words, these are the functions that are all run concurrently
// with one another, one per module. The passes here correspond to the analysis
// passes in `lib/LTO/ThinLTOCodeGenerator.cpp`, currently found in the
// `ProcessThinLTOModule` function. Here they're split up into separate steps
// so rustc can save off the intermediate bytecode between each step.

#if LLVM_VERSION_GE(11, 0)
static bool
clearDSOLocalOnDeclarations(Module &Mod, TargetMachine &TM) {
  // When linking an ELF shared object, dso_local should be dropped. We
  // conservatively do this for -fpic.
  bool ClearDSOLocalOnDeclarations =
      TM.getTargetTriple().isOSBinFormatELF() &&
      TM.getRelocationModel() != Reloc::Static &&
      Mod.getPIELevel() == PIELevel::Default;
  return ClearDSOLocalOnDeclarations;
}
#endif

extern "C" bool
LLVMRustPrepareThinLTORename(const LLVMRustThinLTOData *Data, LLVMModuleRef M,
                             LLVMTargetMachineRef TM) {
  Module &Mod = *unwrap(M);
  TargetMachine &Target = *unwrap(TM);

#if LLVM_VERSION_GE(11, 0)
  bool ClearDSOLocal = clearDSOLocalOnDeclarations(Mod, Target);
  bool error = renameModuleForThinLTO(Mod, Data->Index, ClearDSOLocal);
#else
  bool error = renameModuleForThinLTO(Mod, Data->Index);
#endif

  if (error) {
    LLVMRustSetLastError("renameModuleForThinLTO failed");
    return false;
  }
  return true;
}

extern "C" bool
LLVMRustPrepareThinLTOResolveWeak(const LLVMRustThinLTOData *Data, LLVMModuleRef M) {
  Module &Mod = *unwrap(M);
  const auto &DefinedGlobals = Data->ModuleToDefinedGVSummaries.lookup(Mod.getModuleIdentifier());
  thinLTOResolvePrevailingInModule(Mod, DefinedGlobals);
  return true;
}

extern "C" bool
LLVMRustPrepareThinLTOInternalize(const LLVMRustThinLTOData *Data, LLVMModuleRef M) {
  Module &Mod = *unwrap(M);
  const auto &DefinedGlobals = Data->ModuleToDefinedGVSummaries.lookup(Mod.getModuleIdentifier());
  thinLTOInternalizeModule(Mod, DefinedGlobals);
  return true;
}

extern "C" bool
LLVMRustPrepareThinLTOImport(const LLVMRustThinLTOData *Data, LLVMModuleRef M,
                             LLVMTargetMachineRef TM) {
  Module &Mod = *unwrap(M);
  TargetMachine &Target = *unwrap(TM);

  const auto &ImportList = Data->ImportLists.lookup(Mod.getModuleIdentifier());
  auto Loader = [&](StringRef Identifier) {
    const auto &Memory = Data->ModuleMap.lookup(Identifier);
    auto &Context = Mod.getContext();
    auto MOrErr = getLazyBitcodeModule(Memory, Context, true, true);

    if (!MOrErr)
      return MOrErr;

    // The rest of this closure is a workaround for
    // https://bugs.llvm.org/show_bug.cgi?id=38184 where during ThinLTO imports
    // we accidentally import wasm custom sections into different modules,
    // duplicating them by in the final output artifact.
    //
    // The issue is worked around here by manually removing the
    // `wasm.custom_sections` named metadata node from any imported module. This
    // we know isn't used by any optimization pass so there's no need for it to
    // be imported.
    //
    // Note that the metadata is currently lazily loaded, so we materialize it
    // here before looking up if there's metadata inside. The `FunctionImporter`
    // will immediately materialize metadata anyway after an import, so this
    // shouldn't be a perf hit.
    if (Error Err = (*MOrErr)->materializeMetadata()) {
      Expected<std::unique_ptr<Module>> Ret(std::move(Err));
      return Ret;
    }

    auto *WasmCustomSections = (*MOrErr)->getNamedMetadata("wasm.custom_sections");
    if (WasmCustomSections)
      WasmCustomSections->eraseFromParent();

    return MOrErr;
  };
#if LLVM_VERSION_GE(11, 0)
  bool ClearDSOLocal = clearDSOLocalOnDeclarations(Mod, Target);
  FunctionImporter Importer(Data->Index, Loader, ClearDSOLocal);
#else
  FunctionImporter Importer(Data->Index, Loader);
#endif
  Expected<bool> Result = Importer.importFunctions(Mod, ImportList);
  if (!Result) {
    LLVMRustSetLastError(toString(Result.takeError()).c_str());
    return false;
  }
  return true;
}

extern "C" typedef void (*LLVMRustModuleNameCallback)(void*, // payload
                                                      const char*, // importing module name
                                                      const char*); // imported module name

// Calls `module_name_callback` for each module import done by ThinLTO.
// The callback is provided with regular null-terminated C strings.
extern "C" void
LLVMRustGetThinLTOModuleImports(const LLVMRustThinLTOData *data,
                                LLVMRustModuleNameCallback module_name_callback,
                                void* callback_payload) {
  for (const auto& importing_module : data->ImportLists) {
    const std::string importing_module_id = importing_module.getKey().str();
    const auto& imports = importing_module.getValue();
    for (const auto& imported_module : imports) {
      const std::string imported_module_id = imported_module.getKey().str();
      module_name_callback(callback_payload,
                           importing_module_id.c_str(),
                           imported_module_id.c_str());
    }
  }
}

// This struct and various functions are sort of a hack right now, but the
// problem is that we've got in-memory LLVM modules after we generate and
// optimize all codegen-units for one compilation in rustc. To be compatible
// with the LTO support above we need to serialize the modules plus their
// ThinLTO summary into memory.
//
// This structure is basically an owned version of a serialize module, with
// a ThinLTO summary attached.
struct LLVMRustThinLTOBuffer {
  std::string data;
};

extern "C" LLVMRustThinLTOBuffer*
LLVMRustThinLTOBufferCreate(LLVMModuleRef M) {
#if LLVM_VERSION_GE(10, 0)
  auto Ret = std::make_unique<LLVMRustThinLTOBuffer>();
#else
  auto Ret = llvm::make_unique<LLVMRustThinLTOBuffer>();
#endif
  {
    raw_string_ostream OS(Ret->data);
    {
      legacy::PassManager PM;
      PM.add(createWriteThinLTOBitcodePass(OS));
      PM.run(*unwrap(M));
    }
  }
  return Ret.release();
}

extern "C" void
LLVMRustThinLTOBufferFree(LLVMRustThinLTOBuffer *Buffer) {
  delete Buffer;
}

extern "C" const void*
LLVMRustThinLTOBufferPtr(const LLVMRustThinLTOBuffer *Buffer) {
  return Buffer->data.data();
}

extern "C" size_t
LLVMRustThinLTOBufferLen(const LLVMRustThinLTOBuffer *Buffer) {
  return Buffer->data.length();
}

// This is what we used to parse upstream bitcode for actual ThinLTO
// processing.  We'll call this once per module optimized through ThinLTO, and
// it'll be called concurrently on many threads.
extern "C" LLVMModuleRef
LLVMRustParseBitcodeForLTO(LLVMContextRef Context,
                           const char *data,
                           size_t len,
                           const char *identifier) {
  StringRef Data(data, len);
  MemoryBufferRef Buffer(Data, identifier);
  unwrap(Context)->enableDebugTypeODRUniquing();
  Expected<std::unique_ptr<Module>> SrcOrError =
      parseBitcodeFile(Buffer, *unwrap(Context));
  if (!SrcOrError) {
    LLVMRustSetLastError(toString(SrcOrError.takeError()).c_str());
    return nullptr;
  }
  return wrap(std::move(*SrcOrError).release());
}

// Find the bitcode section in the object file data and return it as a slice.
// Fail if the bitcode section is present but empty.
//
// On success, the return value is the pointer to the start of the slice and
// `out_len` is filled with the (non-zero) length. On failure, the return value
// is `nullptr` and `out_len` is set to zero.
extern "C" const char*
LLVMRustGetBitcodeSliceFromObjectData(const char *data,
                                      size_t len,
                                      size_t *out_len) {
  *out_len = 0;

  StringRef Data(data, len);
  MemoryBufferRef Buffer(Data, ""); // The id is unused.

  Expected<MemoryBufferRef> BitcodeOrError =
    object::IRObjectFile::findBitcodeInMemBuffer(Buffer);
  if (!BitcodeOrError) {
    LLVMRustSetLastError(toString(BitcodeOrError.takeError()).c_str());
    return nullptr;
  }

  *out_len = BitcodeOrError->getBufferSize();
  return BitcodeOrError->getBufferStart();
}

// Rewrite all `DICompileUnit` pointers to the `DICompileUnit` specified. See
// the comment in `back/lto.rs` for why this exists.
extern "C" void
LLVMRustThinLTOGetDICompileUnit(LLVMModuleRef Mod,
                                DICompileUnit **A,
                                DICompileUnit **B) {
  Module *M = unwrap(Mod);
  DICompileUnit **Cur = A;
  DICompileUnit **Next = B;
  for (DICompileUnit *CU : M->debug_compile_units()) {
    *Cur = CU;
    Cur = Next;
    Next = nullptr;
    if (Cur == nullptr)
      break;
  }
}

// Rewrite all `DICompileUnit` pointers to the `DICompileUnit` specified. See
// the comment in `back/lto.rs` for why this exists.
extern "C" void
LLVMRustThinLTOPatchDICompileUnit(LLVMModuleRef Mod, DICompileUnit *Unit) {
  Module *M = unwrap(Mod);

  // If the original source module didn't have a `DICompileUnit` then try to
  // merge all the existing compile units. If there aren't actually any though
  // then there's not much for us to do so return.
  if (Unit == nullptr) {
    for (DICompileUnit *CU : M->debug_compile_units()) {
      Unit = CU;
      break;
    }
    if (Unit == nullptr)
      return;
  }

  // Use LLVM's built-in `DebugInfoFinder` to find a bunch of debuginfo and
  // process it recursively. Note that we used to specifically iterate over
  // instructions to ensure we feed everything into it, but `processModule`
  // started doing this the same way in LLVM 7 (commit d769eb36ab2b8).
  DebugInfoFinder Finder;
  Finder.processModule(*M);

  // After we've found all our debuginfo, rewrite all subprograms to point to
  // the same `DICompileUnit`.
  for (auto &F : Finder.subprograms()) {
    F->replaceUnit(Unit);
  }

  // Erase any other references to other `DICompileUnit` instances, the verifier
  // will later ensure that we don't actually have any other stale references to
  // worry about.
  auto *MD = M->getNamedMetadata("llvm.dbg.cu");
  MD->clearOperands();
  MD->addOperand(Unit);
}<|MERGE_RESOLUTION|>--- conflicted
+++ resolved
@@ -52,7 +52,6 @@
 #if LLVM_VERSION_LT(11, 0)
 DEFINE_STDCXX_CONVERSION_FUNCTIONS(PassManagerBuilder,
                                    LLVMPassManagerBuilderRef)
-#endif
 
 #if ENABLE_POLLY
 namespace polly {
@@ -529,29 +528,6 @@
   delete unwrap(TM);
 }
 
-<<<<<<< HEAD
-=======
-// Unfortunately, LLVM doesn't expose a C API to add the corresponding analysis
-// passes for a target to a pass manager. We export that functionality through
-// this function.
-extern "C" void LLVMRustAddAnalysisPasses(LLVMTargetMachineRef TM,
-                                          LLVMPassManagerRef PMR,
-                                          LLVMModuleRef M,
-                                          bool Polly) {
-  PassManagerBase *PM = unwrap(PMR);
-  PM->add(
-      createTargetTransformInfoWrapperPass(unwrap(TM)->getTargetIRAnalysis()));
-
-#if ENABLE_POLLY
-  if(Polly) {
-    polly::registerPollyPasses(*PM);
-  }
-#else
-  (void)Polly;
-#endif
-}
-
->>>>>>> d51fa916
 extern "C" void LLVMRustConfigurePassManagerBuilder(
     LLVMPassManagerBuilderRef PMBR, LLVMRustCodeGenOptLevel OptLevel,
     bool MergeFunctions, bool SLPVectorize, bool LoopVectorize, bool PrepareForThinLTO,
