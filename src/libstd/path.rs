// Copyright 2015 The Rust Project Developers. See the COPYRIGHT
// file at the top-level directory of this distribution and at
// http://rust-lang.org/COPYRIGHT.
//
// Licensed under the Apache License, Version 2.0 <LICENSE-APACHE or
// http://www.apache.org/licenses/LICENSE-2.0> or the MIT license
// <LICENSE-MIT or http://opensource.org/licenses/MIT>, at your
// option. This file may not be copied, modified, or distributed
// except according to those terms.

//! Cross-platform path manipulation.
//!
//! This module provides two types, [`PathBuf`] and [`Path`][`Path`] (akin to [`String`]
//! and [`str`]), for working with paths abstractly. These types are thin wrappers
//! around [`OsString`] and [`OsStr`] respectively, meaning that they work directly
//! on strings according to the local platform's path syntax.
//!
//! Paths can be parsed into [`Component`]s by iterating over the structure
//! returned by the [`components`] method on [`Path`]. [`Component`]s roughly
//! correspond to the substrings between path separators (`/` or `\`). You can
//! reconstruct an equivalent path from components with the [`push`] method on
//! [`PathBuf`]; note that the paths may differ syntactically by the
//! normalization described in the documentation for the [`components`] method.
//!
//! ## Simple usage
//!
//! Path manipulation includes both parsing components from slices and building
//! new owned paths.
//!
//! To parse a path, you can create a [`Path`] slice from a [`str`]
//! slice and start asking questions:
//!
//! ```
//! use std::path::Path;
//! use std::ffi::OsStr;
//!
//! let path = Path::new("/tmp/foo/bar.txt");
//!
//! let parent = path.parent();
//! assert_eq!(parent, Some(Path::new("/tmp/foo")));
//!
//! let file_stem = path.file_stem();
//! assert_eq!(file_stem, Some(OsStr::new("bar")));
//!
//! let extension = path.extension();
//! assert_eq!(extension, Some(OsStr::new("txt")));
//! ```
//!
//! To build or modify paths, use [`PathBuf`]:
//!
//! ```
//! use std::path::PathBuf;
//!
//! // This way works...
//! let mut path = PathBuf::from("c:\\");
//!
//! path.push("windows");
//! path.push("system32");
//!
//! path.set_extension("dll");
//!
//! // ... but push is best used if you don't know everything up
//! // front. If you do, this way is better:
//! let path: PathBuf = ["c:\\", "windows", "system32.dll"].iter().collect();
//! ```
//!
//! [`Component`]: ../../std/path/enum.Component.html
//! [`components`]: ../../std/path/struct.Path.html#method.components
//! [`PathBuf`]: ../../std/path/struct.PathBuf.html
//! [`Path`]: ../../std/path/struct.Path.html
//! [`push`]: ../../std/path/struct.PathBuf.html#method.push
//! [`String`]: ../../std/string/struct.String.html
//!
//! [`str`]: ../../std/primitive.str.html
//! [`OsString`]: ../../std/ffi/struct.OsString.html
//! [`OsStr`]: ../../std/ffi/struct.OsStr.html

#![stable(feature = "rust1", since = "1.0.0")]

use borrow::{Borrow, Cow};
use cmp;
use error::Error;
use fmt;
use fs;
use hash::{Hash, Hasher};
use io;
use iter::{self, FusedIterator};
use ops::{self, Deref};
use rc::Rc;
use sync::Arc;

use ffi::{OsStr, OsString};

use sys::path::{is_sep_byte, is_verbatim_sep, MAIN_SEP_STR, parse_prefix};

////////////////////////////////////////////////////////////////////////////////
// GENERAL NOTES
////////////////////////////////////////////////////////////////////////////////
//
// Parsing in this module is done by directly transmuting OsStr to [u8] slices,
// taking advantage of the fact that OsStr always encodes ASCII characters
// as-is.  Eventually, this transmutation should be replaced by direct uses of
// OsStr APIs for parsing, but it will take a while for those to become
// available.

////////////////////////////////////////////////////////////////////////////////
// Windows Prefixes
////////////////////////////////////////////////////////////////////////////////

/// Windows path prefixes, e.g. `C:` or `\\server\share`.
///
/// Windows uses a variety of path prefix styles, including references to drive
/// volumes (like `C:`), network shared folders (like `\\server\share`), and
/// others. In addition, some path prefixes are "verbatim" (i.e. prefixed with
/// `\\?\`), in which case `/` is *not* treated as a separator and essentially
/// no normalization is performed.
///
/// # Examples
///
/// ```
/// use std::path::{Component, Path, Prefix};
/// use std::path::Prefix::*;
/// use std::ffi::OsStr;
///
/// fn get_path_prefix(s: &str) -> Prefix {
///     let path = Path::new(s);
///     match path.components().next().unwrap() {
///         Component::Prefix(prefix_component) => prefix_component.kind(),
///         _ => panic!(),
///     }
/// }
///
/// # if cfg!(windows) {
/// assert_eq!(Verbatim(OsStr::new("pictures")),
///            get_path_prefix(r"\\?\pictures\kittens"));
/// assert_eq!(VerbatimUNC(OsStr::new("server"), OsStr::new("share")),
///            get_path_prefix(r"\\?\UNC\server\share"));
/// assert_eq!(VerbatimDisk(b'C'), get_path_prefix(r"\\?\c:\"));
/// assert_eq!(DeviceNS(OsStr::new("BrainInterface")),
///            get_path_prefix(r"\\.\BrainInterface"));
/// assert_eq!(UNC(OsStr::new("server"), OsStr::new("share")),
///            get_path_prefix(r"\\server\share"));
/// assert_eq!(Disk(b'C'), get_path_prefix(r"C:\Users\Rust\Pictures\Ferris"));
/// # }
/// ```
#[derive(Copy, Clone, Debug, Hash, PartialOrd, Ord, PartialEq, Eq)]
#[stable(feature = "rust1", since = "1.0.0")]
pub enum Prefix<'a> {
    /// Verbatim prefix, e.g. `\\?\cat_pics`.
    ///
    /// Verbatim prefixes consist of `\\?\` immediately followed by the given
    /// component.
    #[stable(feature = "rust1", since = "1.0.0")]
    Verbatim(#[stable(feature = "rust1", since = "1.0.0")] &'a OsStr),

    /// Verbatim prefix using Windows' _**U**niform **N**aming **C**onvention_,
    /// e.g. `\\?\UNC\server\share`.
    ///
    /// Verbatim UNC prefixes consist of `\\?\UNC\` immediately followed by the
    /// server's hostname and a share name.
    #[stable(feature = "rust1", since = "1.0.0")]
    VerbatimUNC(
        #[stable(feature = "rust1", since = "1.0.0")] &'a OsStr,
        #[stable(feature = "rust1", since = "1.0.0")] &'a OsStr,
    ),

    /// Verbatim disk prefix, e.g. `\\?\C:\`.
    ///
    /// Verbatim disk prefixes consist of `\\?\` immediately followed by the
    /// drive letter and `:\`.
    #[stable(feature = "rust1", since = "1.0.0")]
    VerbatimDisk(#[stable(feature = "rust1", since = "1.0.0")] u8),

    /// Device namespace prefix, e.g. `\\.\COM42`.
    ///
    /// Device namespace prefixes consist of `\\.\` immediately followed by the
    /// device name.
    #[stable(feature = "rust1", since = "1.0.0")]
    DeviceNS(#[stable(feature = "rust1", since = "1.0.0")] &'a OsStr),

    /// Prefix using Windows' _**U**niform **N**aming **C**onvention_, e.g.
    /// `\\server\share`.
    ///
    /// UNC prefixes consist of the server's hostname and a share name.
    #[stable(feature = "rust1", since = "1.0.0")]
    UNC(
        #[stable(feature = "rust1", since = "1.0.0")] &'a OsStr,
        #[stable(feature = "rust1", since = "1.0.0")] &'a OsStr,
    ),

    /// Prefix `C:` for the given disk drive.
    #[stable(feature = "rust1", since = "1.0.0")]
    Disk(#[stable(feature = "rust1", since = "1.0.0")] u8),
}

impl<'a> Prefix<'a> {
    #[inline]
    fn len(&self) -> usize {
        use self::Prefix::*;
        fn os_str_len(s: &OsStr) -> usize {
            os_str_as_u8_slice(s).len()
        }
        match *self {
            Verbatim(x) => 4 + os_str_len(x),
            VerbatimUNC(x, y) => {
                8 + os_str_len(x) +
                if os_str_len(y) > 0 {
                    1 + os_str_len(y)
                } else {
                    0
                }
            },
            VerbatimDisk(_) => 6,
            UNC(x, y) => {
                2 + os_str_len(x) +
                if os_str_len(y) > 0 {
                    1 + os_str_len(y)
                } else {
                    0
                }
            },
            DeviceNS(x) => 4 + os_str_len(x),
            Disk(_) => 2,
        }

    }

    /// Determines if the prefix is verbatim, i.e. begins with `\\?\`.
    ///
    /// # Examples
    ///
    /// ```
    /// use std::path::Prefix::*;
    /// use std::ffi::OsStr;
    ///
    /// assert!(Verbatim(OsStr::new("pictures")).is_verbatim());
    /// assert!(VerbatimUNC(OsStr::new("server"), OsStr::new("share")).is_verbatim());
    /// assert!(VerbatimDisk(b'C').is_verbatim());
    /// assert!(!DeviceNS(OsStr::new("BrainInterface")).is_verbatim());
    /// assert!(!UNC(OsStr::new("server"), OsStr::new("share")).is_verbatim());
    /// assert!(!Disk(b'C').is_verbatim());
    /// ```
    #[inline]
    #[stable(feature = "rust1", since = "1.0.0")]
    pub fn is_verbatim(&self) -> bool {
        use self::Prefix::*;
        match *self {
            Verbatim(_) | VerbatimDisk(_) | VerbatimUNC(..) => true,
            _ => false,
        }
    }

    #[inline]
    fn is_drive(&self) -> bool {
        match *self {
            Prefix::Disk(_) => true,
            _ => false,
        }
    }

    #[inline]
    fn has_implicit_root(&self) -> bool {
        !self.is_drive()
    }
}

////////////////////////////////////////////////////////////////////////////////
// Exposed parsing helpers
////////////////////////////////////////////////////////////////////////////////

/// Determines whether the character is one of the permitted path
/// separators for the current platform.
///
/// # Examples
///
/// ```
/// use std::path;
///
/// assert!(path::is_separator('/')); // '/' works for both Unix and Windows
/// assert!(!path::is_separator('❤'));
/// ```
#[stable(feature = "rust1", since = "1.0.0")]
pub fn is_separator(c: char) -> bool {
    c.is_ascii() && is_sep_byte(c as u8)
}

/// The primary separator of path components for the current platform.
///
/// For example, `/` on Unix and `\` on Windows.
#[stable(feature = "rust1", since = "1.0.0")]
pub const MAIN_SEPARATOR: char = ::sys::path::MAIN_SEP;

////////////////////////////////////////////////////////////////////////////////
// Misc helpers
////////////////////////////////////////////////////////////////////////////////

// Iterate through `iter` while it matches `prefix`; return `None` if `prefix`
// is not a prefix of `iter`, otherwise return `Some(iter_after_prefix)` giving
// `iter` after having exhausted `prefix`.
fn iter_after<A, I, J>(mut iter: I, mut prefix: J) -> Option<I>
    where I: Iterator<Item = A> + Clone,
          J: Iterator<Item = A>,
          A: PartialEq
{
    loop {
        let mut iter_next = iter.clone();
        match (iter_next.next(), prefix.next()) {
            (Some(ref x), Some(ref y)) if x == y => (),
            (Some(_), Some(_)) => return None,
            (Some(_), None) => return Some(iter),
            (None, None) => return Some(iter),
            (None, Some(_)) => return None,
        }
        iter = iter_next;
    }
}

// See note at the top of this module to understand why these are used:
fn os_str_as_u8_slice(s: &OsStr) -> &[u8] {
    unsafe { &*(s as *const OsStr as *const [u8]) }
}
unsafe fn u8_slice_as_os_str(s: &[u8]) -> &OsStr {
    &*(s as *const [u8] as *const OsStr)
}

// Detect scheme on Redox
fn has_redox_scheme(s: &[u8]) -> bool {
    cfg!(target_os = "redox") && s.split(|b| *b == b'/').next().unwrap_or(b"").contains(&b':')
}

////////////////////////////////////////////////////////////////////////////////
// Cross-platform, iterator-independent parsing
////////////////////////////////////////////////////////////////////////////////

/// Says whether the first byte after the prefix is a separator.
fn has_physical_root(s: &[u8], prefix: Option<Prefix>) -> bool {
    let path = if let Some(p) = prefix {
        &s[p.len()..]
    } else {
        s
    };
    !path.is_empty() && is_sep_byte(path[0])
}

// basic workhorse for splitting stem and extension
fn split_file_at_dot(file: &OsStr) -> (Option<&OsStr>, Option<&OsStr>) {
    unsafe {
        if os_str_as_u8_slice(file) == b".." {
            return (Some(file), None);
        }

        // The unsafety here stems from converting between &OsStr and &[u8]
        // and back. This is safe to do because (1) we only look at ASCII
        // contents of the encoding and (2) new &OsStr values are produced
        // only from ASCII-bounded slices of existing &OsStr values.

        let mut iter = os_str_as_u8_slice(file).rsplitn(2, |b| *b == b'.');
        let after = iter.next();
        let before = iter.next();
        if before == Some(b"") {
            (Some(file), None)
        } else {
            (before.map(|s| u8_slice_as_os_str(s)),
             after.map(|s| u8_slice_as_os_str(s)))
        }
    }
}

////////////////////////////////////////////////////////////////////////////////
// The core iterators
////////////////////////////////////////////////////////////////////////////////

/// Component parsing works by a double-ended state machine; the cursors at the
/// front and back of the path each keep track of what parts of the path have
/// been consumed so far.
///
/// Going front to back, a path is made up of a prefix, a starting
/// directory component, and a body (of normal components)
#[derive(Copy, Clone, PartialEq, PartialOrd, Debug)]
enum State {
    Prefix = 0,         // c:
    StartDir = 1,       // / or . or nothing
    Body = 2,           // foo/bar/baz
    Done = 3,
}

/// A structure wrapping a Windows path prefix as well as its unparsed string
/// representation.
///
/// In addition to the parsed [`Prefix`] information returned by [`kind`],
/// `PrefixComponent` also holds the raw and unparsed [`OsStr`] slice,
/// returned by [`as_os_str`].
///
/// Instances of this `struct` can be obtained by matching against the
/// [`Prefix` variant] on [`Component`].
///
/// Does not occur on Unix.
///
/// # Examples
///
/// ```
/// # if cfg!(windows) {
/// use std::path::{Component, Path, Prefix};
/// use std::ffi::OsStr;
///
/// let path = Path::new(r"c:\you\later\");
/// match path.components().next().unwrap() {
///     Component::Prefix(prefix_component) => {
///         assert_eq!(Prefix::Disk(b'C'), prefix_component.kind());
///         assert_eq!(OsStr::new("c:"), prefix_component.as_os_str());
///     }
///     _ => unreachable!(),
/// }
/// # }
/// ```
///
/// [`as_os_str`]: #method.as_os_str
/// [`Component`]: enum.Component.html
/// [`kind`]: #method.kind
/// [`OsStr`]: ../../std/ffi/struct.OsStr.html
/// [`Prefix` variant]: enum.Component.html#variant.Prefix
/// [`Prefix`]: enum.Prefix.html
#[stable(feature = "rust1", since = "1.0.0")]
#[derive(Copy, Clone, Eq, Debug)]
pub struct PrefixComponent<'a> {
    /// The prefix as an unparsed `OsStr` slice.
    raw: &'a OsStr,

    /// The parsed prefix data.
    parsed: Prefix<'a>,
}

impl<'a> PrefixComponent<'a> {
    /// Returns the parsed prefix data.
    ///
    /// See [`Prefix`]'s documentation for more information on the different
    /// kinds of prefixes.
    ///
    /// [`Prefix`]: enum.Prefix.html
    #[stable(feature = "rust1", since = "1.0.0")]
    pub fn kind(&self) -> Prefix<'a> {
        self.parsed
    }

    /// Returns the raw [`OsStr`] slice for this prefix.
    ///
    /// [`OsStr`]: ../../std/ffi/struct.OsStr.html
    #[stable(feature = "rust1", since = "1.0.0")]
    pub fn as_os_str(&self) -> &'a OsStr {
        self.raw
    }
}

#[stable(feature = "rust1", since = "1.0.0")]
impl<'a> cmp::PartialEq for PrefixComponent<'a> {
    fn eq(&self, other: &PrefixComponent<'a>) -> bool {
        cmp::PartialEq::eq(&self.parsed, &other.parsed)
    }
}

#[stable(feature = "rust1", since = "1.0.0")]
impl<'a> cmp::PartialOrd for PrefixComponent<'a> {
    fn partial_cmp(&self, other: &PrefixComponent<'a>) -> Option<cmp::Ordering> {
        cmp::PartialOrd::partial_cmp(&self.parsed, &other.parsed)
    }
}

#[stable(feature = "rust1", since = "1.0.0")]
impl<'a> cmp::Ord for PrefixComponent<'a> {
    fn cmp(&self, other: &PrefixComponent<'a>) -> cmp::Ordering {
        cmp::Ord::cmp(&self.parsed, &other.parsed)
    }
}

#[stable(feature = "rust1", since = "1.0.0")]
impl<'a> Hash for PrefixComponent<'a> {
    fn hash<H: Hasher>(&self, h: &mut H) {
        self.parsed.hash(h);
    }
}

/// A single component of a path.
///
/// A `Component` roughly corresponds to a substring between path separators
/// (`/` or `\`).
///
/// This `enum` is created by iterating over [`Components`], which in turn is
/// created by the [`components`][`Path::components`] method on [`Path`].
///
/// # Examples
///
/// ```rust
/// use std::path::{Component, Path};
///
/// let path = Path::new("/tmp/foo/bar.txt");
/// let components = path.components().collect::<Vec<_>>();
/// assert_eq!(&components, &[
///     Component::RootDir,
///     Component::Normal("tmp".as_ref()),
///     Component::Normal("foo".as_ref()),
///     Component::Normal("bar.txt".as_ref()),
/// ]);
/// ```
///
/// [`Components`]: struct.Components.html
/// [`Path`]: struct.Path.html
/// [`Path::components`]: struct.Path.html#method.components
#[derive(Copy, Clone, PartialEq, Eq, PartialOrd, Ord, Hash, Debug)]
#[stable(feature = "rust1", since = "1.0.0")]
pub enum Component<'a> {
    /// A Windows path prefix, e.g. `C:` or `\\server\share`.
    ///
    /// There is a large variety of prefix types, see [`Prefix`]'s documentation
    /// for more.
    ///
    /// Does not occur on Unix.
    ///
    /// [`Prefix`]: enum.Prefix.html
    #[stable(feature = "rust1", since = "1.0.0")]
    Prefix(
        #[stable(feature = "rust1", since = "1.0.0")] PrefixComponent<'a>
    ),

    /// The root directory component, appears after any prefix and before anything else.
    ///
    /// It represents a separator that designates that a path starts from root.
    #[stable(feature = "rust1", since = "1.0.0")]
    RootDir,

    /// A reference to the current directory, i.e. `.`.
    #[stable(feature = "rust1", since = "1.0.0")]
    CurDir,

    /// A reference to the parent directory, i.e. `..`.
    #[stable(feature = "rust1", since = "1.0.0")]
    ParentDir,

    /// A normal component, e.g. `a` and `b` in `a/b`.
    ///
    /// This variant is the most common one, it represents references to files
    /// or directories.
    #[stable(feature = "rust1", since = "1.0.0")]
    Normal(#[stable(feature = "rust1", since = "1.0.0")] &'a OsStr),
}

impl<'a> Component<'a> {
    /// Extracts the underlying [`OsStr`] slice.
    ///
    /// # Examples
    ///
    /// ```
    /// use std::path::Path;
    ///
    /// let path = Path::new("./tmp/foo/bar.txt");
    /// let components: Vec<_> = path.components().map(|comp| comp.as_os_str()).collect();
    /// assert_eq!(&components, &[".", "tmp", "foo", "bar.txt"]);
    /// ```
    ///
    /// [`OsStr`]: ../../std/ffi/struct.OsStr.html
    #[stable(feature = "rust1", since = "1.0.0")]
    pub fn as_os_str(self) -> &'a OsStr {
        match self {
            Component::Prefix(p) => p.as_os_str(),
            Component::RootDir => OsStr::new(MAIN_SEP_STR),
            Component::CurDir => OsStr::new("."),
            Component::ParentDir => OsStr::new(".."),
            Component::Normal(path) => path,
        }
    }
}

#[stable(feature = "rust1", since = "1.0.0")]
impl<'a> AsRef<OsStr> for Component<'a> {
    fn as_ref(&self) -> &OsStr {
        self.as_os_str()
    }
}

#[stable(feature = "path_component_asref", since = "1.24.0")]
impl<'a> AsRef<Path> for Component<'a> {
    fn as_ref(&self) -> &Path {
        self.as_os_str().as_ref()
    }
}

/// An iterator over the [`Component`]s of a [`Path`].
///
/// This `struct` is created by the [`components`] method on [`Path`].
/// See its documentation for more.
///
/// # Examples
///
/// ```
/// use std::path::Path;
///
/// let path = Path::new("/tmp/foo/bar.txt");
///
/// for component in path.components() {
///     println!("{:?}", component);
/// }
/// ```
///
/// [`Component`]: enum.Component.html
/// [`components`]: struct.Path.html#method.components
/// [`Path`]: struct.Path.html
#[derive(Clone)]
#[stable(feature = "rust1", since = "1.0.0")]
pub struct Components<'a> {
    // The path left to parse components from
    path: &'a [u8],

    // The prefix as it was originally parsed, if any
    prefix: Option<Prefix<'a>>,

    // true if path *physically* has a root separator; for most Windows
    // prefixes, it may have a "logical" rootseparator for the purposes of
    // normalization, e.g.  \\server\share == \\server\share\.
    has_physical_root: bool,

    // The iterator is double-ended, and these two states keep track of what has
    // been produced from either end
    front: State,
    back: State,
}

/// An iterator over the [`Component`]s of a [`Path`], as [`OsStr`] slices.
///
/// This `struct` is created by the [`iter`] method on [`Path`].
/// See its documentation for more.
///
/// [`Component`]: enum.Component.html
/// [`iter`]: struct.Path.html#method.iter
/// [`OsStr`]: ../../std/ffi/struct.OsStr.html
/// [`Path`]: struct.Path.html
#[derive(Clone)]
#[stable(feature = "rust1", since = "1.0.0")]
pub struct Iter<'a> {
    inner: Components<'a>,
}

#[stable(feature = "path_components_debug", since = "1.13.0")]
impl<'a> fmt::Debug for Components<'a> {
    fn fmt(&self, f: &mut fmt::Formatter) -> fmt::Result {
        struct DebugHelper<'a>(&'a Path);

        impl<'a> fmt::Debug for DebugHelper<'a> {
            fn fmt(&self, f: &mut fmt::Formatter) -> fmt::Result {
                f.debug_list()
                    .entries(self.0.components())
                    .finish()
            }
        }

        f.debug_tuple("Components")
            .field(&DebugHelper(self.as_path()))
            .finish()
    }
}

impl<'a> Components<'a> {
    // how long is the prefix, if any?
    #[inline]
    fn prefix_len(&self) -> usize {
        self.prefix.as_ref().map(Prefix::len).unwrap_or(0)
    }

    #[inline]
    fn prefix_verbatim(&self) -> bool {
        self.prefix.as_ref().map(Prefix::is_verbatim).unwrap_or(false)
    }

    /// how much of the prefix is left from the point of view of iteration?
    #[inline]
    fn prefix_remaining(&self) -> usize {
        if self.front == State::Prefix {
            self.prefix_len()
        } else {
            0
        }
    }

    // Given the iteration so far, how much of the pre-State::Body path is left?
    #[inline]
    fn len_before_body(&self) -> usize {
        let root = if self.front <= State::StartDir && self.has_physical_root {
            1
        } else {
            0
        };
        let cur_dir = if self.front <= State::StartDir && self.include_cur_dir() {
            1
        } else {
            0
        };
        self.prefix_remaining() + root + cur_dir
    }

    // is the iteration complete?
    #[inline]
    fn finished(&self) -> bool {
        self.front == State::Done || self.back == State::Done || self.front > self.back
    }

    #[inline]
    fn is_sep_byte(&self, b: u8) -> bool {
        if self.prefix_verbatim() {
            is_verbatim_sep(b)
        } else {
            is_sep_byte(b)
        }
    }

    /// Extracts a slice corresponding to the portion of the path remaining for iteration.
    ///
    /// # Examples
    ///
    /// ```
    /// use std::path::Path;
    ///
    /// let mut components = Path::new("/tmp/foo/bar.txt").components();
    /// components.next();
    /// components.next();
    ///
    /// assert_eq!(Path::new("foo/bar.txt"), components.as_path());
    /// ```
    #[stable(feature = "rust1", since = "1.0.0")]
    pub fn as_path(&self) -> &'a Path {
        let mut comps = self.clone();
        if comps.front == State::Body {
            comps.trim_left();
        }
        if comps.back == State::Body {
            comps.trim_right();
        }
        unsafe { Path::from_u8_slice(comps.path) }
    }

    /// Is the *original* path rooted?
    fn has_root(&self) -> bool {
        if self.has_physical_root {
            return true;
        }
        if let Some(p) = self.prefix {
            if p.has_implicit_root() {
                return true;
            }
        }
        false
    }

    /// Should the normalized path include a leading . ?
    fn include_cur_dir(&self) -> bool {
        if self.has_root() {
            return false;
        }
        let mut iter = self.path[self.prefix_len()..].iter();
        match (iter.next(), iter.next()) {
            (Some(&b'.'), None) => true,
            (Some(&b'.'), Some(&b)) => self.is_sep_byte(b),
            _ => false,
        }
    }

    // parse a given byte sequence into the corresponding path component
    fn parse_single_component<'b>(&self, comp: &'b [u8]) -> Option<Component<'b>> {
        match comp {
            b"." if self.prefix_verbatim() => Some(Component::CurDir),
            b"." => None, // . components are normalized away, except at
                          // the beginning of a path, which is treated
                          // separately via `include_cur_dir`
            b".." => Some(Component::ParentDir),
            b"" => None,
            _ => Some(Component::Normal(unsafe { u8_slice_as_os_str(comp) })),
        }
    }

    // parse a component from the left, saying how many bytes to consume to
    // remove the component
    fn parse_next_component(&self) -> (usize, Option<Component<'a>>) {
        debug_assert!(self.front == State::Body);
        let (extra, comp) = match self.path.iter().position(|b| self.is_sep_byte(*b)) {
            None => (0, self.path),
            Some(i) => (1, &self.path[..i]),
        };
        (comp.len() + extra, self.parse_single_component(comp))
    }

    // parse a component from the right, saying how many bytes to consume to
    // remove the component
    fn parse_next_component_back(&self) -> (usize, Option<Component<'a>>) {
        debug_assert!(self.back == State::Body);
        let start = self.len_before_body();
        let (extra, comp) = match self.path[start..].iter().rposition(|b| self.is_sep_byte(*b)) {
            None => (0, &self.path[start..]),
            Some(i) => (1, &self.path[start + i + 1..]),
        };
        (comp.len() + extra, self.parse_single_component(comp))
    }

    // trim away repeated separators (i.e. empty components) on the left
    fn trim_left(&mut self) {
        while !self.path.is_empty() {
            let (size, comp) = self.parse_next_component();
            if comp.is_some() {
                return;
            } else {
                self.path = &self.path[size..];
            }
        }
    }

    // trim away repeated separators (i.e. empty components) on the right
    fn trim_right(&mut self) {
        while self.path.len() > self.len_before_body() {
            let (size, comp) = self.parse_next_component_back();
            if comp.is_some() {
                return;
            } else {
                self.path = &self.path[..self.path.len() - size];
            }
        }
    }
}

#[stable(feature = "rust1", since = "1.0.0")]
impl<'a> AsRef<Path> for Components<'a> {
    fn as_ref(&self) -> &Path {
        self.as_path()
    }
}

#[stable(feature = "rust1", since = "1.0.0")]
impl<'a> AsRef<OsStr> for Components<'a> {
    fn as_ref(&self) -> &OsStr {
        self.as_path().as_os_str()
    }
}

#[stable(feature = "path_iter_debug", since = "1.13.0")]
impl<'a> fmt::Debug for Iter<'a> {
    fn fmt(&self, f: &mut fmt::Formatter) -> fmt::Result {
        struct DebugHelper<'a>(&'a Path);

        impl<'a> fmt::Debug for DebugHelper<'a> {
            fn fmt(&self, f: &mut fmt::Formatter) -> fmt::Result {
                f.debug_list()
                    .entries(self.0.iter())
                    .finish()
            }
        }

        f.debug_tuple("Iter")
            .field(&DebugHelper(self.as_path()))
            .finish()
    }
}

impl<'a> Iter<'a> {
    /// Extracts a slice corresponding to the portion of the path remaining for iteration.
    ///
    /// # Examples
    ///
    /// ```
    /// use std::path::Path;
    ///
    /// let mut iter = Path::new("/tmp/foo/bar.txt").iter();
    /// iter.next();
    /// iter.next();
    ///
    /// assert_eq!(Path::new("foo/bar.txt"), iter.as_path());
    /// ```
    #[stable(feature = "rust1", since = "1.0.0")]
    pub fn as_path(&self) -> &'a Path {
        self.inner.as_path()
    }
}

#[stable(feature = "rust1", since = "1.0.0")]
impl<'a> AsRef<Path> for Iter<'a> {
    fn as_ref(&self) -> &Path {
        self.as_path()
    }
}

#[stable(feature = "rust1", since = "1.0.0")]
impl<'a> AsRef<OsStr> for Iter<'a> {
    fn as_ref(&self) -> &OsStr {
        self.as_path().as_os_str()
    }
}

#[stable(feature = "rust1", since = "1.0.0")]
impl<'a> Iterator for Iter<'a> {
    type Item = &'a OsStr;

    fn next(&mut self) -> Option<&'a OsStr> {
        self.inner.next().map(Component::as_os_str)
    }
}

#[stable(feature = "rust1", since = "1.0.0")]
impl<'a> DoubleEndedIterator for Iter<'a> {
    fn next_back(&mut self) -> Option<&'a OsStr> {
        self.inner.next_back().map(Component::as_os_str)
    }
}

#[unstable(feature = "fused", issue = "35602")]
impl<'a> FusedIterator for Iter<'a> {}

#[stable(feature = "rust1", since = "1.0.0")]
impl<'a> Iterator for Components<'a> {
    type Item = Component<'a>;

    fn next(&mut self) -> Option<Component<'a>> {
        while !self.finished() {
            match self.front {
                State::Prefix if self.prefix_len() > 0 => {
                    self.front = State::StartDir;
                    debug_assert!(self.prefix_len() <= self.path.len());
                    let raw = &self.path[..self.prefix_len()];
                    self.path = &self.path[self.prefix_len()..];
                    return Some(Component::Prefix(PrefixComponent {
                        raw: unsafe { u8_slice_as_os_str(raw) },
                        parsed: self.prefix.unwrap(),
                    }));
                }
                State::Prefix => {
                    self.front = State::StartDir;
                }
                State::StartDir => {
                    self.front = State::Body;
                    if self.has_physical_root {
                        debug_assert!(!self.path.is_empty());
                        self.path = &self.path[1..];
                        return Some(Component::RootDir);
                    } else if let Some(p) = self.prefix {
                        if p.has_implicit_root() && !p.is_verbatim() {
                            return Some(Component::RootDir);
                        }
                    } else if self.include_cur_dir() {
                        debug_assert!(!self.path.is_empty());
                        self.path = &self.path[1..];
                        return Some(Component::CurDir);
                    }
                }
                State::Body if !self.path.is_empty() => {
                    let (size, comp) = self.parse_next_component();
                    self.path = &self.path[size..];
                    if comp.is_some() {
                        return comp;
                    }
                }
                State::Body => {
                    self.front = State::Done;
                }
                State::Done => unreachable!(),
            }
        }
        None
    }
}

#[stable(feature = "rust1", since = "1.0.0")]
impl<'a> DoubleEndedIterator for Components<'a> {
    fn next_back(&mut self) -> Option<Component<'a>> {
        while !self.finished() {
            match self.back {
                State::Body if self.path.len() > self.len_before_body() => {
                    let (size, comp) = self.parse_next_component_back();
                    self.path = &self.path[..self.path.len() - size];
                    if comp.is_some() {
                        return comp;
                    }
                }
                State::Body => {
                    self.back = State::StartDir;
                }
                State::StartDir => {
                    self.back = State::Prefix;
                    if self.has_physical_root {
                        self.path = &self.path[..self.path.len() - 1];
                        return Some(Component::RootDir);
                    } else if let Some(p) = self.prefix {
                        if p.has_implicit_root() && !p.is_verbatim() {
                            return Some(Component::RootDir);
                        }
                    } else if self.include_cur_dir() {
                        self.path = &self.path[..self.path.len() - 1];
                        return Some(Component::CurDir);
                    }
                }
                State::Prefix if self.prefix_len() > 0 => {
                    self.back = State::Done;
                    return Some(Component::Prefix(PrefixComponent {
                        raw: unsafe { u8_slice_as_os_str(self.path) },
                        parsed: self.prefix.unwrap(),
                    }));
                }
                State::Prefix => {
                    self.back = State::Done;
                    return None;
                }
                State::Done => unreachable!(),
            }
        }
        None
    }
}

#[unstable(feature = "fused", issue = "35602")]
impl<'a> FusedIterator for Components<'a> {}

#[stable(feature = "rust1", since = "1.0.0")]
impl<'a> cmp::PartialEq for Components<'a> {
    fn eq(&self, other: &Components<'a>) -> bool {
        Iterator::eq(self.clone(), other.clone())
    }
}

#[stable(feature = "rust1", since = "1.0.0")]
impl<'a> cmp::Eq for Components<'a> {}

#[stable(feature = "rust1", since = "1.0.0")]
impl<'a> cmp::PartialOrd for Components<'a> {
    fn partial_cmp(&self, other: &Components<'a>) -> Option<cmp::Ordering> {
        Iterator::partial_cmp(self.clone(), other.clone())
    }
}

#[stable(feature = "rust1", since = "1.0.0")]
impl<'a> cmp::Ord for Components<'a> {
    fn cmp(&self, other: &Components<'a>) -> cmp::Ordering {
        Iterator::cmp(self.clone(), other.clone())
    }
}

////////////////////////////////////////////////////////////////////////////////
// Basic types and traits
////////////////////////////////////////////////////////////////////////////////

/// An owned, mutable path (akin to [`String`]).
///
/// This type provides methods like [`push`] and [`set_extension`] that mutate
/// the path in place. It also implements [`Deref`] to [`Path`], meaning that
/// all methods on [`Path`] slices are available on `PathBuf` values as well.
///
/// [`String`]: ../string/struct.String.html
/// [`Path`]: struct.Path.html
/// [`push`]: struct.PathBuf.html#method.push
/// [`set_extension`]: struct.PathBuf.html#method.set_extension
/// [`Deref`]: ../ops/trait.Deref.html
///
/// More details about the overall approach can be found in
/// the [module documentation](index.html).
///
/// # Examples
///
/// You can use [`push`] to build up a `PathBuf` from
/// components:
///
/// ```
/// use std::path::PathBuf;
///
/// let mut path = PathBuf::new();
///
/// path.push(r"C:\");
/// path.push("windows");
/// path.push("system32");
///
/// path.set_extension("dll");
/// ```
///
/// However, [`push`] is best used for dynamic situations. This is a better way
/// to do this when you know all of the components ahead of time:
///
/// ```
/// use std::path::PathBuf;
///
/// let path: PathBuf = [r"C:\", "windows", "system32.dll"].iter().collect();
/// ```
///
/// We can still do better than this! Since these are all strings, we can use
/// `From::from`:
///
/// ```
/// use std::path::PathBuf;
///
/// let path = PathBuf::from(r"C:\windows\system32.dll");
/// ```
///
/// Which method works best depends on what kind of situation you're in.
#[derive(Clone)]
#[stable(feature = "rust1", since = "1.0.0")]
pub struct PathBuf {
    inner: OsString,
}

impl PathBuf {
    fn as_mut_vec(&mut self) -> &mut Vec<u8> {
        unsafe { &mut *(self as *mut PathBuf as *mut Vec<u8>) }
    }

    /// Allocates an empty `PathBuf`.
    ///
    /// # Examples
    ///
    /// ```
    /// use std::path::PathBuf;
    ///
    /// let path = PathBuf::new();
    /// ```
    #[stable(feature = "rust1", since = "1.0.0")]
    pub fn new() -> PathBuf {
        PathBuf { inner: OsString::new() }
    }

    /// Coerces to a [`Path`] slice.
    ///
    /// [`Path`]: struct.Path.html
    ///
    /// # Examples
    ///
    /// ```
    /// use std::path::{Path, PathBuf};
    ///
    /// let p = PathBuf::from("/test");
    /// assert_eq!(Path::new("/test"), p.as_path());
    /// ```
    #[stable(feature = "rust1", since = "1.0.0")]
    pub fn as_path(&self) -> &Path {
        self
    }

    /// Extends `self` with `path`.
    ///
    /// If `path` is absolute, it replaces the current path.
    ///
    /// On Windows:
    ///
    /// * if `path` has a root but no prefix (e.g. `\windows`), it
    ///   replaces everything except for the prefix (if any) of `self`.
    /// * if `path` has a prefix but no root, it replaces `self`.
    ///
    /// # Examples
    ///
    /// Pushing a relative path extends the existing path:
    ///
    /// ```
    /// use std::path::PathBuf;
    ///
    /// let mut path = PathBuf::from("/tmp");
    /// path.push("file.bk");
    /// assert_eq!(path, PathBuf::from("/tmp/file.bk"));
    /// ```
    ///
    /// Pushing an absolute path replaces the existing path:
    ///
    /// ```
    /// use std::path::PathBuf;
    ///
    /// let mut path = PathBuf::from("/tmp");
    /// path.push("/etc");
    /// assert_eq!(path, PathBuf::from("/etc"));
    /// ```
    #[stable(feature = "rust1", since = "1.0.0")]
    pub fn push<P: AsRef<Path>>(&mut self, path: P) {
        self._push(path.as_ref())
    }

    fn _push(&mut self, path: &Path) {
        // in general, a separator is needed if the rightmost byte is not a separator
        let mut need_sep = self.as_mut_vec().last().map(|c| !is_sep_byte(*c)).unwrap_or(false);

        // in the special case of `C:` on Windows, do *not* add a separator
        {
            let comps = self.components();
            if comps.prefix_len() > 0 && comps.prefix_len() == comps.path.len() &&
               comps.prefix.unwrap().is_drive() {
                need_sep = false
            }
        }

        // absolute `path` replaces `self`
        if path.is_absolute() || path.prefix().is_some() {
            self.as_mut_vec().truncate(0);

        // `path` has a root but no prefix, e.g. `\windows` (Windows only)
        } else if path.has_root() {
            let prefix_len = self.components().prefix_remaining();
            self.as_mut_vec().truncate(prefix_len);

        // `path` is a pure relative path
        } else if need_sep {
            self.inner.push(MAIN_SEP_STR);
        }

        self.inner.push(path);
    }

    /// Truncates `self` to [`self.parent`].
    ///
    /// Returns `false` and does nothing if [`self.file_name`] is [`None`].
    /// Otherwise, returns `true`.
    ///
    /// [`None`]: ../../std/option/enum.Option.html#variant.None
    /// [`self.parent`]: struct.PathBuf.html#method.parent
    /// [`self.file_name`]: struct.PathBuf.html#method.file_name
    ///
    /// # Examples
    ///
    /// ```
    /// use std::path::{Path, PathBuf};
    ///
    /// let mut p = PathBuf::from("/test/test.rs");
    ///
    /// p.pop();
    /// assert_eq!(Path::new("/test"), p);
    /// p.pop();
    /// assert_eq!(Path::new("/"), p);
    /// ```
    #[stable(feature = "rust1", since = "1.0.0")]
    pub fn pop(&mut self) -> bool {
        match self.parent().map(|p| p.as_u8_slice().len()) {
            Some(len) => {
                self.as_mut_vec().truncate(len);
                true
            }
            None => false,
        }
    }

    /// Updates [`self.file_name`] to `file_name`.
    ///
    /// If [`self.file_name`] was [`None`], this is equivalent to pushing
    /// `file_name`.
    ///
    /// Otherwise it is equivalent to calling [`pop`] and then pushing
    /// `file_name`. The new path will be a sibling of the original path.
    /// (That is, it will have the same parent.)
    ///
    /// [`self.file_name`]: struct.PathBuf.html#method.file_name
    /// [`None`]: ../../std/option/enum.Option.html#variant.None
    /// [`pop`]: struct.PathBuf.html#method.pop
    ///
    /// # Examples
    ///
    /// ```
    /// use std::path::PathBuf;
    ///
    /// let mut buf = PathBuf::from("/");
    /// assert!(buf.file_name() == None);
    /// buf.set_file_name("bar");
    /// assert!(buf == PathBuf::from("/bar"));
    /// assert!(buf.file_name().is_some());
    /// buf.set_file_name("baz.txt");
    /// assert!(buf == PathBuf::from("/baz.txt"));
    /// ```
    #[stable(feature = "rust1", since = "1.0.0")]
    pub fn set_file_name<S: AsRef<OsStr>>(&mut self, file_name: S) {
        self._set_file_name(file_name.as_ref())
    }

    fn _set_file_name(&mut self, file_name: &OsStr) {
        if self.file_name().is_some() {
            let popped = self.pop();
            debug_assert!(popped);
        }
        self.push(file_name);
    }

    /// Updates [`self.extension`] to `extension`.
    ///
    /// Returns `false` and does nothing if [`self.file_name`] is [`None`],
    /// returns `true` and updates the extension otherwise.
    ///
    /// If [`self.extension`] is [`None`], the extension is added; otherwise
    /// it is replaced.
    ///
    /// [`self.file_name`]: struct.PathBuf.html#method.file_name
    /// [`self.extension`]: struct.PathBuf.html#method.extension
    /// [`None`]: ../../std/option/enum.Option.html#variant.None
    ///
    /// # Examples
    ///
    /// ```
    /// use std::path::{Path, PathBuf};
    ///
    /// let mut p = PathBuf::from("/feel/the");
    ///
    /// p.set_extension("force");
    /// assert_eq!(Path::new("/feel/the.force"), p.as_path());
    ///
    /// p.set_extension("dark_side");
    /// assert_eq!(Path::new("/feel/the.dark_side"), p.as_path());
    /// ```
    #[stable(feature = "rust1", since = "1.0.0")]
    pub fn set_extension<S: AsRef<OsStr>>(&mut self, extension: S) -> bool {
        self._set_extension(extension.as_ref())
    }

    fn _set_extension(&mut self, extension: &OsStr) -> bool {
        if self.file_name().is_none() {
            return false;
        }

        let mut stem = match self.file_stem() {
            Some(stem) => stem.to_os_string(),
            None => OsString::new(),
        };

        if !os_str_as_u8_slice(extension).is_empty() {
            stem.push(".");
            stem.push(extension);
        }
        self.set_file_name(&stem);

        true
    }

    /// Consumes the `PathBuf`, yielding its internal [`OsString`] storage.
    ///
    /// [`OsString`]: ../ffi/struct.OsString.html
    ///
    /// # Examples
    ///
    /// ```
    /// use std::path::PathBuf;
    ///
    /// let p = PathBuf::from("/the/head");
    /// let os_str = p.into_os_string();
    /// ```
    #[stable(feature = "rust1", since = "1.0.0")]
    pub fn into_os_string(self) -> OsString {
        self.inner
    }

    /// Converts this `PathBuf` into a [boxed][`Box`] [`Path`].
    ///
    /// [`Box`]: ../../std/boxed/struct.Box.html
    /// [`Path`]: struct.Path.html
    #[stable(feature = "into_boxed_path", since = "1.20.0")]
    pub fn into_boxed_path(self) -> Box<Path> {
        let rw = Box::into_raw(self.inner.into_boxed_os_str()) as *mut Path;
        unsafe { Box::from_raw(rw) }
    }
}

#[stable(feature = "box_from_path", since = "1.17.0")]
impl<'a> From<&'a Path> for Box<Path> {
    fn from(path: &'a Path) -> Box<Path> {
        let boxed: Box<OsStr> = path.inner.into();
        let rw = Box::into_raw(boxed) as *mut Path;
        unsafe { Box::from_raw(rw) }
    }
}

#[stable(feature = "path_buf_from_box", since = "1.18.0")]
impl From<Box<Path>> for PathBuf {
    fn from(boxed: Box<Path>) -> PathBuf {
        boxed.into_path_buf()
    }
}

#[stable(feature = "box_from_path_buf", since = "1.20.0")]
impl From<PathBuf> for Box<Path> {
    fn from(p: PathBuf) -> Box<Path> {
        p.into_boxed_path()
    }
}

#[stable(feature = "rust1", since = "1.0.0")]
impl<'a, T: ?Sized + AsRef<OsStr>> From<&'a T> for PathBuf {
    fn from(s: &'a T) -> PathBuf {
        PathBuf::from(s.as_ref().to_os_string())
    }
}

#[stable(feature = "rust1", since = "1.0.0")]
impl From<OsString> for PathBuf {
    fn from(s: OsString) -> PathBuf {
        PathBuf { inner: s }
    }
}

#[stable(feature = "from_path_buf_for_os_string", since = "1.14.0")]
impl From<PathBuf> for OsString {
    fn from(path_buf : PathBuf) -> OsString {
        path_buf.inner
    }
}

#[stable(feature = "rust1", since = "1.0.0")]
impl From<String> for PathBuf {
    fn from(s: String) -> PathBuf {
        PathBuf::from(OsString::from(s))
    }
}

#[stable(feature = "rust1", since = "1.0.0")]
impl<P: AsRef<Path>> iter::FromIterator<P> for PathBuf {
    fn from_iter<I: IntoIterator<Item = P>>(iter: I) -> PathBuf {
        let mut buf = PathBuf::new();
        buf.extend(iter);
        buf
    }
}

#[stable(feature = "rust1", since = "1.0.0")]
impl<P: AsRef<Path>> iter::Extend<P> for PathBuf {
    fn extend<I: IntoIterator<Item = P>>(&mut self, iter: I) {
        for p in iter {
            self.push(p.as_ref())
        }
    }
}

#[stable(feature = "rust1", since = "1.0.0")]
impl fmt::Debug for PathBuf {
    fn fmt(&self, formatter: &mut fmt::Formatter) -> Result<(), fmt::Error> {
        fmt::Debug::fmt(&**self, formatter)
    }
}

#[stable(feature = "rust1", since = "1.0.0")]
impl ops::Deref for PathBuf {
    type Target = Path;

    fn deref(&self) -> &Path {
        Path::new(&self.inner)
    }
}

#[stable(feature = "rust1", since = "1.0.0")]
impl Borrow<Path> for PathBuf {
    fn borrow(&self) -> &Path {
        self.deref()
    }
}

#[stable(feature = "default_for_pathbuf", since = "1.17.0")]
impl Default for PathBuf {
    fn default() -> Self {
        PathBuf::new()
    }
}

#[stable(feature = "cow_from_path", since = "1.6.0")]
impl<'a> From<&'a Path> for Cow<'a, Path> {
    #[inline]
    fn from(s: &'a Path) -> Cow<'a, Path> {
        Cow::Borrowed(s)
    }
}

#[stable(feature = "cow_from_path", since = "1.6.0")]
impl<'a> From<PathBuf> for Cow<'a, Path> {
    #[inline]
    fn from(s: PathBuf) -> Cow<'a, Path> {
        Cow::Owned(s)
    }
}

#[stable(feature = "shared_from_slice2", since = "1.24.0")]
impl From<PathBuf> for Arc<Path> {
    #[inline]
    fn from(s: PathBuf) -> Arc<Path> {
        let arc: Arc<OsStr> = Arc::from(s.into_os_string());
        unsafe { Arc::from_raw(Arc::into_raw(arc) as *const Path) }
    }
}

#[stable(feature = "shared_from_slice2", since = "1.24.0")]
impl<'a> From<&'a Path> for Arc<Path> {
    #[inline]
    fn from(s: &Path) -> Arc<Path> {
        let arc: Arc<OsStr> = Arc::from(s.as_os_str());
        unsafe { Arc::from_raw(Arc::into_raw(arc) as *const Path) }
    }
}

#[stable(feature = "shared_from_slice2", since = "1.24.0")]
impl From<PathBuf> for Rc<Path> {
    #[inline]
    fn from(s: PathBuf) -> Rc<Path> {
        let rc: Rc<OsStr> = Rc::from(s.into_os_string());
        unsafe { Rc::from_raw(Rc::into_raw(rc) as *const Path) }
    }
}

#[stable(feature = "shared_from_slice2", since = "1.24.0")]
impl<'a> From<&'a Path> for Rc<Path> {
    #[inline]
    fn from(s: &Path) -> Rc<Path> {
        let rc: Rc<OsStr> = Rc::from(s.as_os_str());
        unsafe { Rc::from_raw(Rc::into_raw(rc) as *const Path) }
    }
}

#[stable(feature = "rust1", since = "1.0.0")]
impl ToOwned for Path {
    type Owned = PathBuf;
    fn to_owned(&self) -> PathBuf {
        self.to_path_buf()
    }
    fn clone_into(&self, target: &mut PathBuf) {
        self.inner.clone_into(&mut target.inner);
    }
}

#[stable(feature = "rust1", since = "1.0.0")]
impl cmp::PartialEq for PathBuf {
    fn eq(&self, other: &PathBuf) -> bool {
        self.components() == other.components()
    }
}

#[stable(feature = "rust1", since = "1.0.0")]
impl Hash for PathBuf {
    fn hash<H: Hasher>(&self, h: &mut H) {
        self.as_path().hash(h)
    }
}

#[stable(feature = "rust1", since = "1.0.0")]
impl cmp::Eq for PathBuf {}

#[stable(feature = "rust1", since = "1.0.0")]
impl cmp::PartialOrd for PathBuf {
    fn partial_cmp(&self, other: &PathBuf) -> Option<cmp::Ordering> {
        self.components().partial_cmp(other.components())
    }
}

#[stable(feature = "rust1", since = "1.0.0")]
impl cmp::Ord for PathBuf {
    fn cmp(&self, other: &PathBuf) -> cmp::Ordering {
        self.components().cmp(other.components())
    }
}

#[stable(feature = "rust1", since = "1.0.0")]
impl AsRef<OsStr> for PathBuf {
    fn as_ref(&self) -> &OsStr {
        &self.inner[..]
    }
}

/// A slice of a path (akin to [`str`]).
///
/// This type supports a number of operations for inspecting a path, including
/// breaking the path into its components (separated by `/` on Unix and by either
/// `/` or `\` on Windows), extracting the file name, determining whether the path
/// is absolute, and so on.
///
/// This is an *unsized* type, meaning that it must always be used behind a
/// pointer like `&` or [`Box`]. For an owned version of this type,
/// see [`PathBuf`].
///
/// [`str`]: ../primitive.str.html
/// [`Box`]: ../boxed/struct.Box.html
/// [`PathBuf`]: struct.PathBuf.html
///
/// More details about the overall approach can be found in
/// the [module documentation](index.html).
///
/// # Examples
///
/// ```
/// use std::path::Path;
/// use std::ffi::OsStr;
///
/// // Note: this example does work on Windows
/// let path = Path::new("./foo/bar.txt");
///
/// let parent = path.parent();
/// assert_eq!(parent, Some(Path::new("./foo")));
///
/// let file_stem = path.file_stem();
/// assert_eq!(file_stem, Some(OsStr::new("bar")));
///
/// let extension = path.extension();
/// assert_eq!(extension, Some(OsStr::new("txt")));
/// ```
#[stable(feature = "rust1", since = "1.0.0")]
pub struct Path {
    inner: OsStr,
}

/// An error returned from [`Path::strip_prefix`][`strip_prefix`] if the prefix
/// was not found.
///
/// This `struct` is created by the [`strip_prefix`] method on [`Path`].
/// See its documentation for more.
///
/// [`strip_prefix`]: struct.Path.html#method.strip_prefix
/// [`Path`]: struct.Path.html
#[derive(Debug, Clone, PartialEq, Eq)]
#[stable(since = "1.7.0", feature = "strip_prefix")]
pub struct StripPrefixError(());

impl Path {
    // The following (private!) function allows construction of a path from a u8
    // slice, which is only safe when it is known to follow the OsStr encoding.
    unsafe fn from_u8_slice(s: &[u8]) -> &Path {
        Path::new(u8_slice_as_os_str(s))
    }
    // The following (private!) function reveals the byte encoding used for OsStr.
    fn as_u8_slice(&self) -> &[u8] {
        os_str_as_u8_slice(&self.inner)
    }

    /// Directly wraps a string slice as a `Path` slice.
    ///
    /// This is a cost-free conversion.
    ///
    /// # Examples
    ///
    /// ```
    /// use std::path::Path;
    ///
    /// Path::new("foo.txt");
    /// ```
    ///
    /// You can create `Path`s from `String`s, or even other `Path`s:
    ///
    /// ```
    /// use std::path::Path;
    ///
    /// let string = String::from("foo.txt");
    /// let from_string = Path::new(&string);
    /// let from_path = Path::new(&from_string);
    /// assert_eq!(from_string, from_path);
    /// ```
    #[stable(feature = "rust1", since = "1.0.0")]
    pub fn new<S: AsRef<OsStr> + ?Sized>(s: &S) -> &Path {
        unsafe { &*(s.as_ref() as *const OsStr as *const Path) }
    }

    /// Yields the underlying [`OsStr`] slice.
    ///
    /// [`OsStr`]: ../ffi/struct.OsStr.html
    ///
    /// # Examples
    ///
    /// ```
    /// use std::path::Path;
    ///
    /// let os_str = Path::new("foo.txt").as_os_str();
    /// assert_eq!(os_str, std::ffi::OsStr::new("foo.txt"));
    /// ```
    #[stable(feature = "rust1", since = "1.0.0")]
    pub fn as_os_str(&self) -> &OsStr {
        &self.inner
    }

    /// Yields a [`&str`] slice if the `Path` is valid unicode.
    ///
    /// This conversion may entail doing a check for UTF-8 validity.
    ///
    /// [`&str`]: ../primitive.str.html
    ///
    /// # Examples
    ///
    /// ```
    /// use std::path::Path;
    ///
    /// let path = Path::new("foo.txt");
    /// assert_eq!(path.to_str(), Some("foo.txt"));
    /// ```
    #[stable(feature = "rust1", since = "1.0.0")]
    pub fn to_str(&self) -> Option<&str> {
        self.inner.to_str()
    }

    /// Converts a `Path` to a [`Cow<str>`].
    ///
    /// Any non-Unicode sequences are replaced with U+FFFD REPLACEMENT CHARACTER.
    ///
    /// [`Cow<str>`]: ../borrow/enum.Cow.html
    ///
    /// # Examples
    ///
    /// Calling `to_string_lossy` on a `Path` with valid unicode:
    ///
    /// ```
    /// use std::path::Path;
    ///
    /// let path = Path::new("foo.txt");
    /// assert_eq!(path.to_string_lossy(), "foo.txt");
    /// ```
    ///
    /// Had `path` contained invalid unicode, the `to_string_lossy` call might
    /// have returned `"fo�.txt"`.
    #[stable(feature = "rust1", since = "1.0.0")]
    pub fn to_string_lossy(&self) -> Cow<str> {
        self.inner.to_string_lossy()
    }

    /// Converts a `Path` to an owned [`PathBuf`].
    ///
    /// [`PathBuf`]: struct.PathBuf.html
    ///
    /// # Examples
    ///
    /// ```
    /// use std::path::Path;
    ///
    /// let path_buf = Path::new("foo.txt").to_path_buf();
    /// assert_eq!(path_buf, std::path::PathBuf::from("foo.txt"));
    /// ```
    #[rustc_conversion_suggestion]
    #[stable(feature = "rust1", since = "1.0.0")]
    pub fn to_path_buf(&self) -> PathBuf {
        PathBuf::from(self.inner.to_os_string())
    }

    /// Returns `true` if the `Path` is absolute, i.e. if it is independent of
    /// the current directory.
    ///
    /// * On Unix, a path is absolute if it starts with the root, so
    /// `is_absolute` and [`has_root`] are equivalent.
    ///
    /// * On Windows, a path is absolute if it has a prefix and starts with the
    /// root: `c:\windows` is absolute, while `c:temp` and `\temp` are not.
    ///
    /// # Examples
    ///
    /// ```
    /// use std::path::Path;
    ///
    /// assert!(!Path::new("foo.txt").is_absolute());
    /// ```
    ///
    /// [`has_root`]: #method.has_root
    #[stable(feature = "rust1", since = "1.0.0")]
    #[allow(deprecated)]
    pub fn is_absolute(&self) -> bool {
        if cfg!(target_os = "redox") {
            // FIXME: Allow Redox prefixes
            self.has_root() || has_redox_scheme(self.as_u8_slice())
        } else {
            self.has_root() && (cfg!(unix) || self.prefix().is_some())
        }
    }

    /// Returns `true` if the `Path` is relative, i.e. not absolute.
    ///
    /// See [`is_absolute`]'s documentation for more details.
    ///
    /// # Examples
    ///
    /// ```
    /// use std::path::Path;
    ///
    /// assert!(Path::new("foo.txt").is_relative());
    /// ```
    ///
    /// [`is_absolute`]: #method.is_absolute
    #[stable(feature = "rust1", since = "1.0.0")]
    pub fn is_relative(&self) -> bool {
        !self.is_absolute()
    }

    fn prefix(&self) -> Option<Prefix> {
        self.components().prefix
    }

    /// Returns `true` if the `Path` has a root.
    ///
    /// * On Unix, a path has a root if it begins with `/`.
    ///
    /// * On Windows, a path has a root if it:
    ///     * has no prefix and begins with a separator, e.g. `\\windows`
    ///     * has a prefix followed by a separator, e.g. `c:\windows` but not `c:windows`
    ///     * has any non-disk prefix, e.g. `\\server\share`
    ///
    /// # Examples
    ///
    /// ```
    /// use std::path::Path;
    ///
    /// assert!(Path::new("/etc/passwd").has_root());
    /// ```
    #[stable(feature = "rust1", since = "1.0.0")]
    pub fn has_root(&self) -> bool {
        self.components().has_root()
    }

    /// Returns the `Path` without its final component, if there is one.
    ///
    /// Returns [`None`] if the path terminates in a root or prefix.
    ///
    /// [`None`]: ../../std/option/enum.Option.html#variant.None
    ///
    /// # Examples
    ///
    /// ```
    /// use std::path::Path;
    ///
    /// let path = Path::new("/foo/bar");
    /// let parent = path.parent().unwrap();
    /// assert_eq!(parent, Path::new("/foo"));
    ///
    /// let grand_parent = parent.parent().unwrap();
    /// assert_eq!(grand_parent, Path::new("/"));
    /// assert_eq!(grand_parent.parent(), None);
    /// ```
    #[stable(feature = "rust1", since = "1.0.0")]
    pub fn parent(&self) -> Option<&Path> {
        let mut comps = self.components();
        let comp = comps.next_back();
        comp.and_then(|p| {
            match p {
                Component::Normal(_) |
                Component::CurDir |
                Component::ParentDir => Some(comps.as_path()),
                _ => None,
            }
        })
    }

    /// Returns the final component of the `Path`, if there is one.
    ///
    /// If the path is a normal file, this is the file name. If it's the path of a directory, this
    /// is the directory name.
    ///
    /// Returns [`None`] If the path terminates in `..`.
    ///
    /// [`None`]: ../../std/option/enum.Option.html#variant.None
    ///
    /// # Examples
    ///
    /// ```
    /// use std::path::Path;
    /// use std::ffi::OsStr;
    ///
    /// assert_eq!(Some(OsStr::new("bin")), Path::new("/usr/bin/").file_name());
    /// assert_eq!(Some(OsStr::new("foo.txt")), Path::new("tmp/foo.txt").file_name());
    /// assert_eq!(Some(OsStr::new("foo.txt")), Path::new("foo.txt/.").file_name());
    /// assert_eq!(Some(OsStr::new("foo.txt")), Path::new("foo.txt/.//").file_name());
    /// assert_eq!(None, Path::new("foo.txt/..").file_name());
    /// assert_eq!(None, Path::new("/").file_name());
    /// ```
    #[stable(feature = "rust1", since = "1.0.0")]
    pub fn file_name(&self) -> Option<&OsStr> {
        self.components().next_back().and_then(|p| {
            match p {
                Component::Normal(p) => Some(p.as_ref()),
                _ => None,
            }
        })
    }

    /// Returns a path that, when joined onto `base`, yields `self`.
    ///
    /// # Errors
    ///
    /// If `base` is not a prefix of `self` (i.e. [`starts_with`]
    /// returns `false`), returns [`Err`].
    ///
    /// [`starts_with`]: #method.starts_with
    /// [`Err`]: ../../std/result/enum.Result.html#variant.Err
    ///
    /// # Examples
    ///
    /// ```
    /// use std::path::Path;
    ///
    /// let path = Path::new("/test/haha/foo.txt");
    ///
    /// assert_eq!(path.strip_prefix("/test"), Ok(Path::new("haha/foo.txt")));
    /// assert_eq!(path.strip_prefix("test").is_ok(), false);
    /// assert_eq!(path.strip_prefix("/haha").is_ok(), false);
    /// ```
    #[stable(since = "1.7.0", feature = "path_strip_prefix")]
    pub fn strip_prefix<'a, P: ?Sized>(&'a self, base: &'a P)
                                       -> Result<&'a Path, StripPrefixError>
        where P: AsRef<Path>
    {
        self._strip_prefix(base.as_ref())
    }

    fn _strip_prefix<'a>(&'a self, base: &'a Path)
                         -> Result<&'a Path, StripPrefixError> {
        iter_after(self.components(), base.components())
            .map(|c| c.as_path())
            .ok_or(StripPrefixError(()))
    }

    /// Determines whether `base` is a prefix of `self`.
    ///
    /// Only considers whole path components to match.
    ///
    /// # Examples
    ///
    /// ```
    /// use std::path::Path;
    ///
    /// let path = Path::new("/etc/passwd");
    ///
    /// assert!(path.starts_with("/etc"));
    ///
    /// assert!(!path.starts_with("/e"));
    /// ```
    #[stable(feature = "rust1", since = "1.0.0")]
    pub fn starts_with<P: AsRef<Path>>(&self, base: P) -> bool {
        self._starts_with(base.as_ref())
    }

    fn _starts_with(&self, base: &Path) -> bool {
        iter_after(self.components(), base.components()).is_some()
    }

    /// Determines whether `child` is a suffix of `self`.
    ///
    /// Only considers whole path components to match.
    ///
    /// # Examples
    ///
    /// ```
    /// use std::path::Path;
    ///
    /// let path = Path::new("/etc/passwd");
    ///
    /// assert!(path.ends_with("passwd"));
    /// ```
    #[stable(feature = "rust1", since = "1.0.0")]
    pub fn ends_with<P: AsRef<Path>>(&self, child: P) -> bool {
        self._ends_with(child.as_ref())
    }

    fn _ends_with(&self, child: &Path) -> bool {
        iter_after(self.components().rev(), child.components().rev()).is_some()
    }

    /// Extracts the stem (non-extension) portion of [`self.file_name`].
    ///
    /// [`self.file_name`]: struct.Path.html#method.file_name
    ///
    /// The stem is:
    ///
    /// * [`None`], if there is no file name;
    /// * The entire file name if there is no embedded `.`;
    /// * The entire file name if the file name begins with `.` and has no other `.`s within;
    /// * Otherwise, the portion of the file name before the final `.`
    ///
    /// [`None`]: ../../std/option/enum.Option.html#variant.None
    ///
    /// # Examples
    ///
    /// ```
    /// use std::path::Path;
    ///
    /// let path = Path::new("foo.rs");
    ///
    /// assert_eq!("foo", path.file_stem().unwrap());
    /// ```
    #[stable(feature = "rust1", since = "1.0.0")]
    pub fn file_stem(&self) -> Option<&OsStr> {
        self.file_name().map(split_file_at_dot).and_then(|(before, after)| before.or(after))
    }

    /// Extracts the extension of [`self.file_name`], if possible.
    ///
    /// The extension is:
    ///
    /// * [`None`], if there is no file name;
    /// * [`None`], if there is no embedded `.`;
    /// * [`None`], if the file name begins with `.` and has no other `.`s within;
    /// * Otherwise, the portion of the file name after the final `.`
    ///
    /// [`self.file_name`]: struct.Path.html#method.file_name
    /// [`None`]: ../../std/option/enum.Option.html#variant.None
    ///
    /// # Examples
    ///
    /// ```
    /// use std::path::Path;
    ///
    /// let path = Path::new("foo.rs");
    ///
    /// assert_eq!("rs", path.extension().unwrap());
    /// ```
    #[stable(feature = "rust1", since = "1.0.0")]
    pub fn extension(&self) -> Option<&OsStr> {
        self.file_name().map(split_file_at_dot).and_then(|(before, after)| before.and(after))
    }

    /// Creates an owned [`PathBuf`] with `path` adjoined to `self`.
    ///
    /// See [`PathBuf::push`] for more details on what it means to adjoin a path.
    ///
    /// [`PathBuf`]: struct.PathBuf.html
    /// [`PathBuf::push`]: struct.PathBuf.html#method.push
    ///
    /// # Examples
    ///
    /// ```
    /// use std::path::{Path, PathBuf};
    ///
    /// assert_eq!(Path::new("/etc").join("passwd"), PathBuf::from("/etc/passwd"));
    /// ```
    #[stable(feature = "rust1", since = "1.0.0")]
    pub fn join<P: AsRef<Path>>(&self, path: P) -> PathBuf {
        self._join(path.as_ref())
    }

    fn _join(&self, path: &Path) -> PathBuf {
        let mut buf = self.to_path_buf();
        buf.push(path);
        buf
    }

    /// Creates an owned [`PathBuf`] like `self` but with the given file name.
    ///
    /// See [`PathBuf::set_file_name`] for more details.
    ///
    /// [`PathBuf`]: struct.PathBuf.html
    /// [`PathBuf::set_file_name`]: struct.PathBuf.html#method.set_file_name
    ///
    /// # Examples
    ///
    /// ```
    /// use std::path::{Path, PathBuf};
    ///
    /// let path = Path::new("/tmp/foo.txt");
    /// assert_eq!(path.with_file_name("bar.txt"), PathBuf::from("/tmp/bar.txt"));
    ///
    /// let path = Path::new("/tmp");
    /// assert_eq!(path.with_file_name("var"), PathBuf::from("/var"));
    /// ```
    #[stable(feature = "rust1", since = "1.0.0")]
    pub fn with_file_name<S: AsRef<OsStr>>(&self, file_name: S) -> PathBuf {
        self._with_file_name(file_name.as_ref())
    }

    fn _with_file_name(&self, file_name: &OsStr) -> PathBuf {
        let mut buf = self.to_path_buf();
        buf.set_file_name(file_name);
        buf
    }

    /// Creates an owned [`PathBuf`] like `self` but with the given extension.
    ///
    /// See [`PathBuf::set_extension`] for more details.
    ///
    /// [`PathBuf`]: struct.PathBuf.html
    /// [`PathBuf::set_extension`]: struct.PathBuf.html#method.set_extension
    ///
    /// # Examples
    ///
    /// ```
    /// use std::path::{Path, PathBuf};
    ///
    /// let path = Path::new("foo.rs");
    /// assert_eq!(path.with_extension("txt"), PathBuf::from("foo.txt"));
    /// ```
    #[stable(feature = "rust1", since = "1.0.0")]
    pub fn with_extension<S: AsRef<OsStr>>(&self, extension: S) -> PathBuf {
        self._with_extension(extension.as_ref())
    }

    fn _with_extension(&self, extension: &OsStr) -> PathBuf {
        let mut buf = self.to_path_buf();
        buf.set_extension(extension);
        buf
    }

    /// Produces an iterator over the [`Component`]s of the path.
    ///
    /// When parsing the path, there is a small amount of normalization:
    ///
    /// * Repeated separators are ignored, so `a/b` and `a//b` both have
    ///   `a` and `b` as components.
    ///
    /// * Occurrences of `.` are normalized away, except if they are at the
    ///   beginning of the path. For example, `a/./b`, `a/b/`, `a/b/.` and
    ///   `a/b` all have `a` and `b` as components, but `./a/b` starts with
    ///   an additional [`CurDir`] component.
    ///
    /// Note that no other normalization takes place; in particular, `a/c`
    /// and `a/b/../c` are distinct, to account for the possibility that `b`
    /// is a symbolic link (so its parent isn't `a`).
    ///
    /// # Examples
    ///
    /// ```
    /// use std::path::{Path, Component};
    /// use std::ffi::OsStr;
    ///
    /// let mut components = Path::new("/tmp/foo.txt").components();
    ///
    /// assert_eq!(components.next(), Some(Component::RootDir));
    /// assert_eq!(components.next(), Some(Component::Normal(OsStr::new("tmp"))));
    /// assert_eq!(components.next(), Some(Component::Normal(OsStr::new("foo.txt"))));
    /// assert_eq!(components.next(), None)
    /// ```
    ///
    /// [`Component`]: enum.Component.html
    /// [`CurDir`]: enum.Component.html#variant.CurDir
    #[stable(feature = "rust1", since = "1.0.0")]
    pub fn components(&self) -> Components {
        let prefix = parse_prefix(self.as_os_str());
        Components {
            path: self.as_u8_slice(),
            prefix,
            has_physical_root: has_physical_root(self.as_u8_slice(), prefix) ||
                               has_redox_scheme(self.as_u8_slice()),
            front: State::Prefix,
            back: State::Body,
        }
    }

    /// Produces an iterator over the path's components viewed as [`OsStr`]
    /// slices.
    ///
    /// For more information about the particulars of how the path is separated
    /// into components, see [`components`].
    ///
    /// [`components`]: #method.components
    /// [`OsStr`]: ../ffi/struct.OsStr.html
    ///
    /// # Examples
    ///
    /// ```
    /// use std::path::{self, Path};
    /// use std::ffi::OsStr;
    ///
    /// let mut it = Path::new("/tmp/foo.txt").iter();
    /// assert_eq!(it.next(), Some(OsStr::new(&path::MAIN_SEPARATOR.to_string())));
    /// assert_eq!(it.next(), Some(OsStr::new("tmp")));
    /// assert_eq!(it.next(), Some(OsStr::new("foo.txt")));
    /// assert_eq!(it.next(), None)
    /// ```
    #[stable(feature = "rust1", since = "1.0.0")]
    pub fn iter(&self) -> Iter {
        Iter { inner: self.components() }
    }

    /// Returns an object that implements [`Display`] for safely printing paths
    /// that may contain non-Unicode data.
    ///
    /// [`Display`]: ../fmt/trait.Display.html
    ///
    /// # Examples
    ///
    /// ```
    /// use std::path::Path;
    ///
    /// let path = Path::new("/tmp/foo.rs");
    ///
    /// println!("{}", path.display());
    /// ```
    #[stable(feature = "rust1", since = "1.0.0")]
    pub fn display(&self) -> Display {
        Display { path: self }
    }

    /// Queries the file system to get information about a file, directory, etc.
    ///
    /// This function will traverse symbolic links to query information about the
    /// destination file.
    ///
    /// This is an alias to [`fs::metadata`].
    ///
    /// [`fs::metadata`]: ../fs/fn.metadata.html
    ///
    /// # Examples
    ///
    /// ```no_run
    /// use std::path::Path;
    ///
    /// let path = Path::new("/Minas/tirith");
    /// let metadata = path.metadata().expect("metadata call failed");
    /// println!("{:?}", metadata.file_type());
    /// ```
    #[stable(feature = "path_ext", since = "1.5.0")]
    pub fn metadata(&self) -> io::Result<fs::Metadata> {
        fs::metadata(self)
    }

    /// Queries the metadata about a file without following symlinks.
    ///
    /// This is an alias to [`fs::symlink_metadata`].
    ///
    /// [`fs::symlink_metadata`]: ../fs/fn.symlink_metadata.html
    ///
    /// # Examples
    ///
    /// ```no_run
    /// use std::path::Path;
    ///
    /// let path = Path::new("/Minas/tirith");
    /// let metadata = path.symlink_metadata().expect("symlink_metadata call failed");
    /// println!("{:?}", metadata.file_type());
    /// ```
    #[stable(feature = "path_ext", since = "1.5.0")]
    pub fn symlink_metadata(&self) -> io::Result<fs::Metadata> {
        fs::symlink_metadata(self)
    }

    /// Returns the canonical form of the path with all intermediate components
    /// normalized and symbolic links resolved.
    ///
    /// This is an alias to [`fs::canonicalize`].
    ///
    /// [`fs::canonicalize`]: ../fs/fn.canonicalize.html
    ///
    /// # Examples
    ///
    /// ```no_run
    /// use std::path::{Path, PathBuf};
    ///
    /// let path = Path::new("/foo/test/../test/bar.rs");
    /// assert_eq!(path.canonicalize().unwrap(), PathBuf::from("/foo/test/bar.rs"));
    /// ```
    #[stable(feature = "path_ext", since = "1.5.0")]
    pub fn canonicalize(&self) -> io::Result<PathBuf> {
        fs::canonicalize(self)
    }

    /// Returns a cleaned representation of the path with all current
    /// directory (.) and parent directory (..) references resolved.
    ///
    /// This is a purely logical calculation; the file system is not accessed. Namely,
    /// this leaves symbolic links intact and does not validate that the target exists.
    ///
    /// This may change the meaning of a path involving symbolic links and parent directory
    /// references.
    ///
    /// # Examples
    ///
    /// ```no_run
    /// use std::path::{Path, PathBuf};
    ///
    /// let path = Path::new("/recipes/./snacks/../desserts/banana_creme_pie.txt");
    /// assert_eq!(path.clean(), PathBuf::from("/recipes/desserts/banana_creme_pie.txt"));
    /// let path = Path::new("../.././lots///of////./separators/");
    /// assert_eq!(path.clean(), PathBuf::from("../../lots/of/separators"));
    /// let path = Path::new("/../../../cannot_go_above_root");
    /// assert_eq!(path.clean(), PathBuf::from("/cannot_go_above_root"));
    /// ```
    #[unstable(feature = "path_clean", issue = "47402")]
    pub fn clean(&self) -> PathBuf {
        let mut stack: Vec<Component> = vec![];

        // We assume .components() removes redundant consecutive path separators.
        // Note that .components() also does some normalization of '.' on its own anyways.
        // This '.' normalization happens to be compatible with the approach below.
        for component in self.components() {
            match component {
                // Drop CurDir components, do not even push onto the stack.
                Component::CurDir => {},

                // For ParentDir components, we need to use the contents of the stack.
                Component::ParentDir => {
                    // Look at the top element of stack, if any.
                    let top = stack.last().cloned();

                    match top {
                        // A component is on the stack, need more pattern matching.
                        Some(c) => {
                            match c {
                                // Push the ParentDir on the stack.
                                Component::Prefix(_) => { stack.push(component); },

                                // The parent of a RootDir is itself, so drop the ParentDir (no-op).
                                Component::RootDir => {},

                                // A CurDir should never be found on the stack,
                                // since they are dropped when seen.
                                Component::CurDir => { unreachable!(); },

                                // If a ParentDir is found, it must be due to it
                                // piling up at the start of a path.
                                // Push the new ParentDir onto the stack.
                                Component::ParentDir => { stack.push(component); },

                                // If a Normal is found, pop it off.
                                Component::Normal(_) => { let _ = stack.pop(); }
                            }
                        },

                        // Stack is empty, so path is empty, just push.
                        None => { stack.push(component); }
                    }
                },

                // All others, simply push onto the stack.
                _ => { stack.push(component); },
            }
        }

        // If an empty PathBuf would be returned, instead return CurDir ('.').
        if stack.is_empty() {
            return PathBuf::from(Component::CurDir.as_os_str());
        }

        let mut norm_path = PathBuf::new();

        for item in &stack {
            norm_path.push(item.as_os_str());
        }

        norm_path
    }

    /// Reads a symbolic link, returning the file that the link points to.
    ///
    /// This is an alias to [`fs::read_link`].
    ///
    /// [`fs::read_link`]: ../fs/fn.read_link.html
    ///
    /// # Examples
    ///
    /// ```no_run
    /// use std::path::Path;
    ///
    /// let path = Path::new("/laputa/sky_castle.rs");
    /// let path_link = path.read_link().expect("read_link call failed");
    /// ```
    #[stable(feature = "path_ext", since = "1.5.0")]
    pub fn read_link(&self) -> io::Result<PathBuf> {
        fs::read_link(self)
    }

    /// Returns an iterator over the entries within a directory.
    ///
    /// The iterator will yield instances of [`io::Result`]`<`[`DirEntry`]`>`. New
    /// errors may be encountered after an iterator is initially constructed.
    ///
    /// This is an alias to [`fs::read_dir`].
    ///
    /// [`io::Result`]: ../io/type.Result.html
    /// [`DirEntry`]: ../fs/struct.DirEntry.html
    /// [`fs::read_dir`]: ../fs/fn.read_dir.html
    ///
    /// # Examples
    ///
    /// ```no_run
    /// use std::path::Path;
    ///
    /// let path = Path::new("/laputa");
    /// for entry in path.read_dir().expect("read_dir call failed") {
    ///     if let Ok(entry) = entry {
    ///         println!("{:?}", entry.path());
    ///     }
    /// }
    /// ```
    #[stable(feature = "path_ext", since = "1.5.0")]
    pub fn read_dir(&self) -> io::Result<fs::ReadDir> {
        fs::read_dir(self)
    }

    /// Returns whether the path points at an existing entity.
    ///
    /// This function will traverse symbolic links to query information about the
    /// destination file. In case of broken symbolic links this will return `false`.
    ///
    /// If you cannot access the directory containing the file, e.g. because of a
    /// permission error, this will return `false`.
    ///
    /// # Examples
    ///
    /// ```no_run
    /// use std::path::Path;
    /// assert_eq!(Path::new("does_not_exist.txt").exists(), false);
    /// ```
    ///
    /// # See Also
    ///
    /// This is a convenience function that coerces errors to false. If you want to
    /// check errors, call [fs::metadata].
    ///
    /// [fs::metadata]: ../../std/fs/fn.metadata.html
    #[stable(feature = "path_ext", since = "1.5.0")]
    pub fn exists(&self) -> bool {
        fs::metadata(self).is_ok()
    }

    /// Returns whether the path exists on disk and is pointing at a regular file.
    ///
    /// This function will traverse symbolic links to query information about the
    /// destination file. In case of broken symbolic links this will return `false`.
    ///
    /// If you cannot access the directory containing the file, e.g. because of a
    /// permission error, this will return `false`.
    ///
    /// # Examples
    ///
    /// ```no_run
    /// use std::path::Path;
    /// assert_eq!(Path::new("./is_a_directory/").is_file(), false);
    /// assert_eq!(Path::new("a_file.txt").is_file(), true);
    /// ```
    ///
    /// # See Also
    ///
    /// This is a convenience function that coerces errors to false. If you want to
    /// check errors, call [fs::metadata] and handle its Result. Then call
    /// [fs::Metadata::is_file] if it was Ok.
    ///
    /// [fs::metadata]: ../../std/fs/fn.metadata.html
    /// [fs::Metadata::is_file]: ../../std/fs/struct.Metadata.html#method.is_file
    #[stable(feature = "path_ext", since = "1.5.0")]
    pub fn is_file(&self) -> bool {
        fs::metadata(self).map(|m| m.is_file()).unwrap_or(false)
    }

    /// Returns whether the path exists on disk and is pointing at a directory.
    ///
    /// This function will traverse symbolic links to query information about the
    /// destination file. In case of broken symbolic links this will return `false`.
    ///
    /// If you cannot access the directory containing the file, e.g. because of a
    /// permission error, this will return `false`.
    ///
    /// # Examples
    ///
    /// ```no_run
    /// use std::path::Path;
    /// assert_eq!(Path::new("./is_a_directory/").is_dir(), true);
    /// assert_eq!(Path::new("a_file.txt").is_dir(), false);
    /// ```
    ///
    /// # See Also
    ///
    /// This is a convenience function that coerces errors to false. If you want to
    /// check errors, call [fs::metadata] and handle its Result. Then call
    /// [fs::Metadata::is_dir] if it was Ok.
    ///
    /// [fs::metadata]: ../../std/fs/fn.metadata.html
    /// [fs::Metadata::is_dir]: ../../std/fs/struct.Metadata.html#method.is_dir
    #[stable(feature = "path_ext", since = "1.5.0")]
    pub fn is_dir(&self) -> bool {
        fs::metadata(self).map(|m| m.is_dir()).unwrap_or(false)
    }

    /// Converts a [`Box<Path>`][`Box`] into a [`PathBuf`] without copying or
    /// allocating.
    ///
    /// [`Box`]: ../../std/boxed/struct.Box.html
    /// [`PathBuf`]: struct.PathBuf.html
    #[stable(feature = "into_boxed_path", since = "1.20.0")]
    pub fn into_path_buf(self: Box<Path>) -> PathBuf {
        let rw = Box::into_raw(self) as *mut OsStr;
        let inner = unsafe { Box::from_raw(rw) };
        PathBuf { inner: OsString::from(inner) }
    }
}

#[stable(feature = "rust1", since = "1.0.0")]
impl AsRef<OsStr> for Path {
    fn as_ref(&self) -> &OsStr {
        &self.inner
    }
}

#[stable(feature = "rust1", since = "1.0.0")]
impl fmt::Debug for Path {
    fn fmt(&self, formatter: &mut fmt::Formatter) -> fmt::Result {
        fmt::Debug::fmt(&self.inner, formatter)
    }
}

/// Helper struct for safely printing paths with [`format!`] and `{}`.
///
/// A [`Path`] might contain non-Unicode data. This `struct` implements the
/// [`Display`] trait in a way that mitigates that. It is created by the
/// [`display`][`Path::display`] method on [`Path`].
///
/// # Examples
///
/// ```
/// use std::path::Path;
///
/// let path = Path::new("/tmp/foo.rs");
///
/// println!("{}", path.display());
/// ```
///
/// [`Display`]: ../../std/fmt/trait.Display.html
/// [`format!`]: ../../std/macro.format.html
/// [`Path`]: struct.Path.html
/// [`Path::display`]: struct.Path.html#method.display
#[stable(feature = "rust1", since = "1.0.0")]
pub struct Display<'a> {
    path: &'a Path,
}

#[stable(feature = "rust1", since = "1.0.0")]
impl<'a> fmt::Debug for Display<'a> {
    fn fmt(&self, f: &mut fmt::Formatter) -> fmt::Result {
        fmt::Debug::fmt(&self.path, f)
    }
}

#[stable(feature = "rust1", since = "1.0.0")]
impl<'a> fmt::Display for Display<'a> {
    fn fmt(&self, f: &mut fmt::Formatter) -> fmt::Result {
        self.path.inner.display(f)
    }
}

#[stable(feature = "rust1", since = "1.0.0")]
impl cmp::PartialEq for Path {
    fn eq(&self, other: &Path) -> bool {
        self.components().eq(other.components())
    }
}

#[stable(feature = "rust1", since = "1.0.0")]
impl Hash for Path {
    fn hash<H: Hasher>(&self, h: &mut H) {
        for component in self.components() {
            component.hash(h);
        }
    }
}

#[stable(feature = "rust1", since = "1.0.0")]
impl cmp::Eq for Path {}

#[stable(feature = "rust1", since = "1.0.0")]
impl cmp::PartialOrd for Path {
    fn partial_cmp(&self, other: &Path) -> Option<cmp::Ordering> {
        self.components().partial_cmp(other.components())
    }
}

#[stable(feature = "rust1", since = "1.0.0")]
impl cmp::Ord for Path {
    fn cmp(&self, other: &Path) -> cmp::Ordering {
        self.components().cmp(other.components())
    }
}

#[stable(feature = "rust1", since = "1.0.0")]
impl AsRef<Path> for Path {
    fn as_ref(&self) -> &Path {
        self
    }
}

#[stable(feature = "rust1", since = "1.0.0")]
impl AsRef<Path> for OsStr {
    fn as_ref(&self) -> &Path {
        Path::new(self)
    }
}

#[stable(feature = "cow_os_str_as_ref_path", since = "1.8.0")]
impl<'a> AsRef<Path> for Cow<'a, OsStr> {
    fn as_ref(&self) -> &Path {
        Path::new(self)
    }
}

#[stable(feature = "rust1", since = "1.0.0")]
impl AsRef<Path> for OsString {
    fn as_ref(&self) -> &Path {
        Path::new(self)
    }
}

#[stable(feature = "rust1", since = "1.0.0")]
impl AsRef<Path> for str {
    fn as_ref(&self) -> &Path {
        Path::new(self)
    }
}

#[stable(feature = "rust1", since = "1.0.0")]
impl AsRef<Path> for String {
    fn as_ref(&self) -> &Path {
        Path::new(self)
    }
}

#[stable(feature = "rust1", since = "1.0.0")]
impl AsRef<Path> for PathBuf {
    fn as_ref(&self) -> &Path {
        self
    }
}

#[stable(feature = "path_into_iter", since = "1.6.0")]
impl<'a> IntoIterator for &'a PathBuf {
    type Item = &'a OsStr;
    type IntoIter = Iter<'a>;
    fn into_iter(self) -> Iter<'a> { self.iter() }
}

#[stable(feature = "path_into_iter", since = "1.6.0")]
impl<'a> IntoIterator for &'a Path {
    type Item = &'a OsStr;
    type IntoIter = Iter<'a>;
    fn into_iter(self) -> Iter<'a> { self.iter() }
}

macro_rules! impl_cmp {
    ($lhs:ty, $rhs: ty) => {
        #[stable(feature = "partialeq_path", since = "1.6.0")]
        impl<'a, 'b> PartialEq<$rhs> for $lhs {
            #[inline]
            fn eq(&self, other: &$rhs) -> bool { <Path as PartialEq>::eq(self, other) }
        }

        #[stable(feature = "partialeq_path", since = "1.6.0")]
        impl<'a, 'b> PartialEq<$lhs> for $rhs {
            #[inline]
            fn eq(&self, other: &$lhs) -> bool { <Path as PartialEq>::eq(self, other) }
        }

        #[stable(feature = "cmp_path", since = "1.8.0")]
        impl<'a, 'b> PartialOrd<$rhs> for $lhs {
            #[inline]
            fn partial_cmp(&self, other: &$rhs) -> Option<cmp::Ordering> {
                <Path as PartialOrd>::partial_cmp(self, other)
            }
        }

        #[stable(feature = "cmp_path", since = "1.8.0")]
        impl<'a, 'b> PartialOrd<$lhs> for $rhs {
            #[inline]
            fn partial_cmp(&self, other: &$lhs) -> Option<cmp::Ordering> {
                <Path as PartialOrd>::partial_cmp(self, other)
            }
        }
    }
}

impl_cmp!(PathBuf, Path);
impl_cmp!(PathBuf, &'a Path);
impl_cmp!(Cow<'a, Path>, Path);
impl_cmp!(Cow<'a, Path>, &'b Path);
impl_cmp!(Cow<'a, Path>, PathBuf);

macro_rules! impl_cmp_os_str {
    ($lhs:ty, $rhs: ty) => {
        #[stable(feature = "cmp_path", since = "1.8.0")]
        impl<'a, 'b> PartialEq<$rhs> for $lhs {
            #[inline]
            fn eq(&self, other: &$rhs) -> bool { <Path as PartialEq>::eq(self, other.as_ref()) }
        }

        #[stable(feature = "cmp_path", since = "1.8.0")]
        impl<'a, 'b> PartialEq<$lhs> for $rhs {
            #[inline]
            fn eq(&self, other: &$lhs) -> bool { <Path as PartialEq>::eq(self.as_ref(), other) }
        }

        #[stable(feature = "cmp_path", since = "1.8.0")]
        impl<'a, 'b> PartialOrd<$rhs> for $lhs {
            #[inline]
            fn partial_cmp(&self, other: &$rhs) -> Option<cmp::Ordering> {
                <Path as PartialOrd>::partial_cmp(self, other.as_ref())
            }
        }

        #[stable(feature = "cmp_path", since = "1.8.0")]
        impl<'a, 'b> PartialOrd<$lhs> for $rhs {
            #[inline]
            fn partial_cmp(&self, other: &$lhs) -> Option<cmp::Ordering> {
                <Path as PartialOrd>::partial_cmp(self.as_ref(), other)
            }
        }
    }
}

impl_cmp_os_str!(PathBuf, OsStr);
impl_cmp_os_str!(PathBuf, &'a OsStr);
impl_cmp_os_str!(PathBuf, Cow<'a, OsStr>);
impl_cmp_os_str!(PathBuf, OsString);
impl_cmp_os_str!(Path, OsStr);
impl_cmp_os_str!(Path, &'a OsStr);
impl_cmp_os_str!(Path, Cow<'a, OsStr>);
impl_cmp_os_str!(Path, OsString);
impl_cmp_os_str!(&'a Path, OsStr);
impl_cmp_os_str!(&'a Path, Cow<'b, OsStr>);
impl_cmp_os_str!(&'a Path, OsString);
impl_cmp_os_str!(Cow<'a, Path>, OsStr);
impl_cmp_os_str!(Cow<'a, Path>, &'b OsStr);
impl_cmp_os_str!(Cow<'a, Path>, OsString);

#[stable(since = "1.7.0", feature = "strip_prefix")]
impl fmt::Display for StripPrefixError {
    fn fmt(&self, f: &mut fmt::Formatter) -> fmt::Result {
        self.description().fmt(f)
    }
}

#[stable(since = "1.7.0", feature = "strip_prefix")]
impl Error for StripPrefixError {
    fn description(&self) -> &str { "prefix not found" }
}

#[cfg(test)]
mod tests {
    use super::*;

    use rc::Rc;
    use sync::Arc;

    macro_rules! t(
        ($path:expr, iter: $iter:expr) => (
            {
                let path = Path::new($path);

                // Forward iteration
                let comps = path.iter()
                    .map(|p| p.to_string_lossy().into_owned())
                    .collect::<Vec<String>>();
                let exp: &[&str] = &$iter;
                let exps = exp.iter().map(|s| s.to_string()).collect::<Vec<String>>();
                assert!(comps == exps, "iter: Expected {:?}, found {:?}",
                        exps, comps);

                // Reverse iteration
                let comps = Path::new($path).iter().rev()
                    .map(|p| p.to_string_lossy().into_owned())
                    .collect::<Vec<String>>();
                let exps = exps.into_iter().rev().collect::<Vec<String>>();
                assert!(comps == exps, "iter().rev(): Expected {:?}, found {:?}",
                        exps, comps);
            }
        );

        ($path:expr, has_root: $has_root:expr, is_absolute: $is_absolute:expr) => (
            {
                let path = Path::new($path);

                let act_root = path.has_root();
                assert!(act_root == $has_root, "has_root: Expected {:?}, found {:?}",
                        $has_root, act_root);

                let act_abs = path.is_absolute();
                assert!(act_abs == $is_absolute, "is_absolute: Expected {:?}, found {:?}",
                        $is_absolute, act_abs);
            }
        );

        ($path:expr, parent: $parent:expr, file_name: $file:expr) => (
            {
                let path = Path::new($path);

                let parent = path.parent().map(|p| p.to_str().unwrap());
                let exp_parent: Option<&str> = $parent;
                assert!(parent == exp_parent, "parent: Expected {:?}, found {:?}",
                        exp_parent, parent);

                let file = path.file_name().map(|p| p.to_str().unwrap());
                let exp_file: Option<&str> = $file;
                assert!(file == exp_file, "file_name: Expected {:?}, found {:?}",
                        exp_file, file);
            }
        );

        ($path:expr, file_stem: $file_stem:expr, extension: $extension:expr) => (
            {
                let path = Path::new($path);

                let stem = path.file_stem().map(|p| p.to_str().unwrap());
                let exp_stem: Option<&str> = $file_stem;
                assert!(stem == exp_stem, "file_stem: Expected {:?}, found {:?}",
                        exp_stem, stem);

                let ext = path.extension().map(|p| p.to_str().unwrap());
                let exp_ext: Option<&str> = $extension;
                assert!(ext == exp_ext, "extension: Expected {:?}, found {:?}",
                        exp_ext, ext);
            }
        );

        ($path:expr, iter: $iter:expr,
                     has_root: $has_root:expr, is_absolute: $is_absolute:expr,
                     parent: $parent:expr, file_name: $file:expr,
                     file_stem: $file_stem:expr, extension: $extension:expr) => (
            {
                t!($path, iter: $iter);
                t!($path, has_root: $has_root, is_absolute: $is_absolute);
                t!($path, parent: $parent, file_name: $file);
                t!($path, file_stem: $file_stem, extension: $extension);
            }
        );
    );

    #[test]
    fn into() {
        use borrow::Cow;

        let static_path = Path::new("/home/foo");
        let static_cow_path: Cow<'static, Path> = static_path.into();
        let pathbuf = PathBuf::from("/home/foo");

        {
            let path: &Path = &pathbuf;
            let borrowed_cow_path: Cow<Path> = path.into();

            assert_eq!(static_cow_path, borrowed_cow_path);
        }

        let owned_cow_path: Cow<'static, Path> = pathbuf.into();

        assert_eq!(static_cow_path, owned_cow_path);
    }

    #[test]
    #[cfg(unix)]
    pub fn test_decompositions_unix() {
        t!("",
           iter: [],
           has_root: false,
           is_absolute: false,
           parent: None,
           file_name: None,
           file_stem: None,
           extension: None
           );

        t!("foo",
           iter: ["foo"],
           has_root: false,
           is_absolute: false,
           parent: Some(""),
           file_name: Some("foo"),
           file_stem: Some("foo"),
           extension: None
           );

        t!("/",
           iter: ["/"],
           has_root: true,
           is_absolute: true,
           parent: None,
           file_name: None,
           file_stem: None,
           extension: None
           );

        t!("/foo",
           iter: ["/", "foo"],
           has_root: true,
           is_absolute: true,
           parent: Some("/"),
           file_name: Some("foo"),
           file_stem: Some("foo"),
           extension: None
           );

        t!("foo/",
           iter: ["foo"],
           has_root: false,
           is_absolute: false,
           parent: Some(""),
           file_name: Some("foo"),
           file_stem: Some("foo"),
           extension: None
           );

        t!("/foo/",
           iter: ["/", "foo"],
           has_root: true,
           is_absolute: true,
           parent: Some("/"),
           file_name: Some("foo"),
           file_stem: Some("foo"),
           extension: None
           );

        t!("foo/bar",
           iter: ["foo", "bar"],
           has_root: false,
           is_absolute: false,
           parent: Some("foo"),
           file_name: Some("bar"),
           file_stem: Some("bar"),
           extension: None
           );

        t!("/foo/bar",
           iter: ["/", "foo", "bar"],
           has_root: true,
           is_absolute: true,
           parent: Some("/foo"),
           file_name: Some("bar"),
           file_stem: Some("bar"),
           extension: None
           );

        t!("///foo///",
           iter: ["/", "foo"],
           has_root: true,
           is_absolute: true,
           parent: Some("/"),
           file_name: Some("foo"),
           file_stem: Some("foo"),
           extension: None
           );

        t!("///foo///bar",
           iter: ["/", "foo", "bar"],
           has_root: true,
           is_absolute: true,
           parent: Some("///foo"),
           file_name: Some("bar"),
           file_stem: Some("bar"),
           extension: None
           );

        t!("./.",
           iter: ["."],
           has_root: false,
           is_absolute: false,
           parent: Some(""),
           file_name: None,
           file_stem: None,
           extension: None
           );

        t!("/..",
           iter: ["/", ".."],
           has_root: true,
           is_absolute: true,
           parent: Some("/"),
           file_name: None,
           file_stem: None,
           extension: None
           );

        t!("../",
           iter: [".."],
           has_root: false,
           is_absolute: false,
           parent: Some(""),
           file_name: None,
           file_stem: None,
           extension: None
           );

        t!("foo/.",
           iter: ["foo"],
           has_root: false,
           is_absolute: false,
           parent: Some(""),
           file_name: Some("foo"),
           file_stem: Some("foo"),
           extension: None
           );

        t!("foo/..",
           iter: ["foo", ".."],
           has_root: false,
           is_absolute: false,
           parent: Some("foo"),
           file_name: None,
           file_stem: None,
           extension: None
           );

        t!("foo/./",
           iter: ["foo"],
           has_root: false,
           is_absolute: false,
           parent: Some(""),
           file_name: Some("foo"),
           file_stem: Some("foo"),
           extension: None
           );

        t!("foo/./bar",
           iter: ["foo", "bar"],
           has_root: false,
           is_absolute: false,
           parent: Some("foo"),
           file_name: Some("bar"),
           file_stem: Some("bar"),
           extension: None
           );

        t!("foo/../",
           iter: ["foo", ".."],
           has_root: false,
           is_absolute: false,
           parent: Some("foo"),
           file_name: None,
           file_stem: None,
           extension: None
           );

        t!("foo/../bar",
           iter: ["foo", "..", "bar"],
           has_root: false,
           is_absolute: false,
           parent: Some("foo/.."),
           file_name: Some("bar"),
           file_stem: Some("bar"),
           extension: None
           );

        t!("./a",
           iter: [".", "a"],
           has_root: false,
           is_absolute: false,
           parent: Some("."),
           file_name: Some("a"),
           file_stem: Some("a"),
           extension: None
           );

        t!(".",
           iter: ["."],
           has_root: false,
           is_absolute: false,
           parent: Some(""),
           file_name: None,
           file_stem: None,
           extension: None
           );

        t!("./",
           iter: ["."],
           has_root: false,
           is_absolute: false,
           parent: Some(""),
           file_name: None,
           file_stem: None,
           extension: None
           );

        t!("a/b",
           iter: ["a", "b"],
           has_root: false,
           is_absolute: false,
           parent: Some("a"),
           file_name: Some("b"),
           file_stem: Some("b"),
           extension: None
           );

        t!("a//b",
           iter: ["a", "b"],
           has_root: false,
           is_absolute: false,
           parent: Some("a"),
           file_name: Some("b"),
           file_stem: Some("b"),
           extension: None
           );

        t!("a/./b",
           iter: ["a", "b"],
           has_root: false,
           is_absolute: false,
           parent: Some("a"),
           file_name: Some("b"),
           file_stem: Some("b"),
           extension: None
           );

        t!("a/b/c",
           iter: ["a", "b", "c"],
           has_root: false,
           is_absolute: false,
           parent: Some("a/b"),
           file_name: Some("c"),
           file_stem: Some("c"),
           extension: None
           );

        t!(".foo",
           iter: [".foo"],
           has_root: false,
           is_absolute: false,
           parent: Some(""),
           file_name: Some(".foo"),
           file_stem: Some(".foo"),
           extension: None
           );
    }

    #[test]
    #[cfg(windows)]
    pub fn test_decompositions_windows() {
        t!("",
           iter: [],
           has_root: false,
           is_absolute: false,
           parent: None,
           file_name: None,
           file_stem: None,
           extension: None
           );

        t!("foo",
           iter: ["foo"],
           has_root: false,
           is_absolute: false,
           parent: Some(""),
           file_name: Some("foo"),
           file_stem: Some("foo"),
           extension: None
           );

        t!("/",
           iter: ["\\"],
           has_root: true,
           is_absolute: false,
           parent: None,
           file_name: None,
           file_stem: None,
           extension: None
           );

        t!("\\",
           iter: ["\\"],
           has_root: true,
           is_absolute: false,
           parent: None,
           file_name: None,
           file_stem: None,
           extension: None
           );

        t!("c:",
           iter: ["c:"],
           has_root: false,
           is_absolute: false,
           parent: None,
           file_name: None,
           file_stem: None,
           extension: None
           );

        t!("c:\\",
           iter: ["c:", "\\"],
           has_root: true,
           is_absolute: true,
           parent: None,
           file_name: None,
           file_stem: None,
           extension: None
           );

        t!("c:/",
           iter: ["c:", "\\"],
           has_root: true,
           is_absolute: true,
           parent: None,
           file_name: None,
           file_stem: None,
           extension: None
           );

        t!("/foo",
           iter: ["\\", "foo"],
           has_root: true,
           is_absolute: false,
           parent: Some("/"),
           file_name: Some("foo"),
           file_stem: Some("foo"),
           extension: None
           );

        t!("foo/",
           iter: ["foo"],
           has_root: false,
           is_absolute: false,
           parent: Some(""),
           file_name: Some("foo"),
           file_stem: Some("foo"),
           extension: None
           );

        t!("/foo/",
           iter: ["\\", "foo"],
           has_root: true,
           is_absolute: false,
           parent: Some("/"),
           file_name: Some("foo"),
           file_stem: Some("foo"),
           extension: None
           );

        t!("foo/bar",
           iter: ["foo", "bar"],
           has_root: false,
           is_absolute: false,
           parent: Some("foo"),
           file_name: Some("bar"),
           file_stem: Some("bar"),
           extension: None
           );

        t!("/foo/bar",
           iter: ["\\", "foo", "bar"],
           has_root: true,
           is_absolute: false,
           parent: Some("/foo"),
           file_name: Some("bar"),
           file_stem: Some("bar"),
           extension: None
           );

        t!("///foo///",
           iter: ["\\", "foo"],
           has_root: true,
           is_absolute: false,
           parent: Some("/"),
           file_name: Some("foo"),
           file_stem: Some("foo"),
           extension: None
           );

        t!("///foo///bar",
           iter: ["\\", "foo", "bar"],
           has_root: true,
           is_absolute: false,
           parent: Some("///foo"),
           file_name: Some("bar"),
           file_stem: Some("bar"),
           extension: None
           );

        t!("./.",
           iter: ["."],
           has_root: false,
           is_absolute: false,
           parent: Some(""),
           file_name: None,
           file_stem: None,
           extension: None
           );

        t!("/..",
           iter: ["\\", ".."],
           has_root: true,
           is_absolute: false,
           parent: Some("/"),
           file_name: None,
           file_stem: None,
           extension: None
           );

        t!("../",
           iter: [".."],
           has_root: false,
           is_absolute: false,
           parent: Some(""),
           file_name: None,
           file_stem: None,
           extension: None
           );

        t!("foo/.",
           iter: ["foo"],
           has_root: false,
           is_absolute: false,
           parent: Some(""),
           file_name: Some("foo"),
           file_stem: Some("foo"),
           extension: None
           );

        t!("foo/..",
           iter: ["foo", ".."],
           has_root: false,
           is_absolute: false,
           parent: Some("foo"),
           file_name: None,
           file_stem: None,
           extension: None
           );

        t!("foo/./",
           iter: ["foo"],
           has_root: false,
           is_absolute: false,
           parent: Some(""),
           file_name: Some("foo"),
           file_stem: Some("foo"),
           extension: None
           );

        t!("foo/./bar",
           iter: ["foo", "bar"],
           has_root: false,
           is_absolute: false,
           parent: Some("foo"),
           file_name: Some("bar"),
           file_stem: Some("bar"),
           extension: None
           );

        t!("foo/../",
           iter: ["foo", ".."],
           has_root: false,
           is_absolute: false,
           parent: Some("foo"),
           file_name: None,
           file_stem: None,
           extension: None
           );

        t!("foo/../bar",
           iter: ["foo", "..", "bar"],
           has_root: false,
           is_absolute: false,
           parent: Some("foo/.."),
           file_name: Some("bar"),
           file_stem: Some("bar"),
           extension: None
           );

        t!("./a",
           iter: [".", "a"],
           has_root: false,
           is_absolute: false,
           parent: Some("."),
           file_name: Some("a"),
           file_stem: Some("a"),
           extension: None
           );

        t!(".",
           iter: ["."],
           has_root: false,
           is_absolute: false,
           parent: Some(""),
           file_name: None,
           file_stem: None,
           extension: None
           );

        t!("./",
           iter: ["."],
           has_root: false,
           is_absolute: false,
           parent: Some(""),
           file_name: None,
           file_stem: None,
           extension: None
           );

        t!("a/b",
           iter: ["a", "b"],
           has_root: false,
           is_absolute: false,
           parent: Some("a"),
           file_name: Some("b"),
           file_stem: Some("b"),
           extension: None
           );

        t!("a//b",
           iter: ["a", "b"],
           has_root: false,
           is_absolute: false,
           parent: Some("a"),
           file_name: Some("b"),
           file_stem: Some("b"),
           extension: None
           );

        t!("a/./b",
           iter: ["a", "b"],
           has_root: false,
           is_absolute: false,
           parent: Some("a"),
           file_name: Some("b"),
           file_stem: Some("b"),
           extension: None
           );

        t!("a/b/c",
           iter: ["a", "b", "c"],
           has_root: false,
           is_absolute: false,
           parent: Some("a/b"),
           file_name: Some("c"),
           file_stem: Some("c"),
           extension: None);

        t!("a\\b\\c",
           iter: ["a", "b", "c"],
           has_root: false,
           is_absolute: false,
           parent: Some("a\\b"),
           file_name: Some("c"),
           file_stem: Some("c"),
           extension: None
           );

        t!("\\a",
           iter: ["\\", "a"],
           has_root: true,
           is_absolute: false,
           parent: Some("\\"),
           file_name: Some("a"),
           file_stem: Some("a"),
           extension: None
           );

        t!("c:\\foo.txt",
           iter: ["c:", "\\", "foo.txt"],
           has_root: true,
           is_absolute: true,
           parent: Some("c:\\"),
           file_name: Some("foo.txt"),
           file_stem: Some("foo"),
           extension: Some("txt")
           );

        t!("\\\\server\\share\\foo.txt",
           iter: ["\\\\server\\share", "\\", "foo.txt"],
           has_root: true,
           is_absolute: true,
           parent: Some("\\\\server\\share\\"),
           file_name: Some("foo.txt"),
           file_stem: Some("foo"),
           extension: Some("txt")
           );

        t!("\\\\server\\share",
           iter: ["\\\\server\\share", "\\"],
           has_root: true,
           is_absolute: true,
           parent: None,
           file_name: None,
           file_stem: None,
           extension: None
           );

        t!("\\\\server",
           iter: ["\\", "server"],
           has_root: true,
           is_absolute: false,
           parent: Some("\\"),
           file_name: Some("server"),
           file_stem: Some("server"),
           extension: None
           );

        t!("\\\\?\\bar\\foo.txt",
           iter: ["\\\\?\\bar", "\\", "foo.txt"],
           has_root: true,
           is_absolute: true,
           parent: Some("\\\\?\\bar\\"),
           file_name: Some("foo.txt"),
           file_stem: Some("foo"),
           extension: Some("txt")
           );

        t!("\\\\?\\bar",
           iter: ["\\\\?\\bar"],
           has_root: true,
           is_absolute: true,
           parent: None,
           file_name: None,
           file_stem: None,
           extension: None
           );

        t!("\\\\?\\",
           iter: ["\\\\?\\"],
           has_root: true,
           is_absolute: true,
           parent: None,
           file_name: None,
           file_stem: None,
           extension: None
           );

        t!("\\\\?\\UNC\\server\\share\\foo.txt",
           iter: ["\\\\?\\UNC\\server\\share", "\\", "foo.txt"],
           has_root: true,
           is_absolute: true,
           parent: Some("\\\\?\\UNC\\server\\share\\"),
           file_name: Some("foo.txt"),
           file_stem: Some("foo"),
           extension: Some("txt")
           );

        t!("\\\\?\\UNC\\server",
           iter: ["\\\\?\\UNC\\server"],
           has_root: true,
           is_absolute: true,
           parent: None,
           file_name: None,
           file_stem: None,
           extension: None
           );

        t!("\\\\?\\UNC\\",
           iter: ["\\\\?\\UNC\\"],
           has_root: true,
           is_absolute: true,
           parent: None,
           file_name: None,
           file_stem: None,
           extension: None
           );

        t!("\\\\?\\C:\\foo.txt",
           iter: ["\\\\?\\C:", "\\", "foo.txt"],
           has_root: true,
           is_absolute: true,
           parent: Some("\\\\?\\C:\\"),
           file_name: Some("foo.txt"),
           file_stem: Some("foo"),
           extension: Some("txt")
           );


        t!("\\\\?\\C:\\",
           iter: ["\\\\?\\C:", "\\"],
           has_root: true,
           is_absolute: true,
           parent: None,
           file_name: None,
           file_stem: None,
           extension: None
           );


        t!("\\\\?\\C:",
           iter: ["\\\\?\\C:"],
           has_root: true,
           is_absolute: true,
           parent: None,
           file_name: None,
           file_stem: None,
           extension: None
           );


        t!("\\\\?\\foo/bar",
           iter: ["\\\\?\\foo/bar"],
           has_root: true,
           is_absolute: true,
           parent: None,
           file_name: None,
           file_stem: None,
           extension: None
           );


        t!("\\\\?\\C:/foo",
           iter: ["\\\\?\\C:/foo"],
           has_root: true,
           is_absolute: true,
           parent: None,
           file_name: None,
           file_stem: None,
           extension: None
           );


        t!("\\\\.\\foo\\bar",
           iter: ["\\\\.\\foo", "\\", "bar"],
           has_root: true,
           is_absolute: true,
           parent: Some("\\\\.\\foo\\"),
           file_name: Some("bar"),
           file_stem: Some("bar"),
           extension: None
           );


        t!("\\\\.\\foo",
           iter: ["\\\\.\\foo", "\\"],
           has_root: true,
           is_absolute: true,
           parent: None,
           file_name: None,
           file_stem: None,
           extension: None
           );


        t!("\\\\.\\foo/bar",
           iter: ["\\\\.\\foo/bar", "\\"],
           has_root: true,
           is_absolute: true,
           parent: None,
           file_name: None,
           file_stem: None,
           extension: None
           );


        t!("\\\\.\\foo\\bar/baz",
           iter: ["\\\\.\\foo", "\\", "bar", "baz"],
           has_root: true,
           is_absolute: true,
           parent: Some("\\\\.\\foo\\bar"),
           file_name: Some("baz"),
           file_stem: Some("baz"),
           extension: None
           );


        t!("\\\\.\\",
           iter: ["\\\\.\\", "\\"],
           has_root: true,
           is_absolute: true,
           parent: None,
           file_name: None,
           file_stem: None,
           extension: None
           );

        t!("\\\\?\\a\\b\\",
           iter: ["\\\\?\\a", "\\", "b"],
           has_root: true,
           is_absolute: true,
           parent: Some("\\\\?\\a\\"),
           file_name: Some("b"),
           file_stem: Some("b"),
           extension: None
           );
    }

    #[test]
    pub fn test_stem_ext() {
        t!("foo",
           file_stem: Some("foo"),
           extension: None
           );

        t!("foo.",
           file_stem: Some("foo"),
           extension: Some("")
           );

        t!(".foo",
           file_stem: Some(".foo"),
           extension: None
           );

        t!("foo.txt",
           file_stem: Some("foo"),
           extension: Some("txt")
           );

        t!("foo.bar.txt",
           file_stem: Some("foo.bar"),
           extension: Some("txt")
           );

        t!("foo.bar.",
           file_stem: Some("foo.bar"),
           extension: Some("")
           );

        t!(".",
           file_stem: None,
           extension: None
           );

        t!("..",
           file_stem: None,
           extension: None
           );

        t!("",
           file_stem: None,
           extension: None
           );
    }

    #[test]
    pub fn test_push() {
        macro_rules! tp(
            ($path:expr, $push:expr, $expected:expr) => ( {
                let mut actual = PathBuf::from($path);
                actual.push($push);
                assert!(actual.to_str() == Some($expected),
                        "pushing {:?} onto {:?}: Expected {:?}, got {:?}",
                        $push, $path, $expected, actual.to_str().unwrap());
            });
        );

        if cfg!(unix) {
            tp!("", "foo", "foo");
            tp!("foo", "bar", "foo/bar");
            tp!("foo/", "bar", "foo/bar");
            tp!("foo//", "bar", "foo//bar");
            tp!("foo/.", "bar", "foo/./bar");
            tp!("foo./.", "bar", "foo././bar");
            tp!("foo", "", "foo/");
            tp!("foo", ".", "foo/.");
            tp!("foo", "..", "foo/..");
            tp!("foo", "/", "/");
            tp!("/foo/bar", "/", "/");
            tp!("/foo/bar", "/baz", "/baz");
            tp!("/foo/bar", "./baz", "/foo/bar/./baz");
        } else {
            tp!("", "foo", "foo");
            tp!("foo", "bar", r"foo\bar");
            tp!("foo/", "bar", r"foo/bar");
            tp!(r"foo\", "bar", r"foo\bar");
            tp!("foo//", "bar", r"foo//bar");
            tp!(r"foo\\", "bar", r"foo\\bar");
            tp!("foo/.", "bar", r"foo/.\bar");
            tp!("foo./.", "bar", r"foo./.\bar");
            tp!(r"foo\.", "bar", r"foo\.\bar");
            tp!(r"foo.\.", "bar", r"foo.\.\bar");
            tp!("foo", "", "foo\\");
            tp!("foo", ".", r"foo\.");
            tp!("foo", "..", r"foo\..");
            tp!("foo", "/", "/");
            tp!("foo", r"\", r"\");
            tp!("/foo/bar", "/", "/");
            tp!(r"\foo\bar", r"\", r"\");
            tp!("/foo/bar", "/baz", "/baz");
            tp!("/foo/bar", r"\baz", r"\baz");
            tp!("/foo/bar", "./baz", r"/foo/bar\./baz");
            tp!("/foo/bar", r".\baz", r"/foo/bar\.\baz");

            tp!("c:\\", "windows", "c:\\windows");
            tp!("c:", "windows", "c:windows");

            tp!("a\\b\\c", "d", "a\\b\\c\\d");
            tp!("\\a\\b\\c", "d", "\\a\\b\\c\\d");
            tp!("a\\b", "c\\d", "a\\b\\c\\d");
            tp!("a\\b", "\\c\\d", "\\c\\d");
            tp!("a\\b", ".", "a\\b\\.");
            tp!("a\\b", "..\\c", "a\\b\\..\\c");
            tp!("a\\b", "C:a.txt", "C:a.txt");
            tp!("a\\b", "C:\\a.txt", "C:\\a.txt");
            tp!("C:\\a", "C:\\b.txt", "C:\\b.txt");
            tp!("C:\\a\\b\\c", "C:d", "C:d");
            tp!("C:a\\b\\c", "C:d", "C:d");
            tp!("C:", r"a\b\c", r"C:a\b\c");
            tp!("C:", r"..\a", r"C:..\a");
            tp!("\\\\server\\share\\foo",
                "bar",
                "\\\\server\\share\\foo\\bar");
            tp!("\\\\server\\share\\foo", "C:baz", "C:baz");
            tp!("\\\\?\\C:\\a\\b", "C:c\\d", "C:c\\d");
            tp!("\\\\?\\C:a\\b", "C:c\\d", "C:c\\d");
            tp!("\\\\?\\C:\\a\\b", "C:\\c\\d", "C:\\c\\d");
            tp!("\\\\?\\foo\\bar", "baz", "\\\\?\\foo\\bar\\baz");
            tp!("\\\\?\\UNC\\server\\share\\foo",
                "bar",
                "\\\\?\\UNC\\server\\share\\foo\\bar");
            tp!("\\\\?\\UNC\\server\\share", "C:\\a", "C:\\a");
            tp!("\\\\?\\UNC\\server\\share", "C:a", "C:a");

            // Note: modified from old path API
            tp!("\\\\?\\UNC\\server", "foo", "\\\\?\\UNC\\server\\foo");

            tp!("C:\\a",
                "\\\\?\\UNC\\server\\share",
                "\\\\?\\UNC\\server\\share");
            tp!("\\\\.\\foo\\bar", "baz", "\\\\.\\foo\\bar\\baz");
            tp!("\\\\.\\foo\\bar", "C:a", "C:a");
            // again, not sure about the following, but I'm assuming \\.\ should be verbatim
            tp!("\\\\.\\foo", "..\\bar", "\\\\.\\foo\\..\\bar");

            tp!("\\\\?\\C:", "foo", "\\\\?\\C:\\foo"); // this is a weird one
        }
    }

    #[test]
    pub fn test_pop() {
        macro_rules! tp(
            ($path:expr, $expected:expr, $output:expr) => ( {
                let mut actual = PathBuf::from($path);
                let output = actual.pop();
                assert!(actual.to_str() == Some($expected) && output == $output,
                        "popping from {:?}: Expected {:?}/{:?}, got {:?}/{:?}",
                        $path, $expected, $output,
                        actual.to_str().unwrap(), output);
            });
        );

        tp!("", "", false);
        tp!("/", "/", false);
        tp!("foo", "", true);
        tp!(".", "", true);
        tp!("/foo", "/", true);
        tp!("/foo/bar", "/foo", true);
        tp!("foo/bar", "foo", true);
        tp!("foo/.", "", true);
        tp!("foo//bar", "foo", true);

        if cfg!(windows) {
            tp!("a\\b\\c", "a\\b", true);
            tp!("\\a", "\\", true);
            tp!("\\", "\\", false);

            tp!("C:\\a\\b", "C:\\a", true);
            tp!("C:\\a", "C:\\", true);
            tp!("C:\\", "C:\\", false);
            tp!("C:a\\b", "C:a", true);
            tp!("C:a", "C:", true);
            tp!("C:", "C:", false);
            tp!("\\\\server\\share\\a\\b", "\\\\server\\share\\a", true);
            tp!("\\\\server\\share\\a", "\\\\server\\share\\", true);
            tp!("\\\\server\\share", "\\\\server\\share", false);
            tp!("\\\\?\\a\\b\\c", "\\\\?\\a\\b", true);
            tp!("\\\\?\\a\\b", "\\\\?\\a\\", true);
            tp!("\\\\?\\a", "\\\\?\\a", false);
            tp!("\\\\?\\C:\\a\\b", "\\\\?\\C:\\a", true);
            tp!("\\\\?\\C:\\a", "\\\\?\\C:\\", true);
            tp!("\\\\?\\C:\\", "\\\\?\\C:\\", false);
            tp!("\\\\?\\UNC\\server\\share\\a\\b",
                "\\\\?\\UNC\\server\\share\\a",
                true);
            tp!("\\\\?\\UNC\\server\\share\\a",
                "\\\\?\\UNC\\server\\share\\",
                true);
            tp!("\\\\?\\UNC\\server\\share",
                "\\\\?\\UNC\\server\\share",
                false);
            tp!("\\\\.\\a\\b\\c", "\\\\.\\a\\b", true);
            tp!("\\\\.\\a\\b", "\\\\.\\a\\", true);
            tp!("\\\\.\\a", "\\\\.\\a", false);

            tp!("\\\\?\\a\\b\\", "\\\\?\\a\\", true);
        }
    }

    #[test]
    pub fn test_set_file_name() {
        macro_rules! tfn(
                ($path:expr, $file:expr, $expected:expr) => ( {
                let mut p = PathBuf::from($path);
                p.set_file_name($file);
                assert!(p.to_str() == Some($expected),
                        "setting file name of {:?} to {:?}: Expected {:?}, got {:?}",
                        $path, $file, $expected,
                        p.to_str().unwrap());
            });
        );

        tfn!("foo", "foo", "foo");
        tfn!("foo", "bar", "bar");
        tfn!("foo", "", "");
        tfn!("", "foo", "foo");
        if cfg!(unix) {
            tfn!(".", "foo", "./foo");
            tfn!("foo/", "bar", "bar");
            tfn!("foo/.", "bar", "bar");
            tfn!("..", "foo", "../foo");
            tfn!("foo/..", "bar", "foo/../bar");
            tfn!("/", "foo", "/foo");
        } else {
            tfn!(".", "foo", r".\foo");
            tfn!(r"foo\", "bar", r"bar");
            tfn!(r"foo\.", "bar", r"bar");
            tfn!("..", "foo", r"..\foo");
            tfn!(r"foo\..", "bar", r"foo\..\bar");
            tfn!(r"\", "foo", r"\foo");
        }
    }

    #[test]
    pub fn test_set_extension() {
        macro_rules! tfe(
                ($path:expr, $ext:expr, $expected:expr, $output:expr) => ( {
                let mut p = PathBuf::from($path);
                let output = p.set_extension($ext);
                assert!(p.to_str() == Some($expected) && output == $output,
                        "setting extension of {:?} to {:?}: Expected {:?}/{:?}, got {:?}/{:?}",
                        $path, $ext, $expected, $output,
                        p.to_str().unwrap(), output);
            });
        );

        tfe!("foo", "txt", "foo.txt", true);
        tfe!("foo.bar", "txt", "foo.txt", true);
        tfe!("foo.bar.baz", "txt", "foo.bar.txt", true);
        tfe!(".test", "txt", ".test.txt", true);
        tfe!("foo.txt", "", "foo", true);
        tfe!("foo", "", "foo", true);
        tfe!("", "foo", "", false);
        tfe!(".", "foo", ".", false);
        tfe!("foo/", "bar", "foo.bar", true);
        tfe!("foo/.", "bar", "foo.bar", true);
        tfe!("..", "foo", "..", false);
        tfe!("foo/..", "bar", "foo/..", false);
        tfe!("/", "foo", "/", false);
    }

    #[test]
    fn test_eq_receivers() {
        use borrow::Cow;

        let borrowed: &Path = Path::new("foo/bar");
        let mut owned: PathBuf = PathBuf::new();
        owned.push("foo");
        owned.push("bar");
        let borrowed_cow: Cow<Path> = borrowed.into();
        let owned_cow: Cow<Path> = owned.clone().into();

        macro_rules! t {
            ($($current:expr),+) => {
                $(
                    assert_eq!($current, borrowed);
                    assert_eq!($current, owned);
                    assert_eq!($current, borrowed_cow);
                    assert_eq!($current, owned_cow);
                )+
            }
        }

        t!(borrowed, owned, borrowed_cow, owned_cow);
    }

    #[test]
    pub fn test_compare() {
        use hash::{Hash, Hasher};
        use collections::hash_map::DefaultHasher;

        fn hash<T: Hash>(t: T) -> u64 {
            let mut s = DefaultHasher::new();
            t.hash(&mut s);
            s.finish()
        }

        macro_rules! tc(
            ($path1:expr, $path2:expr, eq: $eq:expr,
             starts_with: $starts_with:expr, ends_with: $ends_with:expr,
             relative_from: $relative_from:expr) => ({
                 let path1 = Path::new($path1);
                 let path2 = Path::new($path2);

                 let eq = path1 == path2;
                 assert!(eq == $eq, "{:?} == {:?}, expected {:?}, got {:?}",
                         $path1, $path2, $eq, eq);
                 assert!($eq == (hash(path1) == hash(path2)),
                         "{:?} == {:?}, expected {:?}, got {} and {}",
                         $path1, $path2, $eq, hash(path1), hash(path2));

                 let starts_with = path1.starts_with(path2);
                 assert!(starts_with == $starts_with,
                         "{:?}.starts_with({:?}), expected {:?}, got {:?}", $path1, $path2,
                         $starts_with, starts_with);

                 let ends_with = path1.ends_with(path2);
                 assert!(ends_with == $ends_with,
                         "{:?}.ends_with({:?}), expected {:?}, got {:?}", $path1, $path2,
                         $ends_with, ends_with);

                 let relative_from = path1.strip_prefix(path2)
                                          .map(|p| p.to_str().unwrap())
                                          .ok();
                 let exp: Option<&str> = $relative_from;
                 assert!(relative_from == exp,
                         "{:?}.strip_prefix({:?}), expected {:?}, got {:?}",
                         $path1, $path2, exp, relative_from);
            });
        );

        tc!("", "",
            eq: true,
            starts_with: true,
            ends_with: true,
            relative_from: Some("")
            );

        tc!("foo", "",
            eq: false,
            starts_with: true,
            ends_with: true,
            relative_from: Some("foo")
            );

        tc!("", "foo",
            eq: false,
            starts_with: false,
            ends_with: false,
            relative_from: None
            );

        tc!("foo", "foo",
            eq: true,
            starts_with: true,
            ends_with: true,
            relative_from: Some("")
            );

        tc!("foo/", "foo",
            eq: true,
            starts_with: true,
            ends_with: true,
            relative_from: Some("")
            );

        tc!("foo/bar", "foo",
            eq: false,
            starts_with: true,
            ends_with: false,
            relative_from: Some("bar")
            );

        tc!("foo/bar/baz", "foo/bar",
            eq: false,
            starts_with: true,
            ends_with: false,
            relative_from: Some("baz")
            );

        tc!("foo/bar", "foo/bar/baz",
            eq: false,
            starts_with: false,
            ends_with: false,
            relative_from: None
            );

        tc!("./foo/bar/", ".",
            eq: false,
            starts_with: true,
            ends_with: false,
            relative_from: Some("foo/bar")
            );

        if cfg!(windows) {
            tc!(r"C:\src\rust\cargo-test\test\Cargo.toml",
                r"c:\src\rust\cargo-test\test",
                eq: false,
                starts_with: true,
                ends_with: false,
                relative_from: Some("Cargo.toml")
                );

            tc!(r"c:\foo", r"C:\foo",
                eq: true,
                starts_with: true,
                ends_with: true,
                relative_from: Some("")
                );
        }
    }

    #[test]
    fn test_components_debug() {
        let path = Path::new("/tmp");

        let mut components = path.components();

        let expected = "Components([RootDir, Normal(\"tmp\")])";
        let actual = format!("{:?}", components);
        assert_eq!(expected, actual);

        let _ = components.next().unwrap();
        let expected = "Components([Normal(\"tmp\")])";
        let actual = format!("{:?}", components);
        assert_eq!(expected, actual);

        let _ = components.next().unwrap();
        let expected = "Components([])";
        let actual = format!("{:?}", components);
        assert_eq!(expected, actual);
    }

    #[cfg(unix)]
    #[test]
    fn test_iter_debug() {
        let path = Path::new("/tmp");

        let mut iter = path.iter();

        let expected = "Iter([\"/\", \"tmp\"])";
        let actual = format!("{:?}", iter);
        assert_eq!(expected, actual);

        let _ = iter.next().unwrap();
        let expected = "Iter([\"tmp\"])";
        let actual = format!("{:?}", iter);
        assert_eq!(expected, actual);

        let _ = iter.next().unwrap();
        let expected = "Iter([])";
        let actual = format!("{:?}", iter);
        assert_eq!(expected, actual);
    }

    #[test]
    fn into_boxed() {
        let orig: &str = "some/sort/of/path";
        let path = Path::new(orig);
        let boxed: Box<Path> = Box::from(path);
        let path_buf = path.to_owned().into_boxed_path().into_path_buf();
        assert_eq!(path, &*boxed);
        assert_eq!(&*boxed, &*path_buf);
        assert_eq!(&*path_buf, path);
    }

    #[test]
    fn test_clone_into() {
        let mut path_buf = PathBuf::from("supercalifragilisticexpialidocious");
        let path = Path::new("short");
        path.clone_into(&mut path_buf);
        assert_eq!(path, path_buf);
        assert!(path_buf.into_os_string().capacity() >= 15);
    }

    #[test]
    fn display_format_flags() {
        assert_eq!(format!("a{:#<5}b", Path::new("").display()), "a#####b");
        assert_eq!(format!("a{:#<5}b", Path::new("a").display()), "aa####b");
    }

    #[test]
    pub fn test_clean() {
        macro_rules! tc(
            ($path:expr, $expected:expr) => ( {
                let mut actual = PathBuf::from($path).clean();
                assert!(actual.to_str() == Some($expected),
                        "cleaning {:?}: Expected {:?}, got {:?}",
                        $path, $expected,
                        actual.to_str().unwrap());
            });
        );

        if cfg!(unix) {
            tc!("", ".");
            tc!("/", "/");
            tc!("//", "/");  /* Double-slash root is a separate entity in POSIX,
                            but in Rust we treat it as a normal root slash. */
            tc!("foo", "foo");
            tc!(".", ".");
            tc!("..", "..");
            tc!(".foo", ".foo");
            tc!("..foo", "..foo");
            tc!("/foo", "/foo");
            tc!("//foo", "/foo");
            tc!("./foo/", "foo");
            tc!("../foo/", "../foo");
            tc!("/foo/bar", "/foo/bar");
            tc!("foo/bar", "foo/bar");
            tc!("foo/.", "foo");
            tc!("foo//bar", "foo/bar");
            tc!("./foo//bar//", "foo/bar");

            tc!("foo/bar/baz/..", "foo/bar");
            tc!("foo/bar/baz/../", "foo/bar");
            tc!("foo/bar/baz/../..", "foo");
            tc!("foo/bar/baz/../../..", ".");
            tc!("foo/bar/baz/../../../..", "..");
            tc!("foo/bar/baz/../../../../..", "../..");
            tc!("/foo/bar/baz/../../../../..", "/");
            tc!("foo/../bar/../baz/../", ".");
            tc!("/.", "/");
            tc!("/..", "/");
            tc!("/../../", "/");
        } else {
<<<<<<< HEAD
            // Drive-absolute paths.
            tc!(r#"X:\ABC\DEF"#, r#"X:\ABC\DEF"#);
            tc!(r#"X:\"#, r#"X:\"#);
            tc!(r#"X:\ABC\"#, r#"X:\ABC"#);
            // tc!(r#"X:\ABC\DEF. ."#, r#"X:\ABC\DEF"#);
            tc!(r#"X:/ABC/DEF"#, r#"X:\ABC\DEF"#);
            tc!(r#"X:\ABC\..\XYZ"#, r#"X:\XYZ"#);
            tc!(r#"X:\ABC\..\..\.."#, r#"X:\"#);

            // Drive-relative paths.
            tc!(r#"X:DEF\GHI"#, r#"X:DEF\GHI"#);
            tc!(r#"X:"#, r#"X:"#);
            // tc!(r#"X:DEF. ."#, r#"X:DEF"#);
            tc!(r#"Y:"#, r#"Y:"#);
            tc!(r#"Z:"#, r#"Z:"#);
            tc!(r#"X:ABC\..\XYZ"#, r#"X:XYZ"#);
            tc!(r#"X:ABC\..\..\.."#, r#"X:..\.."#);

            // Rooted paths.
            tc!(r#"\ABC\DEF"#, r#"\ABC\DEF"#);
            tc!(r#"\"#, r#"\"#);
            // tc!(r#"\ABC\DEF. ."#, r#"\ABC\DEF"#);
            tc!(r#"/ABC/DEF"#, r#"\ABC\DEF"#);
            tc!(r#"\ABC\..\XYZ"#, r#"\XYZ"#);
            tc!(r#"\ABC\..\..\.."#, r#"\"#);

            // Relative paths.
            tc!(r#"ABC\DEF"#, r#"ABC\DEF"#);
            tc!(r#"."#, r#"."#);
            // tc!(r#"ABC\DEF. ."#, r#"ABC\DEF"#);
            tc!(r#"ABC/DEF"#, r#"ABC\DEF"#);
            tc!(r#"..\ABC"#, r#"..\ABC"#);
            tc!(r#"ABC\..\..\.."#, r#"..\.."#);

            // UNC absolute paths.
            tc!(r#"\\server\share\ABC\DEF"#, r#"\\server\share\ABC\DEF"#);
            tc!(r#"\\server"#, r#"\\server\"#);
            tc!(r#"\\server\share"#, r#"\\server\share\"#);
            // tc!(r#"\\server\share\ABC. ."#, r#"\\server\share\ABC"#);
            // tc!(r#"//server/share/ABC/DEF"#, r#"\\server\share\ABC\DEF"#);
            tc!(r#"\\server\share\ABC\..\XYZ"#, r#"\\server\share\XYZ"#);
            tc!(r#"\\server\share\ABC\..\..\.."#, r#"\\server\share\"#);

            // Local device paths.
            tc!(r#"\\.\COM20"#, r#"\\.\COM20\"#);
            tc!(r#"\\.\pipe\mypipe"#, r#"\\.\pipe\mypipe"#);
            // tc!(r#"\\.\X:\ABC\DEF. ."#, r#"\\.\X:\ABC\DEF"#);
            // tc!(r#"\\.\X:/ABC/DEF"#, r#"\\.\X:\ABC\DEF"#);
            tc!(r#"\\.\X:\ABC\..\XYZ"#, r#"\\.\X:\XYZ"#);
            // tc!(r#"\\.\X:\ABC\..\..\C:\"#, r#"\\.\C:\"#);
            tc!(r#"\\.\pipe\mypipe\..\notmine"#, r#"\\.\pipe\notmine"#);

            // More local device paths.
            // tc!(r#"COM1"#, r#"\\.\COM1"#);
            // tc!(r#"X:\COM1"#, r#"\\.\COM1"#);
            // tc!(r#"X:COM1"#, r#"\\.\COM1"#);
            // tc!(r#"valid\COM1"#, r#"\\.\COM1"#);
            // tc!(r#"X:\notvalid\COM1"#, r#"\\.\COM1"#);
            // tc!(r#"X:\COM1.blah"#, r#"\\.\COM1"#);
            // tc!(r#"X:\COM1:blah"#, r#"\\.\COM1"#);
            // tc!(r#"X:\COM1  .blah"#, r#"\\.\COM1"#);
            // tc!(r#"\\.\X:\COM1"#, r#"\\.\X:\COM1"#);
            // tc!(r#"\\abc\xyz\COM1"#, r#"\\abc\xyz\COM1"#);

            // Root local device paths.
            tc!(r#"\\?\X:\ABC\DEF"#, r#"\\?\X:\ABC\DEF"#);
            tc!(r#"\\?\X:\"#, r#"\\?\X:\"#);
            tc!(r#"\\?\X:"#, r#"\\?\X:"#);
            tc!(r#"\\?\X:\COM1"#, r#"\\?\X:\COM1"#);
            // tc!(r#"\\?\X:\ABC\DEF. ."#, r#"\\?\X:\ABC\DEF"#);
            // tc!(r#"\\?\X:/ABC/DEF"#, r#"\\?\X:\ABC\DEF"#);
            tc!(r#"\\?\X:\ABC\..\XYZ"#, r#"\\?\X:\XYZ"#);
            tc!(r#"\\?\X:\ABC\..\..\.."#, r#"\\?\X:\"#);

            // More root local device paths.
            // tc!(r#"\??\X:\ABC\DEF"#, r#"X:\??\X:\ABC\DEF"#);
            // tc!(r#"\??\X:\"#, r#"X:\??\X:\"#);
            // tc!(r#"\??\X:"#, r#"X:\??\X:"#);
            // tc!(r#"\??\X:\COM1"#, r#"X:\??\X:\COM1"#);
            // tc!(r#"\??\X:\ABC\DEF. ."#, r#"X:\??\X:\ABC\DEF"#);
            // tc!(r#"\??\X:/ABC/DEF"#, r#"X:\??\X:\ABC\DEF"#);
            // tc!(r#"\??\X:\ABC\..\XYZ"#, r#"X:\??\X:\XYZ"#);
            // tc!(r#"\??\X:\ABC\..\..\.."#, r#"X:\"#);

            tn!(r#"a\b\c"#, r#"a\b\c"#);
            tn!(r#"a/b\c"#, r#"a\b\c"#);
            tn!(r#"a/b\c\"#, r#"a\b\c"#);
            tn!(r#"a/b\c/"#, r#"a\b\c"#);
            tn!(r#"\"#, r#"\"#);
            tn!(r#"\\"#, r#"\"#);
            tn!(r#"/"#, r#"\"#);
            tn!(r#"//"#, r#"\"#);

            tn!(r#"C:\a\b"#, r#"C:\a\b"#);
            tn!(r#"C:\"#, r#"C:\"#);
            tn!(r#"C:\."#, r#"C:\"#);
            tn!(r#"C:\.."#, r#"C:\"#);
            tn!(r#"C:a"#, r#"C:a"#);
            tn!(r#"C:."#, r#"C:."#);
            tn!(r#"C:.."#, r#"C:.."#);
=======
            tc!(r#"a\b\c"#, r#"a\b\c"#);
            tc!(r#"a/b\c"#, r#"a\b\c"#);
            tc!(r#"a/b\c\"#, r#"a\b\c"#);
            tc!(r#"a/b\c/"#, r#"a\b\c"#);
            tc!(r#"\"#, r#"\"#);
            tc!(r#"\\"#, r#"\"#);
            tc!(r#"/"#, r#"\"#);
            tc!(r#"//"#, r#"\"#);

            tc!(r#"C:\a\b"#, r#"C:\a\b"#);
            tc!(r#"C:\"#, r#"C:\"#);
            tc!(r#"C:\."#, r#"C:\"#);
            tc!(r#"C:\.."#, r#"C:\"#);
            tc!(r#"C:a"#, r#"C:a"#);
            tc!(r#"C:."#, r#"C:."#);
            tc!(r#"C:.."#, r#"C:.."#);
>>>>>>> 5cebcca1

            // Should these not have a trailing slash?
            tc!(r#"\\server\share"#, r#"\\server\share\"#);
            tc!(r#"\\server\share\a\b"#, r#"\\server\share\a\b"#);
            tc!(r#"\\server\share\a\.\b"#, r#"\\server\share\a\b"#);
            tc!(r#"\\server\share\a\..\b"#, r#"\\server\share\b"#);
            tc!(r#"\\server\share\a\b\"#, r#"\\server\share\a\b"#);

            tc!(r#"\\?\a\b"#, r#"\\?\a\b"#);
            tc!(r#"\\?\a/\\b\"#, r#"\\?\a/\\b"#);
            tc!(r#"\\?\a/\\b/"#, r#"\\?\a/\\b/"#);
            tc!(r#"\\?\a\b"#, r#"\\?\a\b"#);
        }
    }

    #[test]
    fn into_rc() {
        let orig = "hello/world";
        let path = Path::new(orig);
        let rc: Rc<Path> = Rc::from(path);
        let arc: Arc<Path> = Arc::from(path);

        assert_eq!(&*rc, path);
        assert_eq!(&*arc, path);

        let rc2: Rc<Path> = Rc::from(path.to_owned());
        let arc2: Arc<Path> = Arc::from(path.to_owned());

        assert_eq!(&*rc2, path);
        assert_eq!(&*arc2, path);
    }
}<|MERGE_RESOLUTION|>--- conflicted
+++ resolved
@@ -4150,7 +4150,6 @@
             tc!("/..", "/");
             tc!("/../../", "/");
         } else {
-<<<<<<< HEAD
             // Drive-absolute paths.
             tc!(r#"X:\ABC\DEF"#, r#"X:\ABC\DEF"#);
             tc!(r#"X:\"#, r#"X:\"#);
@@ -4251,24 +4250,6 @@
             tn!(r#"C:a"#, r#"C:a"#);
             tn!(r#"C:."#, r#"C:."#);
             tn!(r#"C:.."#, r#"C:.."#);
-=======
-            tc!(r#"a\b\c"#, r#"a\b\c"#);
-            tc!(r#"a/b\c"#, r#"a\b\c"#);
-            tc!(r#"a/b\c\"#, r#"a\b\c"#);
-            tc!(r#"a/b\c/"#, r#"a\b\c"#);
-            tc!(r#"\"#, r#"\"#);
-            tc!(r#"\\"#, r#"\"#);
-            tc!(r#"/"#, r#"\"#);
-            tc!(r#"//"#, r#"\"#);
-
-            tc!(r#"C:\a\b"#, r#"C:\a\b"#);
-            tc!(r#"C:\"#, r#"C:\"#);
-            tc!(r#"C:\."#, r#"C:\"#);
-            tc!(r#"C:\.."#, r#"C:\"#);
-            tc!(r#"C:a"#, r#"C:a"#);
-            tc!(r#"C:."#, r#"C:."#);
-            tc!(r#"C:.."#, r#"C:.."#);
->>>>>>> 5cebcca1
 
             // Should these not have a trailing slash?
             tc!(r#"\\server\share"#, r#"\\server\share\"#);
