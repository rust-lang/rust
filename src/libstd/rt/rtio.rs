--- conflicted
+++ resolved
@@ -10,13 +10,8 @@
 
 use c_str::CString;
 use cast;
-<<<<<<< HEAD
-use comm::{SharedChan, Port};
-use libc::{c_int};
-=======
 use comm::{Chan, Port};
 use libc::c_int;
->>>>>>> 425f5747
 use libc;
 use ops::Drop;
 use option::{Option, Some, None};
@@ -156,8 +151,6 @@
     fn unix_connect(&mut self, path: &CString) -> Result<~RtioPipe, IoError>;
     fn get_host_addresses(&mut self, host: Option<&str>, servname: Option<&str>,
                           hint: Option<ai::Hint>) -> Result<~[ai::Info], IoError>;
-    fn raw_socket_new(&mut self, domain: i32, protocol: i32,
-                      includeIpHeader: bool) -> Result<~RtioRawSocket, IoError>;
 
     // filesystem operations
     fn fs_from_raw_fd(&mut self, fd: c_int, close: CloseBehavior) -> ~RtioFileStream;
