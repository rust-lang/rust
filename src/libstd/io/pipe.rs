--- conflicted
+++ resolved
@@ -114,11 +114,7 @@
 mod test {
     use prelude::v1::*;
 
-<<<<<<< HEAD
-    use comm::channel;
-=======
     use sync::mpsc::channel;
->>>>>>> d2599d32
     use thread::Thread;
 
     #[test]
