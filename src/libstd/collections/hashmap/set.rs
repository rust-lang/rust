// Copyright 2014 The Rust Project Developers. See the COPYRIGHT
// file at the top-level directory of this distribution and at
// http://rust-lang.org/COPYRIGHT.
//
// Licensed under the Apache License, Version 2.0 <LICENSE-APACHE or
// http://www.apache.org/licenses/LICENSE-2.0> or the MIT license
// <LICENSE-MIT or http://opensource.org/licenses/MIT>, at your
// option. This file may not be copied, modified, or distributed
// except according to those terms.
//
// ignore-lexer-test FIXME #15883

use clone::Clone;
use cmp::{Eq, Equiv, PartialEq};
<<<<<<< HEAD
use collections::{Collection, Mutable, Set, MutableSet, Map, MutableMap};
use core::kinds::Sized;
=======
>>>>>>> 75dd1cf8
use default::Default;
use fmt::Show;
use fmt;
use hash::{Hash, Hasher, RandomSipHasher};
use iter::{Iterator, FromIterator, FilterMap, Chain, Repeat, Zip, Extendable};
use iter;
use option::{Some, None};
use result::{Ok, Err};

use super::{HashMap, Entries, MoveEntries, INITIAL_CAPACITY};


// Future Optimization (FIXME!)
// =============================
//
// Iteration over zero sized values is a noop. There is no need
// for `bucket.val` in the case of HashSet. I suppose we would need HKT
// to get rid of it properly.

/// An implementation of a hash set using the underlying representation of a
/// HashMap where the value is (). As with the `HashMap` type, a `HashSet`
/// requires that the elements implement the `Eq` and `Hash` traits.
///
/// # Example
///
/// ```
/// use std::collections::HashSet;
/// // Type inference lets us omit an explicit type signature (which
/// // would be `HashSet<&str>` in this example).
/// let mut books = HashSet::new();
///
/// // Add some books.
/// books.insert("A Dance With Dragons");
/// books.insert("To Kill a Mockingbird");
/// books.insert("The Odyssey");
/// books.insert("The Great Gatsby");
///
/// // Check for a specific one.
/// if !books.contains(&("The Winds of Winter")) {
///     println!("We have {} books, but The Winds of Winter ain't one.",
///              books.len());
/// }
///
/// // Remove a book.
/// books.remove(&"The Odyssey");
///
/// // Iterate over everything.
/// for book in books.iter() {
///     println!("{}", *book);
/// }
/// ```
///
/// The easiest way to use `HashSet` with a custom type is to derive
/// `Eq` and `Hash`. We must also derive `PartialEq`, this will in the
/// future be implied by `Eq`.
///
/// ```
/// use std::collections::HashSet;
/// #[deriving(Hash, Eq, PartialEq, Show)]
/// struct Viking<'a> {
///     name: &'a str,
///     power: uint,
/// }
///
/// let mut vikings = HashSet::new();
///
/// vikings.insert(Viking { name: "Einar", power: 9u });
/// vikings.insert(Viking { name: "Einar", power: 9u });
/// vikings.insert(Viking { name: "Olaf", power: 4u });
/// vikings.insert(Viking { name: "Harald", power: 8u });
///
/// // Use derived implementation to print the vikings.
/// for x in vikings.iter() {
///     println!("{}", x);
/// }
/// ```
#[deriving(Clone)]
pub struct HashSet<T, H = RandomSipHasher> {
    map: HashMap<T, (), H>
}

impl<T: Hash + Eq> HashSet<T, RandomSipHasher> {
    /// Create an empty HashSet.
    ///
    /// # Example
    ///
    /// ```
    /// use std::collections::HashSet;
    /// let mut set: HashSet<int> = HashSet::new();
    /// ```
    #[inline]
    pub fn new() -> HashSet<T, RandomSipHasher> {
        HashSet::with_capacity(INITIAL_CAPACITY)
    }

    /// Create an empty HashSet with space for at least `n` elements in
    /// the hash table.
    ///
    /// # Example
    ///
    /// ```
    /// use std::collections::HashSet;
    /// let mut set: HashSet<int> = HashSet::with_capacity(10);
    /// ```
    #[inline]
    pub fn with_capacity(capacity: uint) -> HashSet<T, RandomSipHasher> {
        HashSet { map: HashMap::with_capacity(capacity) }
    }
}

impl<T: Eq + Hash<S>, S, H: Hasher<S>> HashSet<T, H> {
    /// Creates a new empty hash set which will use the given hasher to hash
    /// keys.
    ///
    /// The hash set is also created with the default initial capacity.
    ///
    /// # Example
    ///
    /// ```
    /// use std::collections::HashSet;
    /// use std::hash::sip::SipHasher;
    ///
    /// let h = SipHasher::new();
    /// let mut set = HashSet::with_hasher(h);
    /// set.insert(2u);
    /// ```
    #[inline]
    pub fn with_hasher(hasher: H) -> HashSet<T, H> {
        HashSet::with_capacity_and_hasher(INITIAL_CAPACITY, hasher)
    }

    /// Create an empty HashSet with space for at least `capacity`
    /// elements in the hash table, using `hasher` to hash the keys.
    ///
    /// Warning: `hasher` is normally randomly generated, and
    /// is designed to allow `HashSet`s to be resistant to attacks that
    /// cause many collisions and very poor performance. Setting it
    /// manually using this function can expose a DoS attack vector.
    ///
    /// # Example
    ///
    /// ```
    /// use std::collections::HashSet;
    /// use std::hash::sip::SipHasher;
    ///
    /// let h = SipHasher::new();
    /// let mut set = HashSet::with_capacity_and_hasher(10u, h);
    /// set.insert(1i);
    /// ```
    #[inline]
    pub fn with_capacity_and_hasher(capacity: uint, hasher: H) -> HashSet<T, H> {
        HashSet { map: HashMap::with_capacity_and_hasher(capacity, hasher) }
    }

    /// Reserve space for at least `n` elements in the hash table.
    ///
    /// # Example
    ///
    /// ```
    /// use std::collections::HashSet;
    /// let mut set: HashSet<int> = HashSet::new();
    /// set.reserve(10);
    /// ```
    pub fn reserve(&mut self, n: uint) {
        self.map.reserve(n)
    }

    /// Returns true if the hash set contains a value equivalent to the
    /// given query value.
    ///
    /// # Example
    ///
    /// This is a slightly silly example where we define the number's
    /// parity as the equivalance class. It is important that the
    /// values hash the same, which is why we implement `Hash`.
    ///
    /// ```
    /// use std::collections::HashSet;
    /// use std::hash::Hash;
    /// use std::hash::sip::SipState;
    ///
    /// #[deriving(Eq, PartialEq)]
    /// struct EvenOrOdd {
    ///     num: uint
    /// };
    ///
    /// impl Hash for EvenOrOdd {
    ///     fn hash(&self, state: &mut SipState) {
    ///         let parity = self.num % 2;
    ///         parity.hash(state);
    ///     }
    /// }
    ///
    /// impl Equiv<EvenOrOdd> for EvenOrOdd {
    ///     fn equiv(&self, other: &EvenOrOdd) -> bool {
    ///         self.num % 2 == other.num % 2
    ///     }
    /// }
    ///
    /// let mut set = HashSet::new();
    /// set.insert(EvenOrOdd { num: 3u });
    ///
    /// assert!(set.contains_equiv(&EvenOrOdd { num: 3u }));
    /// assert!(set.contains_equiv(&EvenOrOdd { num: 5u }));
    /// assert!(!set.contains_equiv(&EvenOrOdd { num: 4u }));
    /// assert!(!set.contains_equiv(&EvenOrOdd { num: 2u }));
    ///
    /// ```
    pub fn contains_equiv<Sized? Q: Hash<S> + Equiv<T>>(&self, value: &Q) -> bool {
      self.map.contains_key_equiv(value)
    }

    /// An iterator visiting all elements in arbitrary order.
    /// Iterator element type is &'a T.
    ///
    /// # Example
    ///
    /// ```
    /// use std::collections::HashSet;
    /// let mut set = HashSet::new();
    /// set.insert("a");
    /// set.insert("b");
    ///
    /// // Will print in an arbitrary order.
    /// for x in set.iter() {
    ///     println!("{}", x);
    /// }
    /// ```
    pub fn iter<'a>(&'a self) -> SetItems<'a, T> {
        self.map.keys()
    }

    /// Deprecated: use `into_iter`.
    #[deprecated = "use into_iter"]
    pub fn move_iter(self) -> SetMoveItems<T> {
        self.into_iter()
    }

    /// Creates a consuming iterator, that is, one that moves each value out
    /// of the set in arbitrary order. The set cannot be used after calling
    /// this.
    ///
    /// # Example
    ///
    /// ```
    /// use std::collections::HashSet;
    /// let mut set = HashSet::new();
    /// set.insert("a".to_string());
    /// set.insert("b".to_string());
    ///
    /// // Not possible to collect to a Vec<String> with a regular `.iter()`.
    /// let v: Vec<String> = set.into_iter().collect();
    ///
    /// // Will print in an arbitrary order.
    /// for x in v.iter() {
    ///     println!("{}", x);
    /// }
    /// ```
    pub fn into_iter(self) -> SetMoveItems<T> {
        self.map.into_iter().map(|(k, _)| k)
    }

    /// Visit the values representing the difference.
    ///
    /// # Example
    ///
    /// ```
    /// use std::collections::HashSet;
    /// let a: HashSet<int> = [1i, 2, 3].iter().map(|&x| x).collect();
    /// let b: HashSet<int> = [4i, 2, 3, 4].iter().map(|&x| x).collect();
    ///
    /// // Can be seen as `a - b`.
    /// for x in a.difference(&b) {
    ///     println!("{}", x); // Print 1
    /// }
    ///
    /// let diff: HashSet<int> = a.difference(&b).map(|&x| x).collect();
    /// assert_eq!(diff, [1i].iter().map(|&x| x).collect());
    ///
    /// // Note that difference is not symmetric,
    /// // and `b - a` means something else:
    /// let diff: HashSet<int> = b.difference(&a).map(|&x| x).collect();
    /// assert_eq!(diff, [4i].iter().map(|&x| x).collect());
    /// ```
    pub fn difference<'a>(&'a self, other: &'a HashSet<T, H>) -> SetAlgebraItems<'a, T, H> {
        Repeat::new(other).zip(self.iter())
            .filter_map(|(other, elt)| {
                if !other.contains(elt) { Some(elt) } else { None }
            })
    }

    /// Visit the values representing the symmetric difference.
    ///
    /// # Example
    ///
    /// ```
    /// use std::collections::HashSet;
    /// let a: HashSet<int> = [1i, 2, 3].iter().map(|&x| x).collect();
    /// let b: HashSet<int> = [4i, 2, 3, 4].iter().map(|&x| x).collect();
    ///
    /// // Print 1, 4 in arbitrary order.
    /// for x in a.symmetric_difference(&b) {
    ///     println!("{}", x);
    /// }
    ///
    /// let diff1: HashSet<int> = a.symmetric_difference(&b).map(|&x| x).collect();
    /// let diff2: HashSet<int> = b.symmetric_difference(&a).map(|&x| x).collect();
    ///
    /// assert_eq!(diff1, diff2);
    /// assert_eq!(diff1, [1i, 4].iter().map(|&x| x).collect());
    /// ```
    pub fn symmetric_difference<'a>(&'a self, other: &'a HashSet<T, H>)
        -> Chain<SetAlgebraItems<'a, T, H>, SetAlgebraItems<'a, T, H>> {
        self.difference(other).chain(other.difference(self))
    }

    /// Visit the values representing the intersection.
    ///
    /// # Example
    ///
    /// ```
    /// use std::collections::HashSet;
    /// let a: HashSet<int> = [1i, 2, 3].iter().map(|&x| x).collect();
    /// let b: HashSet<int> = [4i, 2, 3, 4].iter().map(|&x| x).collect();
    ///
    /// // Print 2, 3 in arbitrary order.
    /// for x in a.intersection(&b) {
    ///     println!("{}", x);
    /// }
    ///
    /// let diff: HashSet<int> = a.intersection(&b).map(|&x| x).collect();
    /// assert_eq!(diff, [2i, 3].iter().map(|&x| x).collect());
    /// ```
    pub fn intersection<'a>(&'a self, other: &'a HashSet<T, H>)
        -> SetAlgebraItems<'a, T, H> {
        Repeat::new(other).zip(self.iter())
            .filter_map(|(other, elt)| {
                if other.contains(elt) { Some(elt) } else { None }
            })
    }

    /// Visit the values representing the union.
    ///
    /// # Example
    ///
    /// ```
    /// use std::collections::HashSet;
    /// let a: HashSet<int> = [1i, 2, 3].iter().map(|&x| x).collect();
    /// let b: HashSet<int> = [4i, 2, 3, 4].iter().map(|&x| x).collect();
    ///
    /// // Print 1, 2, 3, 4 in arbitrary order.
    /// for x in a.union(&b) {
    ///     println!("{}", x);
    /// }
    ///
    /// let diff: HashSet<int> = a.union(&b).map(|&x| x).collect();
    /// assert_eq!(diff, [1i, 2, 3, 4].iter().map(|&x| x).collect());
    /// ```
    pub fn union<'a>(&'a self, other: &'a HashSet<T, H>)
        -> Chain<SetItems<'a, T>, SetAlgebraItems<'a, T, H>> {
        self.iter().chain(other.difference(self))
    }

    /// Return the number of elements in the set
    ///
    /// # Example
    ///
    /// ```
    /// use std::collections::HashSet;
    ///
    /// let mut v = HashSet::new();
    /// assert_eq!(v.len(), 0);
    /// v.insert(1u);
    /// assert_eq!(v.len(), 1);
    /// ```
    pub fn len(&self) -> uint { self.map.len() }

    /// Returns true if the set contains no elements
    ///
    /// # Example
    ///
    /// ```
    /// use std::collections::HashSet;
    ///
    /// let mut v = HashSet::new();
    /// assert!(v.is_empty());
    /// v.insert(1u);
    /// assert!(!v.is_empty());
    /// ```
    pub fn is_empty(&self) -> bool { self.map.len() == 0 }

    /// Clears the set, removing all values.
    ///
    /// # Example
    ///
    /// ```
    /// use std::collections::HashSet;
    ///
    /// let mut v = HashSet::new();
    /// v.insert(1u);
    /// v.clear();
    /// assert!(v.is_empty());
    /// ```
    pub fn clear(&mut self) { self.map.clear() }

    /// Returns `true` if the set contains a value.
    ///
    /// # Example
    ///
    /// ```
    /// use std::collections::HashSet;
    ///
    /// let set: HashSet<uint> = [1, 2, 3].iter().map(|&x| x).collect();
    /// assert_eq!(set.contains(&1), true);
    /// assert_eq!(set.contains(&4), false);
    /// ```
    pub fn contains(&self, value: &T) -> bool { self.map.contains_key(value) }

    /// Returns `true` if the set has no elements in common with `other`.
    /// This is equivalent to checking for an empty intersection.
    ///
    /// # Example
    ///
    /// ```
    /// use std::collections::HashSet;
    ///
    /// let a: HashSet<uint> = [1, 2, 3].iter().map(|&x| x).collect();
    /// let mut b: HashSet<uint> = HashSet::new();
    ///
    /// assert_eq!(a.is_disjoint(&b), true);
    /// b.insert(4);
    /// assert_eq!(a.is_disjoint(&b), true);
    /// b.insert(1);
    /// assert_eq!(a.is_disjoint(&b), false);
    /// ```
    pub fn is_disjoint(&self, other: &HashSet<T, H>) -> bool {
        self.iter().all(|v| !other.contains(v))
    }

    /// Returns `true` if the set is a subset of another.
    ///
    /// # Example
    ///
    /// ```
    /// use std::collections::HashSet;
    ///
    /// let sup: HashSet<uint> = [1, 2, 3].iter().map(|&x| x).collect();
    /// let mut set: HashSet<uint> = HashSet::new();
    ///
    /// assert_eq!(set.is_subset(&sup), true);
    /// set.insert(2);
    /// assert_eq!(set.is_subset(&sup), true);
    /// set.insert(4);
    /// assert_eq!(set.is_subset(&sup), false);
    /// ```
    pub fn is_subset(&self, other: &HashSet<T, H>) -> bool {
        self.iter().all(|v| other.contains(v))
    }

    /// Returns `true` if the set is a superset of another.
    ///
    /// # Example
    ///
    /// ```
    /// use std::collections::HashSet;
    ///
    /// let sub: HashSet<uint> = [1, 2].iter().map(|&x| x).collect();
    /// let mut set: HashSet<uint> = HashSet::new();
    ///
    /// assert_eq!(set.is_superset(&sub), false);
    ///
    /// set.insert(0);
    /// set.insert(1);
    /// assert_eq!(set.is_superset(&sub), false);
    ///
    /// set.insert(2);
    /// assert_eq!(set.is_superset(&sub), true);
    /// ```
    #[inline]
    pub fn is_superset(&self, other: &HashSet<T, H>) -> bool {
        other.is_subset(self)
    }

    /// Adds a value to the set. Returns `true` if the value was not already
    /// present in the set.
    ///
    /// # Example
    ///
    /// ```
    /// use std::collections::HashSet;
    ///
    /// let mut set = HashSet::new();
    ///
    /// assert_eq!(set.insert(2u), true);
    /// assert_eq!(set.insert(2), false);
    /// assert_eq!(set.len(), 1);
    /// ```
    pub fn insert(&mut self, value: T) -> bool { self.map.insert(value, ()) }

    /// Removes a value from the set. Returns `true` if the value was
    /// present in the set.
    ///
    /// # Example
    ///
    /// ```
    /// use std::collections::HashSet;
    ///
    /// let mut set = HashSet::new();
    ///
    /// set.insert(2u);
    /// assert_eq!(set.remove(&2), true);
    /// assert_eq!(set.remove(&2), false);
    /// ```
    pub fn remove(&mut self, value: &T) -> bool { self.map.remove(value) }
}

impl<T: Eq + Hash<S>, S, H: Hasher<S>> PartialEq for HashSet<T, H> {
    fn eq(&self, other: &HashSet<T, H>) -> bool {
        if self.len() != other.len() { return false; }

        self.iter().all(|key| other.contains(key))
    }
}

impl<T: Eq + Hash<S>, S, H: Hasher<S>> Eq for HashSet<T, H> {}

impl<T: Eq + Hash<S> + fmt::Show, S, H: Hasher<S>> fmt::Show for HashSet<T, H> {
    fn fmt(&self, f: &mut fmt::Formatter) -> fmt::Result {
        try!(write!(f, "{{"));

        for (i, x) in self.iter().enumerate() {
            if i != 0 { try!(write!(f, ", ")); }
            try!(write!(f, "{}", *x));
        }

        write!(f, "}}")
    }
}

impl<T: Eq + Hash<S>, S, H: Hasher<S> + Default> FromIterator<T> for HashSet<T, H> {
    fn from_iter<I: Iterator<T>>(iter: I) -> HashSet<T, H> {
        let (lower, _) = iter.size_hint();
        let mut set = HashSet::with_capacity_and_hasher(lower, Default::default());
        set.extend(iter);
        set
    }
}

impl<T: Eq + Hash<S>, S, H: Hasher<S> + Default> Extendable<T> for HashSet<T, H> {
    fn extend<I: Iterator<T>>(&mut self, mut iter: I) {
        for k in iter {
            self.insert(k);
        }
    }
}

impl<T: Eq + Hash<S>, S, H: Hasher<S> + Default> Default for HashSet<T, H> {
    fn default() -> HashSet<T, H> {
        HashSet::with_hasher(Default::default())
    }
}

/// HashSet iterator
pub type SetItems<'a, K> =
    iter::Map<'static, (&'a K, &'a ()), &'a K, Entries<'a, K, ()>>;

/// HashSet move iterator
pub type SetMoveItems<K> =
    iter::Map<'static, (K, ()), K, MoveEntries<K, ()>>;

// `Repeat` is used to feed the filter closure an explicit capture
// of a reference to the other set
/// Set operations iterator
pub type SetAlgebraItems<'a, T, H> =
    FilterMap<'static, (&'a HashSet<T, H>, &'a T), &'a T,
              Zip<Repeat<&'a HashSet<T, H>>, SetItems<'a, T>>>;

#[cfg(test)]
mod test_set {
    use prelude::*;

    use super::HashSet;
    use slice::ImmutablePartialEqSlice;

    #[test]
    fn test_disjoint() {
        let mut xs = HashSet::new();
        let mut ys = HashSet::new();
        assert!(xs.is_disjoint(&ys));
        assert!(ys.is_disjoint(&xs));
        assert!(xs.insert(5i));
        assert!(ys.insert(11i));
        assert!(xs.is_disjoint(&ys));
        assert!(ys.is_disjoint(&xs));
        assert!(xs.insert(7));
        assert!(xs.insert(19));
        assert!(xs.insert(4));
        assert!(ys.insert(2));
        assert!(ys.insert(-11));
        assert!(xs.is_disjoint(&ys));
        assert!(ys.is_disjoint(&xs));
        assert!(ys.insert(7));
        assert!(!xs.is_disjoint(&ys));
        assert!(!ys.is_disjoint(&xs));
    }

    #[test]
    fn test_subset_and_superset() {
        let mut a = HashSet::new();
        assert!(a.insert(0i));
        assert!(a.insert(5));
        assert!(a.insert(11));
        assert!(a.insert(7));

        let mut b = HashSet::new();
        assert!(b.insert(0i));
        assert!(b.insert(7));
        assert!(b.insert(19));
        assert!(b.insert(250));
        assert!(b.insert(11));
        assert!(b.insert(200));

        assert!(!a.is_subset(&b));
        assert!(!a.is_superset(&b));
        assert!(!b.is_subset(&a));
        assert!(!b.is_superset(&a));

        assert!(b.insert(5));

        assert!(a.is_subset(&b));
        assert!(!a.is_superset(&b));
        assert!(!b.is_subset(&a));
        assert!(b.is_superset(&a));
    }

    #[test]
    fn test_iterate() {
        let mut a = HashSet::new();
        for i in range(0u, 32) {
            assert!(a.insert(i));
        }
        let mut observed: u32 = 0;
        for k in a.iter() {
            observed |= 1 << *k;
        }
        assert_eq!(observed, 0xFFFF_FFFF);
    }

    #[test]
    fn test_intersection() {
        let mut a = HashSet::new();
        let mut b = HashSet::new();

        assert!(a.insert(11i));
        assert!(a.insert(1));
        assert!(a.insert(3));
        assert!(a.insert(77));
        assert!(a.insert(103));
        assert!(a.insert(5));
        assert!(a.insert(-5));

        assert!(b.insert(2i));
        assert!(b.insert(11));
        assert!(b.insert(77));
        assert!(b.insert(-9));
        assert!(b.insert(-42));
        assert!(b.insert(5));
        assert!(b.insert(3));

        let mut i = 0;
        let expected = [3, 5, 11, 77];
        for x in a.intersection(&b) {
            assert!(expected.contains(x));
            i += 1
        }
        assert_eq!(i, expected.len());
    }

    #[test]
    fn test_difference() {
        let mut a = HashSet::new();
        let mut b = HashSet::new();

        assert!(a.insert(1i));
        assert!(a.insert(3));
        assert!(a.insert(5));
        assert!(a.insert(9));
        assert!(a.insert(11));

        assert!(b.insert(3i));
        assert!(b.insert(9));

        let mut i = 0;
        let expected = [1, 5, 11];
        for x in a.difference(&b) {
            assert!(expected.contains(x));
            i += 1
        }
        assert_eq!(i, expected.len());
    }

    #[test]
    fn test_symmetric_difference() {
        let mut a = HashSet::new();
        let mut b = HashSet::new();

        assert!(a.insert(1i));
        assert!(a.insert(3));
        assert!(a.insert(5));
        assert!(a.insert(9));
        assert!(a.insert(11));

        assert!(b.insert(-2i));
        assert!(b.insert(3));
        assert!(b.insert(9));
        assert!(b.insert(14));
        assert!(b.insert(22));

        let mut i = 0;
        let expected = [-2, 1, 5, 11, 14, 22];
        for x in a.symmetric_difference(&b) {
            assert!(expected.contains(x));
            i += 1
        }
        assert_eq!(i, expected.len());
    }

    #[test]
    fn test_union() {
        let mut a = HashSet::new();
        let mut b = HashSet::new();

        assert!(a.insert(1i));
        assert!(a.insert(3));
        assert!(a.insert(5));
        assert!(a.insert(9));
        assert!(a.insert(11));
        assert!(a.insert(16));
        assert!(a.insert(19));
        assert!(a.insert(24));

        assert!(b.insert(-2i));
        assert!(b.insert(1));
        assert!(b.insert(5));
        assert!(b.insert(9));
        assert!(b.insert(13));
        assert!(b.insert(19));

        let mut i = 0;
        let expected = [-2, 1, 3, 5, 9, 11, 13, 16, 19, 24];
        for x in a.union(&b) {
            assert!(expected.contains(x));
            i += 1
        }
        assert_eq!(i, expected.len());
    }

    #[test]
    fn test_from_iter() {
        let xs = [1i, 2, 3, 4, 5, 6, 7, 8, 9];

        let set: HashSet<int> = xs.iter().map(|&x| x).collect();

        for x in xs.iter() {
            assert!(set.contains(x));
        }
    }

    #[test]
    fn test_move_iter() {
        let hs = {
            let mut hs = HashSet::new();

            hs.insert('a');
            hs.insert('b');

            hs
        };

        let v = hs.into_iter().collect::<Vec<char>>();
        assert!(['a', 'b'] == v.as_slice() || ['b', 'a'] == v.as_slice());
    }

    #[test]
    fn test_eq() {
        // These constants once happened to expose a bug in insert().
        // I'm keeping them around to prevent a regression.
        let mut s1 = HashSet::new();

        s1.insert(1i);
        s1.insert(2);
        s1.insert(3);

        let mut s2 = HashSet::new();

        s2.insert(1i);
        s2.insert(2);

        assert!(s1 != s2);

        s2.insert(3);

        assert_eq!(s1, s2);
    }

    #[test]
    fn test_show() {
        let mut set: HashSet<int> = HashSet::new();
        let empty: HashSet<int> = HashSet::new();

        set.insert(1i);
        set.insert(2);

        let set_str = format!("{}", set);

        assert!(set_str == "{1, 2}".to_string() || set_str == "{2, 1}".to_string());
        assert_eq!(format!("{}", empty), "{}".to_string());
    }
}<|MERGE_RESOLUTION|>--- conflicted
+++ resolved
@@ -12,11 +12,7 @@
 
 use clone::Clone;
 use cmp::{Eq, Equiv, PartialEq};
-<<<<<<< HEAD
-use collections::{Collection, Mutable, Set, MutableSet, Map, MutableMap};
 use core::kinds::Sized;
-=======
->>>>>>> 75dd1cf8
 use default::Default;
 use fmt::Show;
 use fmt;
