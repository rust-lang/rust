--- conflicted
+++ resolved
@@ -2311,7 +2311,7 @@
 
             if type_is_sized(bcx.tcx(), content_ty) {
                 let ptr = load_ty(bcx, datum.val, datum.ty);
-                DatumBlock::new(bcx, Datum::new(ptr, content_ty, LvalueExpr))
+                DatumBlock::new(bcx.bl, Datum::new(ptr, content_ty, LvalueExpr))
             } else {
                 // A fat pointer and a DST lvalue have the same representation
                 // just different types. Since there is no temporary for `*e`
@@ -2354,56 +2354,6 @@
            expr.id, method_call, r.datum.to_string(ccx));
 
     return r;
-<<<<<<< HEAD
-
-    /// We microoptimize derefs of owned pointers a bit here. Basically, the idea is to make the
-    /// deref of an rvalue result in an rvalue. This helps to avoid intermediate stack slots in the
-    /// resulting LLVM. The idea here is that, if the `Box<T>` pointer is an rvalue, then we can
-    /// schedule a *shallow* free of the `Box<T>` pointer, and then return a ByRef rvalue into the
-    /// pointer. Because the free is shallow, it is legit to return an rvalue, because we know that
-    /// the contents are not yet scheduled to be freed. The language rules ensure that the contents
-    /// will be used (or moved) before the free occurs.
-    fn deref_owned_pointer<'r, 'blk, 'tcx>(bcx: &mut BlockContext<'r, 'blk, 'tcx>,
-                                           expr: &ast::Expr,
-                                           datum: Datum<'tcx, Expr>,
-                                           content_ty: Ty<'tcx>)
-                                           -> DatumBlock<'blk, 'tcx, Expr> {
-        match datum.kind {
-            RvalueExpr(Rvalue { mode: ByRef }) => {
-                let scope = cleanup::temporary_scope(bcx.tcx(), expr.id);
-                let ptr = Load(bcx, datum.val);
-                if !type_is_zero_size(bcx.ccx(), content_ty) {
-                    bcx.fcx.schedule_free_value(scope, ptr, cleanup::HeapExchange, content_ty);
-                }
-            }
-            RvalueExpr(Rvalue { mode: ByValue }) => {
-                let scope = cleanup::temporary_scope(bcx.tcx(), expr.id);
-                if !type_is_zero_size(bcx.ccx(), content_ty) {
-                    bcx.fcx.schedule_free_value(scope, datum.val, cleanup::HeapExchange,
-                                                content_ty);
-                }
-            }
-            LvalueExpr => { }
-        }
-
-        // If we had an rvalue in, we produce an rvalue out.
-        let (llptr, kind) = match datum.kind {
-            LvalueExpr => {
-                (Load(bcx, datum.val), LvalueExpr)
-            }
-            RvalueExpr(Rvalue { mode: ByRef }) => {
-                (Load(bcx, datum.val), RvalueExpr(Rvalue::new(ByRef)))
-            }
-            RvalueExpr(Rvalue { mode: ByValue }) => {
-                (datum.val, RvalueExpr(Rvalue::new(ByRef)))
-            }
-        };
-
-        let datum = Datum { ty: content_ty, val: llptr, kind: kind };
-        DatumBlock { bcx: bcx.bl, datum: datum }
-    }
-=======
->>>>>>> cfceecaf
 }
 
 #[derive(Debug)]
