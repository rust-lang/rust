--- conflicted
+++ resolved
@@ -573,46 +573,7 @@
             trans_rec_tup_field(bcx, &**base, idx.node)
         }
         ast::ExprIndex(ref base, ref idx) => {
-<<<<<<< HEAD
             trans_index(bcx, expr, &**base, &**idx, MethodCall::expr(expr.id))
-=======
-            match idx.node {
-                ast::ExprRange(ref start, ref end) => {
-                    // Special case for slicing syntax (KILLME).
-                    let _icx = push_ctxt("trans_slice");
-                    let ccx = bcx.ccx();
-
-                    let method_call = MethodCall::expr(expr.id);
-                    let method_ty = ccx.tcx()
-                                       .method_map
-                                       .borrow()
-                                       .get(&method_call)
-                                       .map(|method| method.ty);
-                    let method_ty = monomorphize_type(bcx, method_ty.unwrap());
-                    let base_datum = unpack_datum!(bcx, trans(bcx, &**base));
-
-                    let mut args = vec![];
-                    start.as_ref().map(|e| args.push((unpack_datum!(bcx, trans(bcx, &**e)), e.id)));
-                    end.as_ref().map(|e| args.push((unpack_datum!(bcx, trans(bcx, &**e)), e.id)));
-
-                    let result_ty = // LB regions are instantiated in invoked methods
-                        ty::assert_no_late_bound_regions(
-                            bcx.tcx(), &ty::ty_fn_ret(method_ty)).unwrap();
-                    let scratch = rvalue_scratch_datum(bcx, result_ty, "trans_slice");
-
-                    unpack_result!(bcx,
-                                   trans_overloaded_op(bcx,
-                                                       expr,
-                                                       method_call,
-                                                       base_datum,
-                                                       args,
-                                                       Some(SaveIn(scratch.val)),
-                                                       true));
-                    DatumBlock::new(bcx, scratch.to_expr_datum())
-                }
-                _ => trans_index(bcx, expr, &**base, &**idx, MethodCall::expr(expr.id))
-            }
->>>>>>> 2486d93e
         }
         ast::ExprBox(_, ref contents) => {
             // Special case for `Box<T>`
