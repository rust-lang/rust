--- conflicted
+++ resolved
@@ -755,14 +755,9 @@
             let dl = get_len(bcx, scratch.val);
             Store(bcx, info, dl);
 
-<<<<<<< HEAD
-            DatumBlock::new(bcx.bl, scratch.to_expr_datum())
-
-=======
             // Always generate an lvalue datum, because this pointer doesn't own
             // the data and cleanup is scheduled elsewhere.
-            DatumBlock::new(bcx, Datum::new(scratch.val, scratch.ty, LvalueExpr))
->>>>>>> 6d718f23
+            DatumBlock::new(bcx.bl, Datum::new(scratch.val, scratch.ty, LvalueExpr))
         }
     })
 
