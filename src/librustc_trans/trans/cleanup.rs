// Copyright 2013-2014 The Rust Project Developers. See the COPYRIGHT
// file at the top-level directory of this distribution and at
// http://rust-lang.org/COPYRIGHT.
//
// Licensed under the Apache License, Version 2.0 <LICENSE-APACHE or
// http://www.apache.org/licenses/LICENSE-2.0> or the MIT license
// <LICENSE-MIT or http://opensource.org/licenses/MIT>, at your
// option. This file may not be copied, modified, or distributed
// except according to those terms.

//! ## The Cleanup module
//!
//! The cleanup module tracks what values need to be cleaned up as scopes
//! are exited, either via panic or just normal control flow. The basic
//! idea is that the function context maintains a stack of cleanup scopes
//! that are pushed/popped as we traverse the AST tree. There is typically
//! at least one cleanup scope per AST node; some AST nodes may introduce
//! additional temporary scopes.
//!
//! Cleanup items can be scheduled into any of the scopes on the stack.
//! Typically, when a scope is popped, we will also generate the code for
//! each of its cleanups at that time. This corresponds to a normal exit
//! from a block (for example, an expression completing evaluation
//! successfully without panic). However, it is also possible to pop a
//! block *without* executing its cleanups; this is typically used to
//! guard intermediate values that must be cleaned up on panic, but not
//! if everything goes right. See the section on custom scopes below for
//! more details.
//!
//! Cleanup scopes come in three kinds:
//!
//! - **AST scopes:** each AST node in a function body has a corresponding
//!   AST scope. We push the AST scope when we start generate code for an AST
//!   node and pop it once the AST node has been fully generated.
//! - **Loop scopes:** loops have an additional cleanup scope. Cleanups are
//!   never scheduled into loop scopes; instead, they are used to record the
//!   basic blocks that we should branch to when a `continue` or `break` statement
//!   is encountered.
//! - **Custom scopes:** custom scopes are typically used to ensure cleanup
//!   of intermediate values.
//!
//! ### When to schedule cleanup
//!
//! Although the cleanup system is intended to *feel* fairly declarative,
//! it's still important to time calls to `schedule_clean()` correctly.
//! Basically, you should not schedule cleanup for memory until it has
//! been initialized, because if an unwind should occur before the memory
//! is fully initialized, then the cleanup will run and try to free or
//! drop uninitialized memory. If the initialization itself produces
//! byproducts that need to be freed, then you should use temporary custom
//! scopes to ensure that those byproducts will get freed on unwind.  For
//! example, an expression like `box foo()` will first allocate a box in the
//! heap and then call `foo()` -- if `foo()` should panic, this box needs
//! to be *shallowly* freed.
//!
//! ### Long-distance jumps
//!
//! In addition to popping a scope, which corresponds to normal control
//! flow exiting the scope, we may also *jump out* of a scope into some
//! earlier scope on the stack. This can occur in response to a `return`,
//! `break`, or `continue` statement, but also in response to panic. In
//! any of these cases, we will generate a series of cleanup blocks for
//! each of the scopes that is exited. So, if the stack contains scopes A
//! ... Z, and we break out of a loop whose corresponding cleanup scope is
//! X, we would generate cleanup blocks for the cleanups in X, Y, and Z.
//! After cleanup is done we would branch to the exit point for scope X.
//! But if panic should occur, we would generate cleanups for all the
//! scopes from A to Z and then resume the unwind process afterwards.
//!
//! To avoid generating tons of code, we cache the cleanup blocks that we
//! create for breaks, returns, unwinds, and other jumps. Whenever a new
//! cleanup is scheduled, though, we must clear these cached blocks. A
//! possible improvement would be to keep the cached blocks but simply
//! generate a new block which performs the additional cleanup and then
//! branches to the existing cached blocks.
//!
//! ### AST and loop cleanup scopes
//!
//! AST cleanup scopes are pushed when we begin and end processing an AST
//! node. They are used to house cleanups related to rvalue temporary that
//! get referenced (e.g., due to an expression like `&Foo()`). Whenever an
//! AST scope is popped, we always trans all the cleanups, adding the cleanup
//! code after the postdominator of the AST node.
//!
//! AST nodes that represent breakable loops also push a loop scope; the
//! loop scope never has any actual cleanups, it's just used to point to
//! the basic blocks where control should flow after a "continue" or
//! "break" statement. Popping a loop scope never generates code.
//!
//! ### Custom cleanup scopes
//!
//! Custom cleanup scopes are used for a variety of purposes. The most
//! common though is to handle temporary byproducts, where cleanup only
//! needs to occur on panic. The general strategy is to push a custom
//! cleanup scope, schedule *shallow* cleanups into the custom scope, and
//! then pop the custom scope (without transing the cleanups) when
//! execution succeeds normally. This way the cleanups are only trans'd on
//! unwind, and only up until the point where execution succeeded, at
//! which time the complete value should be stored in an lvalue or some
//! other place where normal cleanup applies.
//!
//! To spell it out, here is an example. Imagine an expression `box expr`.
//! We would basically:
//!
//! 1. Push a custom cleanup scope C.
//! 2. Allocate the box.
//! 3. Schedule a shallow free in the scope C.
//! 4. Trans `expr` into the box.
//! 5. Pop the scope C.
//! 6. Return the box as an rvalue.
//!
//! This way, if a panic occurs while transing `expr`, the custom
//! cleanup scope C is pushed and hence the box will be freed. The trans
//! code for `expr` itself is responsible for freeing any other byproducts
//! that may be in play.

pub use self::ScopeId::*;
pub use self::CleanupScopeKind::*;
pub use self::EarlyExitLabel::*;
pub use self::Heap::*;

use llvm::{BasicBlockRef, ValueRef};
use trans::base;
use trans::build;
use trans::callee;
use trans::common;
use trans::common::{Block, BlockS, FunctionContext, ExprId, NodeIdAndSpan};
use trans::debuginfo::{DebugLoc, ToDebugLoc};
use trans::declare;
use trans::glue;
use middle::region;
use trans::type_::Type;
use middle::ty::{self, Ty};
use std::cell::Cell;
use std::fmt;
use syntax::ast;
use util::ppaux::Repr;

pub struct CleanupScope<'blk, 'tcx: 'blk> {
    // The id of this cleanup scope. If the id is None,
    // this is a *temporary scope* that is pushed during trans to
    // cleanup miscellaneous garbage that trans may generate whose
    // lifetime is a subset of some expression.  See module doc for
    // more details.
    kind: CleanupScopeKind<'blk>,

    // Cleanups to run upon scope exit.
    cleanups: Vec<CleanupObj<'tcx>>,

    // The debug location any drop calls generated for this scope will be
    // associated with.
    debug_loc: DebugLoc,

    cached_early_exits: Vec<CachedEarlyExit>,
    cached_landing_pad: Cell<Option<BasicBlockRef>>,
}

#[derive(Copy, Clone, Debug)]
pub struct CustomScopeIndex {
    index: usize
}

pub const EXIT_BREAK: usize = 0;
pub const EXIT_LOOP: usize = 1;
pub const EXIT_MAX: usize = 2;

pub enum CleanupScopeKind<'blk> {
    CustomScopeKind,
    AstScopeKind(ast::NodeId),
    LoopScopeKind(ast::NodeId, [&'blk BlockS; EXIT_MAX])
}

impl<'blk> fmt::Debug for CleanupScopeKind<'blk> {
    fn fmt(&self, f: &mut fmt::Formatter) -> fmt::Result {
        match *self {
            CustomScopeKind => write!(f, "CustomScopeKind"),
            AstScopeKind(nid) => write!(f, "AstScopeKind({})", nid),
            LoopScopeKind(nid, ref blks) => {
                try!(write!(f, "LoopScopeKind({}, [", nid));
                for blk in blks {
                    try!(write!(f, "{:p}, ", blk));
                }
                write!(f, "])")
            }
        }
    }
}

#[derive(Copy, Clone, PartialEq, Debug)]
pub enum EarlyExitLabel {
    UnwindExit,
    ReturnExit,
    LoopExit(ast::NodeId, usize)
}

#[derive(Copy, Clone)]
pub struct CachedEarlyExit {
    label: EarlyExitLabel,
    cleanup_block: BasicBlockRef,
}

pub trait Cleanup<'tcx> {
    fn must_unwind(&self) -> bool;
    fn clean_on_unwind(&self) -> bool;
    fn is_lifetime_end(&self) -> bool;
    fn trans<'r,'blk>(&self,
                      bcx: &mut Block<'r, 'blk, 'tcx>,
                      debug_loc: DebugLoc)
                      -> &'blk BlockS;
}

pub type CleanupObj<'tcx> = Box<Cleanup<'tcx>+'tcx>;

#[derive(Copy, Clone, Debug)]
pub enum ScopeId {
    AstScope(ast::NodeId),
    CustomScope(CustomScopeIndex)
}

impl<'blk, 'tcx> CleanupMethods<'blk, 'tcx> for FunctionContext<'blk, 'tcx> {
    /// Invoked when we start to trans the code contained within a new cleanup scope.
    fn push_ast_cleanup_scope(&mut self, debug_loc: NodeIdAndSpan) {
        debug!("push_ast_cleanup_scope({})",
               self.ccx.tcx().map.node_to_string(debug_loc.id));

        // FIXME(#2202) -- currently closure bodies have a parent
        // region, which messes up the assertion below, since there
        // are no cleanup scopes on the stack at the start of
        // trans'ing a closure body.  I think though that this should
        // eventually be fixed by closure bodies not having a parent
        // region, though that's a touch unclear, and it might also be
        // better just to narrow this assertion more (i.e., by
        // excluding id's that correspond to closure bodies only). For
        // now we just say that if there is already an AST scope on the stack,
        // this new AST scope had better be its immediate child.
        let top_scope = self.top_ast_scope();
        if top_scope.is_some() {
            assert!((self.ccx
                     .tcx()
                     .region_maps
                     .opt_encl_scope(region::CodeExtent::from_node_id(debug_loc.id))
                     .map(|s|s.node_id()) == top_scope)
                    ||
                    (self.ccx
                     .tcx()
                     .region_maps
                     .opt_encl_scope(region::CodeExtent::DestructionScope(debug_loc.id))
                     .map(|s|s.node_id()) == top_scope));
        }

        self.push_scope(CleanupScope::new(AstScopeKind(debug_loc.id),
                                          debug_loc.debug_loc()));
    }

    fn push_loop_cleanup_scope(&mut self,
                               id: ast::NodeId,
                               exits: [&'blk BlockS; EXIT_MAX]) {
        debug!("push_loop_cleanup_scope({})",
               self.ccx.tcx().map.node_to_string(id));
        assert_eq!(Some(id), self.top_ast_scope());

        // Just copy the debuginfo source location from the enclosing scope
        let debug_loc = self.scopes
                            .last()
                            .unwrap()
                            .debug_loc;

        self.push_scope(CleanupScope::new(LoopScopeKind(id, exits), debug_loc));
    }

    fn push_custom_cleanup_scope(&mut self) -> CustomScopeIndex {
        let index = self.scopes_len();
        debug!("push_custom_cleanup_scope(): {}", index);

        // Just copy the debuginfo source location from the enclosing scope
        let debug_loc = self.scopes
                            .last()
                            .map(|opt_scope| opt_scope.debug_loc)
                            .unwrap_or(DebugLoc::None);

        self.push_scope(CleanupScope::new(CustomScopeKind, debug_loc));
        CustomScopeIndex { index: index }
    }

    fn push_custom_cleanup_scope_with_debug_loc(&mut self,
                                                debug_loc: NodeIdAndSpan)
                                                -> CustomScopeIndex {
        let index = self.scopes_len();
        debug!("push_custom_cleanup_scope(): {}", index);

        self.push_scope(CleanupScope::new(CustomScopeKind,
                                          debug_loc.debug_loc()));
        CustomScopeIndex { index: index }
    }

    /// Removes the cleanup scope for id `cleanup_scope`, which must be at the top of the cleanup
    /// stack, and generates the code to do its cleanups for normal exit.
    fn pop_and_trans_ast_cleanup_scope(&mut self,
                                       bcx: &'blk BlockS,
                                       cleanup_scope: ast::NodeId)
                                       -> &'blk BlockS {
        debug!("pop_and_trans_ast_cleanup_scope({})",
               self.ccx.tcx().map.node_to_string(cleanup_scope));

        assert!(self.top_scope(|s| s.kind.is_ast_with_id(cleanup_scope)));

        let scope = self.pop_scope();
        self.trans_scope_cleanups(bcx, &scope)
    }

    /// Removes the loop cleanup scope for id `cleanup_scope`, which must be at the top of the
    /// cleanup stack. Does not generate any cleanup code, since loop scopes should exit by
    /// branching to a block generated by `normal_exit_block`.
    fn pop_loop_cleanup_scope(&mut self,
                              cleanup_scope: ast::NodeId) {
        debug!("pop_loop_cleanup_scope({})",
               self.ccx.tcx().map.node_to_string(cleanup_scope));

        assert!(self.top_scope(|s| s.kind.is_loop_with_id(cleanup_scope)));

        let _ = self.pop_scope();
    }

    /// Removes the top cleanup scope from the stack without executing its cleanups. The top
    /// cleanup scope must be the temporary scope `custom_scope`.
    fn pop_custom_cleanup_scope(&mut self,
                                custom_scope: CustomScopeIndex) {
        debug!("pop_custom_cleanup_scope({})", custom_scope.index);
        assert!(self.is_valid_to_pop_custom_scope(custom_scope));
        let _ = self.pop_scope();
    }

    /// Removes the top cleanup scope from the stack, which must be a temporary scope, and
    /// generates the code to do its cleanups for normal exit.
    fn pop_and_trans_custom_cleanup_scope(&mut self,
                                          bcx: &'blk BlockS,
                                          custom_scope: CustomScopeIndex)
                                          -> &'blk BlockS {
        debug!("pop_and_trans_custom_cleanup_scope({:?})", custom_scope);
        assert!(self.is_valid_to_pop_custom_scope(custom_scope));

        let scope = self.pop_scope();
        self.trans_scope_cleanups(bcx, &scope)
    }

    /// Returns the id of the top-most loop scope
    fn top_loop_scope(&self) -> ast::NodeId {
        for scope in self.scopes.iter().rev() {
            if let LoopScopeKind(id, _) = scope.kind {
                return id;
            }
        }
        self.ccx.sess().bug("no loop scope found");
    }

    /// Returns a block to branch to which will perform all pending cleanups and then
    /// break/continue (depending on `exit`) out of the loop with id `cleanup_scope`
    fn normal_exit_block(&mut self,
                         cleanup_scope: ast::NodeId,
                         exit: usize) -> BasicBlockRef {
        self.trans_cleanups_to_exit_scope(LoopExit(cleanup_scope, exit))
    }

    /// Returns a block to branch to which will perform all pending cleanups and then return from
    /// this function
    fn return_exit_block(&mut self) -> BasicBlockRef {
        self.trans_cleanups_to_exit_scope(ReturnExit)
    }

    fn schedule_lifetime_end(&mut self,
                             cleanup_scope: ScopeId,
                             val: ValueRef) {
        let drop = box LifetimeEnd {
            ptr: val,
        };

        debug!("schedule_lifetime_end({:?}, val={})",
               cleanup_scope,
               self.ccx.tn().val_to_string(val));

        self.schedule_clean(cleanup_scope, drop as CleanupObj);
    }

    /// Schedules a (deep) drop of `val`, which is a pointer to an instance of `ty`
    fn schedule_drop_mem(&mut self,
                         cleanup_scope: ScopeId,
                         val: ValueRef,
                         ty: Ty<'tcx>) {
        if !self.type_needs_drop(ty) { return; }
        let drop = box DropValue {
            is_immediate: false,
            must_unwind: common::type_needs_unwind_cleanup(self.ccx, ty),
            val: val,
            ty: ty,
            fill_on_drop: false,
            skip_dtor: false,
        };

        debug!("schedule_drop_mem({:?}, val={}, ty={}) fill_on_drop={} skip_dtor={}",
               cleanup_scope,
               self.ccx.tn().val_to_string(val),
               ty.repr(self.ccx.tcx()),
               drop.fill_on_drop,
               drop.skip_dtor);

        self.schedule_clean(cleanup_scope, drop as CleanupObj);
    }

    /// Schedules a (deep) drop and filling of `val`, which is a pointer to an instance of `ty`
    fn schedule_drop_and_fill_mem(&mut self,
                                  cleanup_scope: ScopeId,
                                  val: ValueRef,
                                  ty: Ty<'tcx>) {
        if !self.type_needs_drop(ty) { return; }

        let drop = box DropValue {
            is_immediate: false,
            must_unwind: common::type_needs_unwind_cleanup(self.ccx, ty),
            val: val,
            ty: ty,
            fill_on_drop: true,
            skip_dtor: false,
        };

        debug!("schedule_drop_and_fill_mem({:?}, val={}, ty={}, fill_on_drop={}, skip_dtor={})",
               cleanup_scope,
               self.ccx.tn().val_to_string(val),
               ty.repr(self.ccx.tcx()),
               drop.fill_on_drop,
               drop.skip_dtor);

        self.schedule_clean(cleanup_scope, drop as CleanupObj);
    }

    /// Issue #23611: Schedules a (deep) drop of the contents of
    /// `val`, which is a pointer to an instance of struct/enum type
    /// `ty`. The scheduled code handles extracting the discriminant
    /// and dropping the contents associated with that variant
    /// *without* executing any associated drop implementation.
    fn schedule_drop_adt_contents(&mut self,
                                  cleanup_scope: ScopeId,
                                  val: ValueRef,
                                  ty: Ty<'tcx>) {
        // `if` below could be "!contents_needs_drop"; skipping drop
        // is just an optimization, so sound to be conservative.
        if !self.type_needs_drop(ty) { return; }

        let drop = box DropValue {
            is_immediate: false,
            must_unwind: common::type_needs_unwind_cleanup(self.ccx, ty),
            val: val,
            ty: ty,
            fill_on_drop: false,
            skip_dtor: true,
        };

        debug!("schedule_drop_adt_contents({:?}, val={}, ty={}) fill_on_drop={} skip_dtor={}",
               cleanup_scope,
               self.ccx.tn().val_to_string(val),
               ty.repr(self.ccx.tcx()),
               drop.fill_on_drop,
               drop.skip_dtor);

        self.schedule_clean(cleanup_scope, drop as CleanupObj);
    }

    /// Schedules a (deep) drop of `val`, which is an instance of `ty`
    fn schedule_drop_immediate(&mut self,
                               cleanup_scope: ScopeId,
                               val: ValueRef,
                               ty: Ty<'tcx>) {

        if !self.type_needs_drop(ty) { return; }
        let drop = box DropValue {
            is_immediate: true,
            must_unwind: common::type_needs_unwind_cleanup(self.ccx, ty),
            val: val,
            ty: ty,
            fill_on_drop: false,
            skip_dtor: false,
        };

        debug!("schedule_drop_immediate({:?}, val={}, ty={:?}) fill_on_drop={} skip_dtor={}",
               cleanup_scope,
               self.ccx.tn().val_to_string(val),
               ty.repr(self.ccx.tcx()),
               drop.fill_on_drop,
               drop.skip_dtor);

        self.schedule_clean(cleanup_scope, drop as CleanupObj);
    }

    /// Schedules a call to `free(val)`. Note that this is a shallow operation.
    fn schedule_free_value(&mut self,
                           cleanup_scope: ScopeId,
                           val: ValueRef,
                           heap: Heap,
                           content_ty: Ty<'tcx>) {
        let drop = box FreeValue { ptr: val, heap: heap, content_ty: content_ty };

        debug!("schedule_free_value({:?}, val={}, heap={:?})",
               cleanup_scope,
               self.ccx.tn().val_to_string(val),
               heap);

        self.schedule_clean(cleanup_scope, drop as CleanupObj);
    }

<<<<<<< HEAD
    /// Schedules a call to `free(val)`. Note that this is a shallow operation.
    fn schedule_free_slice(&mut self,
                           cleanup_scope: ScopeId,
                           val: ValueRef,
                           size: ValueRef,
                           align: ValueRef,
                           heap: Heap) {
        let drop = box FreeSlice { ptr: val, size: size, align: align, heap: heap };

        debug!("schedule_free_slice({:?}, val={}, heap={:?})",
               cleanup_scope,
               self.ccx.tn().val_to_string(val),
               heap);

        self.schedule_clean(cleanup_scope, drop as CleanupObj);
    }

    fn schedule_clean(&mut self,
=======
    fn schedule_clean(&self,
>>>>>>> feac9f1c
                      cleanup_scope: ScopeId,
                      cleanup: CleanupObj<'tcx>) {
        match cleanup_scope {
            AstScope(id) => self.schedule_clean_in_ast_scope(id, cleanup),
            CustomScope(id) => self.schedule_clean_in_custom_scope(id, cleanup),
        }
    }

    /// Schedules a cleanup to occur upon exit from `cleanup_scope`. If `cleanup_scope` is not
    /// provided, then the cleanup is scheduled in the topmost scope, which must be a temporary
    /// scope.
    fn schedule_clean_in_ast_scope(&mut self,
                                   cleanup_scope: ast::NodeId,
                                   cleanup: CleanupObj<'tcx>) {
        debug!("schedule_clean_in_ast_scope(cleanup_scope={})",
               cleanup_scope);

        for scope in self.scopes.iter_mut().rev() {
            if scope.kind.is_ast_with_id(cleanup_scope) {
                scope.cleanups.push(cleanup);
                scope.clear_cached_exits();
                return;
            } else {
                // will be adding a cleanup to some enclosing scope
                scope.clear_cached_exits();
            }
        }

        self.ccx.sess().bug(
            &format!("no cleanup scope {} found",
                    self.ccx.tcx().map.node_to_string(cleanup_scope)));
    }

    /// Schedules a cleanup to occur in the top-most scope, which must be a temporary scope.
    fn schedule_clean_in_custom_scope(&mut self,
                                      custom_scope: CustomScopeIndex,
                                      cleanup: CleanupObj<'tcx>) {
        debug!("schedule_clean_in_custom_scope(custom_scope={})",
               custom_scope.index);

        assert!(self.is_valid_custom_scope(custom_scope));

        let scope = &mut (*self.scopes)[custom_scope.index];
        scope.cleanups.push(cleanup);
        scope.clear_cached_exits();
    }

    /// Returns true if there are pending cleanups that should execute on panic.
    fn needs_invoke(&self) -> bool {
        self.scopes.iter().rev().any(|s| s.needs_invoke())
    }

    /// Returns a basic block to branch to in the event of a panic. This block will run the panic
    /// cleanups and eventually invoke the LLVM `Resume` instruction.
    fn get_landing_pad(&mut self) -> BasicBlockRef {
        let _icx = base::push_ctxt("get_landing_pad");

        debug!("get_landing_pad");

        let orig_scopes_len = self.scopes_len();
        assert!(orig_scopes_len > 0);

        // Remove any scopes that do not have cleanups on panic:
        let mut popped_scopes = vec!();
        while !self.top_scope(|s| s.needs_invoke()) {
            debug!("top scope does not need invoke");
            popped_scopes.push(self.pop_scope());
        }

        // Check for an existing landing pad in the new topmost scope:
        let llbb = self.get_or_create_landing_pad();

        // Push the scopes we removed back on:
        loop {
            match popped_scopes.pop() {
                Some(scope) => self.push_scope(scope),
                None => break
            }
        }

        assert_eq!(self.scopes_len(), orig_scopes_len);

        return llbb;
    }
}

impl<'blk, 'tcx> CleanupHelperMethods<'blk, 'tcx> for FunctionContext<'blk, 'tcx> {
    /// Returns the id of the current top-most AST scope, if any.
    fn top_ast_scope(&self) -> Option<ast::NodeId> {
        for scope in self.scopes.iter().rev() {
            match scope.kind {
                CustomScopeKind | LoopScopeKind(..) => {}
                AstScopeKind(i) => {
                    return Some(i);
                }
            }
        }
        None
    }

    fn top_nonempty_cleanup_scope(&self) -> Option<usize> {
        self.scopes.iter().rev().position(|s| !s.cleanups.is_empty())
    }

    fn is_valid_to_pop_custom_scope(&self, custom_scope: CustomScopeIndex) -> bool {
        self.is_valid_custom_scope(custom_scope) &&
            custom_scope.index == self.scopes.len() - 1
    }

    fn is_valid_custom_scope(&self, custom_scope: CustomScopeIndex) -> bool {
        custom_scope.index < self.scopes.len() &&
            (*self.scopes)[custom_scope.index].kind.is_temp()
    }

    /// Generates the cleanups for `scope` into `bcx`
    fn trans_scope_cleanups(&mut self, // cannot borrow self, will recurse
                            bcx: &'blk BlockS,
                            scope: &CleanupScope<'blk, 'tcx>) -> &'blk BlockS {

        let mut bcx = bcx;
        if !bcx.unreachable.get() {
            for cleanup in scope.cleanups.iter().rev() {
                bcx = cleanup.trans(&mut bcx.with(self), scope.debug_loc);
            }
        }
        bcx
    }

    fn scopes_len(&self) -> usize {
        self.scopes.len()
    }

    fn push_scope(&mut self, scope: CleanupScope<'blk, 'tcx>) {
        self.scopes.push(scope)
    }

    fn pop_scope(&mut self) -> CleanupScope<'blk, 'tcx> {
        debug!("popping cleanup scope {}, {} scopes remaining",
               self.top_scope(|s| s.block_name("")),
               self.scopes_len() - 1);

        self.scopes.pop().unwrap()
    }

    fn top_scope<R, F>(&self, f: F) -> R where F: FnOnce(&CleanupScope<'blk, 'tcx>) -> R {
        f(self.scopes.last().unwrap())
    }

    /// Used when the caller wishes to jump to an early exit, such as a return, break, continue, or
    /// unwind. This function will generate all cleanups between the top of the stack and the exit
    /// `label` and return a basic block that the caller can branch to.
    ///
    /// For example, if the current stack of cleanups were as follows:
    ///
    ///      AST 22
    ///      Custom 1
    ///      AST 23
    ///      Loop 23
    ///      Custom 2
    ///      AST 24
    ///
    /// and the `label` specifies a break from `Loop 23`, then this function would generate a
    /// series of basic blocks as follows:
    ///
    ///      Cleanup(AST 24) -> Cleanup(Custom 2) -> break_blk
    ///
    /// where `break_blk` is the block specified in `Loop 23` as the target for breaks. The return
    /// value would be the first basic block in that sequence (`Cleanup(AST 24)`). The caller could
    /// then branch to `Cleanup(AST 24)` and it will perform all cleanups and finally branch to the
    /// `break_blk`.
    fn trans_cleanups_to_exit_scope(&mut self,
                                    label: EarlyExitLabel)
                                    -> BasicBlockRef {
        debug!("trans_cleanups_to_exit_scope label={:?} scopes={}",
               label, self.scopes_len());

        let orig_scopes_len = self.scopes_len();
        let mut prev_llbb;
        let mut popped_scopes = vec!();

        // First we pop off all the cleanup stacks that are
        // traversed until the exit is reached, pushing them
        // onto the side vector `popped_scopes`. No code is
        // generated at this time.
        //
        // So, continuing the example from above, we would wind up
        // with a `popped_scopes` vector of `[AST 24, Custom 2]`.
        // (Presuming that there are no cached exits)
        loop {
            if self.scopes_len() == 0 {
                match label {
                    UnwindExit => {
                        // Generate a block that will `Resume`.
                        let prev_bcx = self.new_block(true, "resume", None);
                        let personality = self.personality.expect(
                            "create_landing_pad() should have set this");
                        let ld = build::Load(&mut prev_bcx.with(self), personality);
                        build::Resume(&mut prev_bcx.with(self), ld);
                        prev_llbb = prev_bcx.llbb;
                        break;
                    }

                    ReturnExit => {
                        prev_llbb = self.get_llreturn();
                        break;
                    }

                    LoopExit(id, _) => {
                        self.ccx.sess().bug(&format!(
                                "cannot exit from scope {}, \
                                not in scope", id));
                    }
                }
            }

            // Check if we have already cached the unwinding of this
            // scope for this label. If so, we can stop popping scopes
            // and branch to the cached label, since it contains the
            // cleanups for any subsequent scopes.
            match self.top_scope(|s| s.cached_early_exit(label)) {
                Some(cleanup_block) => {
                    prev_llbb = cleanup_block;
                    break;
                }
                None => { }
            }

            // Pop off the scope, since we will be generating
            // unwinding code for it. If we are searching for a loop exit,
            // and this scope is that loop, then stop popping and set
            // `prev_llbb` to the appropriate exit block from the loop.
            popped_scopes.push(self.pop_scope());
            let scope = popped_scopes.last().unwrap();
            match label {
                UnwindExit | ReturnExit => { }
                LoopExit(id, exit) => {
                    match scope.kind.early_exit_block(id, exit) {
                        Some(exitllbb) => {
                            prev_llbb = exitllbb;
                            break;
                        }

                        None => { }
                    }
                }
            }
        }

        debug!("trans_cleanups_to_exit_scope: popped {} scopes",
               popped_scopes.len());

        // Now push the popped scopes back on. As we go,
        // we track in `prev_llbb` the exit to which this scope
        // should branch when it's done.
        //
        // So, continuing with our example, we will start out with
        // `prev_llbb` being set to `break_blk` (or possibly a cached
        // early exit). We will then pop the scopes from `popped_scopes`
        // and generate a basic block for each one, prepending it in the
        // series and updating `prev_llbb`. So we begin by popping `Custom 2`
        // and generating `Cleanup(Custom 2)`. We make `Cleanup(Custom 2)`
        // branch to `prev_llbb == break_blk`, giving us a sequence like:
        //
        //     Cleanup(Custom 2) -> prev_llbb
        //
        // We then pop `AST 24` and repeat the process, giving us the sequence:
        //
        //     Cleanup(AST 24) -> Cleanup(Custom 2) -> prev_llbb
        //
        // At this point, `popped_scopes` is empty, and so the final block
        // that we return to the user is `Cleanup(AST 24)`.
        while !popped_scopes.is_empty() {
            let mut scope = popped_scopes.pop().unwrap();

            if scope.cleanups.iter().any(|c| cleanup_is_suitable_for(&**c, label))
            {
                let name = scope.block_name("clean");
                debug!("generating cleanups for {}", name);
                let bcx_in = &*self.new_block(label.is_unwind(),
                                              &name[..],
                                              None);
                let mut bcx_out = bcx_in;
                for cleanup in scope.cleanups.iter().rev() {
                    if cleanup_is_suitable_for(&**cleanup, label) {
                        bcx_out = cleanup.trans(&mut bcx_out.with(self),
                                                scope.debug_loc);
                    }
                }
                build::Br(&mut bcx_out.with(self), prev_llbb, DebugLoc::None);
                prev_llbb = bcx_in.llbb;
            } else {
                debug!("no suitable cleanups in {}",
                       scope.block_name("clean"));
            }

            scope.add_cached_early_exit(label, prev_llbb);
            self.push_scope(scope);
        }

        debug!("trans_cleanups_to_exit_scope: prev_llbb={:?}", prev_llbb);

        assert_eq!(self.scopes_len(), orig_scopes_len);
        prev_llbb
    }

    /// Creates a landing pad for the top scope, if one does not exist.  The landing pad will
    /// perform all cleanups necessary for an unwind and then `resume` to continue error
    /// propagation:
    ///
    ///     landing_pad -> ... cleanups ... -> [resume]
    ///
    /// (The cleanups and resume instruction are created by `trans_cleanups_to_exit_scope()`, not
    /// in this function itself.)
    fn get_or_create_landing_pad(&mut self) -> BasicBlockRef {
        let pad_bcx;

        debug!("get_or_create_landing_pad");

        // Check if a landing pad block exists; if not, create one.
        {
            let last_scope = self.scopes.last().unwrap();
            match last_scope.cached_landing_pad.get() {
                Some(llbb) => { return llbb; }
                None => {
                    let name = last_scope.block_name("unwind");
                    pad_bcx = self.new_block(true, &name[..], None);
                    last_scope.cached_landing_pad.set(Some(pad_bcx.llbb));
                }
            }
        }

        // The landing pad return type (the type being propagated). Not sure what
        // this represents but it's determined by the personality function and
        // this is what the EH proposal example uses.
        let llretty = Type::struct_(self.ccx,
                                    &[Type::i8p(self.ccx), Type::i32(self.ccx)],
                                    false);

        // The exception handling personality function.
        //
        // If our compilation unit has the `eh_personality` lang item somewhere
        // within it, then we just need to translate that. Otherwise, we're
        // building an rlib which will depend on some upstream implementation of
        // this function, so we just codegen a generic reference to it. We don't
        // specify any of the types for the function, we just make it a symbol
        // that LLVM can later use.
        let llpersonality = match pad_bcx.with(self).tcx().lang_items.eh_personality() {
            Some(def_id) => {
                callee::trans_fn_ref(pad_bcx.with(self).ccx(), def_id, ExprId(0),
                                     self.param_substs).val
            }
            None => {
                let mut personality = self.ccx.eh_personality().borrow_mut();
                match *personality {
                    Some(llpersonality) => llpersonality,
                    None => {
                        let fty = Type::variadic_func(&[], &Type::i32(self.ccx));
                        let f = declare::declare_cfn(self.ccx, "rust_eh_personality", fty,
                                                     self.ccx.tcx().types.i32);
                        *personality = Some(f);
                        f
                    }
                }
            }
        };

        // The only landing pad clause will be 'cleanup'
        let llretval = build::LandingPad(&mut pad_bcx.with(self), llretty, llpersonality, 1);

        // The landing pad block is a cleanup
        build::SetCleanup(&mut pad_bcx.with(self), llretval);

        // We store the retval in a function-central alloca, so that calls to
        // Resume can find it.
        match self.personality {
            Some(addr) => {
                build::Store(&mut pad_bcx.with(self), llretval, addr);
            }
            None => {
                let addr = base::alloca(&mut pad_bcx.with(self), common::val_ty(llretval), "");
                self.personality = Some(addr);
                build::Store(&mut pad_bcx.with(self), llretval, addr);
            }
        }

        // Generate the cleanup block and branch to it.
        let cleanup_llbb = self.trans_cleanups_to_exit_scope(UnwindExit);
        build::Br(&mut pad_bcx.with(self), cleanup_llbb, DebugLoc::None);

        return pad_bcx.llbb;
    }
}

impl<'blk, 'tcx> CleanupScope<'blk, 'tcx> {
    fn new(kind: CleanupScopeKind<'blk>,
           debug_loc: DebugLoc)
        -> CleanupScope<'blk, 'tcx> {
        CleanupScope {
            kind: kind,
            debug_loc: debug_loc,
            cleanups: vec!(),
            cached_early_exits: vec!(),
            cached_landing_pad: Cell::new(None),
        }
    }

    fn clear_cached_exits(&mut self) {
        self.cached_early_exits = vec!();
        self.cached_landing_pad.set(None);
    }

    fn cached_early_exit(&self,
                         label: EarlyExitLabel)
                         -> Option<BasicBlockRef> {
        self.cached_early_exits.iter().
            find(|e| e.label == label).
            map(|e| e.cleanup_block)
    }

    fn add_cached_early_exit(&mut self,
                             label: EarlyExitLabel,
                             blk: BasicBlockRef) {
        self.cached_early_exits.push(
            CachedEarlyExit { label: label,
                              cleanup_block: blk });
    }

    /// True if this scope has cleanups that need unwinding
    fn needs_invoke(&self) -> bool {

        self.cached_landing_pad.get().is_some() ||
            self.cleanups.iter().any(|c| c.must_unwind())
    }

    /// Returns a suitable name to use for the basic block that handles this cleanup scope
    fn block_name(&self, prefix: &str) -> String {
        match self.kind {
            CustomScopeKind => format!("{}_custom_", prefix),
            AstScopeKind(id) => format!("{}_ast_{}_", prefix, id),
            LoopScopeKind(id, _) => format!("{}_loop_{}_", prefix, id),
        }
    }

    pub fn drop_non_lifetime_clean(&mut self) {
        self.cleanups.retain(|c| c.is_lifetime_end());
    }
}

impl<'blk, 'tcx> CleanupScopeKind<'blk> {
    fn is_temp(&self) -> bool {
        match *self {
            CustomScopeKind => true,
            LoopScopeKind(..) | AstScopeKind(..) => false,
        }
    }

    fn is_ast_with_id(&self, id: ast::NodeId) -> bool {
        match *self {
            CustomScopeKind | LoopScopeKind(..) => false,
            AstScopeKind(i) => i == id
        }
    }

    fn is_loop_with_id(&self, id: ast::NodeId) -> bool {
        match *self {
            CustomScopeKind | AstScopeKind(..) => false,
            LoopScopeKind(i, _) => i == id
        }
    }

    /// If this is a loop scope with id `id`, return the early exit block `exit`, else `None`
    fn early_exit_block(&self,
                        id: ast::NodeId,
                        exit: usize) -> Option<BasicBlockRef> {
        match *self {
            LoopScopeKind(i, ref exits) if id == i => Some(exits[exit].llbb),
            _ => None,
        }
    }
}

impl EarlyExitLabel {
    fn is_unwind(&self) -> bool {
        match *self {
            UnwindExit => true,
            _ => false
        }
    }
}

///////////////////////////////////////////////////////////////////////////
// Cleanup types

#[derive(Copy, Clone)]
pub struct DropValue<'tcx> {
    is_immediate: bool,
    must_unwind: bool,
    val: ValueRef,
    ty: Ty<'tcx>,
    fill_on_drop: bool,
    skip_dtor: bool,
}

impl<'tcx> Cleanup<'tcx> for DropValue<'tcx> {
    fn must_unwind(&self) -> bool {
        self.must_unwind
    }

    fn clean_on_unwind(&self) -> bool {
        self.must_unwind
    }

    fn is_lifetime_end(&self) -> bool {
        false
    }

    fn trans<'r, 'blk>(&self,
                       bcx: &mut Block<'r, 'blk, 'tcx>,
                       debug_loc: DebugLoc)
                       -> &'blk BlockS {
        let skip_dtor = self.skip_dtor;
        let _icx = if skip_dtor {
            base::push_ctxt("<DropValue as Cleanup>::trans skip_dtor=true")
        } else {
            base::push_ctxt("<DropValue as Cleanup>::trans skip_dtor=false")
        };
        let bl = if self.is_immediate {
            glue::drop_ty_immediate(bcx, self.val, self.ty, debug_loc, self.skip_dtor)
        } else {
            glue::drop_ty_core(bcx, self.val, self.ty, debug_loc, self.skip_dtor)
        };
        if self.fill_on_drop {
            base::drop_done_fill_mem(&mut bl.with(bcx.fcx), self.val, self.ty);
        }
        bl
    }
}

#[derive(Copy, Clone, Debug)]
pub enum Heap {
    HeapExchange
}

#[derive(Copy, Clone)]
pub struct FreeValue<'tcx> {
    ptr: ValueRef,
    heap: Heap,
    content_ty: Ty<'tcx>
}

impl<'tcx> Cleanup<'tcx> for FreeValue<'tcx> {
    fn must_unwind(&self) -> bool {
        true
    }

    fn clean_on_unwind(&self) -> bool {
        true
    }

    fn is_lifetime_end(&self) -> bool {
        false
    }

    fn trans<'r, 'blk>(&self,
                       bcx: &mut Block<'r, 'blk, 'tcx>,
                       debug_loc: DebugLoc)
                       -> &'blk BlockS {
        match self.heap {
            HeapExchange => {
                glue::trans_exchange_free_ty(bcx,
                                             self.ptr,
                                             self.content_ty,
                                             debug_loc)
            }
        }
    }
}

#[derive(Copy, Clone)]
<<<<<<< HEAD
pub struct FreeSlice {
    ptr: ValueRef,
    size: ValueRef,
    align: ValueRef,
    heap: Heap,
}

impl<'tcx> Cleanup<'tcx> for FreeSlice {
    fn must_unwind(&self) -> bool {
        true
    }

    fn clean_on_unwind(&self) -> bool {
        true
    }

    fn is_lifetime_end(&self) -> bool {
        false
    }

    fn trans<'r, 'blk>(&self,
                       bcx: &mut Block<'r, 'blk, 'tcx>,
                       debug_loc: DebugLoc)
                       -> &'blk BlockS {
        match self.heap {
            HeapExchange => {
                glue::trans_exchange_free_dyn(bcx,
                                              self.ptr,
                                              self.size,
                                              self.align,
                                              debug_loc)
            }
        }
    }
}

#[derive(Copy, Clone)]
=======
>>>>>>> feac9f1c
pub struct LifetimeEnd {
    ptr: ValueRef,
}

impl<'tcx> Cleanup<'tcx> for LifetimeEnd {
    fn must_unwind(&self) -> bool {
        false
    }

    fn clean_on_unwind(&self) -> bool {
        true
    }

    fn is_lifetime_end(&self) -> bool {
        true
    }

    fn trans<'r, 'blk>(&self,
                       bcx: &mut Block<'r, 'blk, 'tcx>,
                       debug_loc: DebugLoc)
                       -> &'blk BlockS {
        debug_loc.apply(bcx.fcx);
        base::call_lifetime_end(bcx, self.ptr);
        bcx.bl
    }
}

pub fn temporary_scope(tcx: &ty::ctxt,
                       id: ast::NodeId)
                       -> ScopeId {
    match tcx.region_maps.temporary_scope(id) {
        Some(scope) => {
            let r = AstScope(scope.node_id());
            debug!("temporary_scope({}) = {:?}", id, r);
            r
        }
        None => {
            tcx.sess.bug(&format!("no temporary scope available for expr {}",
                                 id))
        }
    }
}

pub fn var_scope(tcx: &ty::ctxt,
                 id: ast::NodeId)
                 -> ScopeId {
    let r = AstScope(tcx.region_maps.var_scope(id).node_id());
    debug!("var_scope({}) = {:?}", id, r);
    r
}

fn cleanup_is_suitable_for(c: &Cleanup,
                           label: EarlyExitLabel) -> bool {
    !label.is_unwind() || c.clean_on_unwind()
}

///////////////////////////////////////////////////////////////////////////
// These traits just exist to put the methods into this file.

pub trait CleanupMethods<'blk, 'tcx> {
    fn push_ast_cleanup_scope(&mut self, id: NodeIdAndSpan);
    fn push_loop_cleanup_scope(&mut self,
                               id: ast::NodeId,
                               exits: [&'blk BlockS; EXIT_MAX]);
    fn push_custom_cleanup_scope(&mut self) -> CustomScopeIndex;
    fn push_custom_cleanup_scope_with_debug_loc(&mut self,
                                                debug_loc: NodeIdAndSpan)
                                                -> CustomScopeIndex;
    fn pop_and_trans_ast_cleanup_scope(&mut self,
                                       bcx: &'blk BlockS,
                                       cleanup_scope: ast::NodeId)
                                       -> &'blk BlockS;
    fn pop_loop_cleanup_scope(&mut self,
                              cleanup_scope: ast::NodeId);
    fn pop_custom_cleanup_scope(&mut self,
                                custom_scope: CustomScopeIndex);
    fn pop_and_trans_custom_cleanup_scope(&mut self,
                                          bcx: &'blk BlockS,
                                          custom_scope: CustomScopeIndex)
                                          -> &'blk BlockS;
    fn top_loop_scope(&self) -> ast::NodeId;
    fn normal_exit_block(&mut self,
                         cleanup_scope: ast::NodeId,
                         exit: usize) -> BasicBlockRef;
    fn return_exit_block(&mut self) -> BasicBlockRef;
    fn schedule_lifetime_end(&mut self,
                         cleanup_scope: ScopeId,
                         val: ValueRef);
    fn schedule_drop_mem(&mut self,
                         cleanup_scope: ScopeId,
                         val: ValueRef,
                         ty: Ty<'tcx>);
    fn schedule_drop_and_fill_mem(&mut self,
                                  cleanup_scope: ScopeId,
                                  val: ValueRef,
                                  ty: Ty<'tcx>);
    fn schedule_drop_adt_contents(&mut self,
                                  cleanup_scope: ScopeId,
                                  val: ValueRef,
                                  ty: Ty<'tcx>);
    fn schedule_drop_immediate(&mut self,
                               cleanup_scope: ScopeId,
                               val: ValueRef,
                               ty: Ty<'tcx>);
    fn schedule_free_value(&mut self,
                           cleanup_scope: ScopeId,
                           val: ValueRef,
                           heap: Heap,
                           content_ty: Ty<'tcx>);
<<<<<<< HEAD
    fn schedule_free_slice(&mut self,
                           cleanup_scope: ScopeId,
                           val: ValueRef,
                           size: ValueRef,
                           align: ValueRef,
                           heap: Heap);
    fn schedule_clean(&mut self,
=======
    fn schedule_clean(&self,
>>>>>>> feac9f1c
                      cleanup_scope: ScopeId,
                      cleanup: CleanupObj<'tcx>);
    fn schedule_clean_in_ast_scope(&mut self,
                                   cleanup_scope: ast::NodeId,
                                   cleanup: CleanupObj<'tcx>);
    fn schedule_clean_in_custom_scope(&mut self,
                                    custom_scope: CustomScopeIndex,
                                    cleanup: CleanupObj<'tcx>);
    fn needs_invoke(&self) -> bool;
    fn get_landing_pad(&mut self) -> BasicBlockRef;
}

trait CleanupHelperMethods<'blk, 'tcx> {
    fn top_ast_scope(&self) -> Option<ast::NodeId>;
    fn top_nonempty_cleanup_scope(&self) -> Option<usize>;
    fn is_valid_to_pop_custom_scope(&self, custom_scope: CustomScopeIndex) -> bool;
    fn is_valid_custom_scope(&self, custom_scope: CustomScopeIndex) -> bool;
    fn trans_scope_cleanups(&mut self,
                            bcx: &'blk BlockS,
                            scope: &CleanupScope<'blk, 'tcx>) -> &'blk BlockS;
    fn trans_cleanups_to_exit_scope(&mut self,
                                    label: EarlyExitLabel)
                                    -> BasicBlockRef;
    fn get_or_create_landing_pad(&mut self) -> BasicBlockRef;
    fn scopes_len(&self) -> usize;
    fn push_scope(&mut self, scope: CleanupScope<'blk, 'tcx>);
    fn pop_scope(&mut self) -> CleanupScope<'blk, 'tcx>;
    fn top_scope<R, F>(&self, f: F) -> R where F: FnOnce(&CleanupScope<'blk, 'tcx>) -> R;
}<|MERGE_RESOLUTION|>--- conflicted
+++ resolved
@@ -506,28 +506,7 @@
         self.schedule_clean(cleanup_scope, drop as CleanupObj);
     }
 
-<<<<<<< HEAD
-    /// Schedules a call to `free(val)`. Note that this is a shallow operation.
-    fn schedule_free_slice(&mut self,
-                           cleanup_scope: ScopeId,
-                           val: ValueRef,
-                           size: ValueRef,
-                           align: ValueRef,
-                           heap: Heap) {
-        let drop = box FreeSlice { ptr: val, size: size, align: align, heap: heap };
-
-        debug!("schedule_free_slice({:?}, val={}, heap={:?})",
-               cleanup_scope,
-               self.ccx.tn().val_to_string(val),
-               heap);
-
-        self.schedule_clean(cleanup_scope, drop as CleanupObj);
-    }
-
     fn schedule_clean(&mut self,
-=======
-    fn schedule_clean(&self,
->>>>>>> feac9f1c
                       cleanup_scope: ScopeId,
                       cleanup: CleanupObj<'tcx>) {
         match cleanup_scope {
@@ -1107,46 +1086,6 @@
 }
 
 #[derive(Copy, Clone)]
-<<<<<<< HEAD
-pub struct FreeSlice {
-    ptr: ValueRef,
-    size: ValueRef,
-    align: ValueRef,
-    heap: Heap,
-}
-
-impl<'tcx> Cleanup<'tcx> for FreeSlice {
-    fn must_unwind(&self) -> bool {
-        true
-    }
-
-    fn clean_on_unwind(&self) -> bool {
-        true
-    }
-
-    fn is_lifetime_end(&self) -> bool {
-        false
-    }
-
-    fn trans<'r, 'blk>(&self,
-                       bcx: &mut Block<'r, 'blk, 'tcx>,
-                       debug_loc: DebugLoc)
-                       -> &'blk BlockS {
-        match self.heap {
-            HeapExchange => {
-                glue::trans_exchange_free_dyn(bcx,
-                                              self.ptr,
-                                              self.size,
-                                              self.align,
-                                              debug_loc)
-            }
-        }
-    }
-}
-
-#[derive(Copy, Clone)]
-=======
->>>>>>> feac9f1c
 pub struct LifetimeEnd {
     ptr: ValueRef,
 }
@@ -1256,17 +1195,7 @@
                            val: ValueRef,
                            heap: Heap,
                            content_ty: Ty<'tcx>);
-<<<<<<< HEAD
-    fn schedule_free_slice(&mut self,
-                           cleanup_scope: ScopeId,
-                           val: ValueRef,
-                           size: ValueRef,
-                           align: ValueRef,
-                           heap: Heap);
     fn schedule_clean(&mut self,
-=======
-    fn schedule_clean(&self,
->>>>>>> feac9f1c
                       cleanup_scope: ScopeId,
                       cleanup: CleanupObj<'tcx>);
     fn schedule_clean_in_ast_scope(&mut self,
