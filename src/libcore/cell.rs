--- conflicted
+++ resolved
@@ -256,16 +256,11 @@
     }
 
     /// Consumes the `RefCell`, returning the wrapped value.
-<<<<<<< HEAD
-    #[unstable = "may be renamed, depending on global conventions"]
-    pub fn unwrap(self) -> T {
+    #[unstable = "recently renamed per RFC 430"]
+    pub fn into_inner(self) -> T {
         // Since this function takes `self` (the `RefCell`) by value, the
         // compiler statically verifies that it is not currently borrowed.
         // Therefore the following assertion is just a `debug_assert!`.
-=======
-    #[unstable = "recently renamed per RFC 430"]
-    pub fn into_inner(self) -> T {
->>>>>>> 6f88f8df
         debug_assert!(self.borrow.get() == UNUSED);
         unsafe { self.value.into_inner() }
     }
