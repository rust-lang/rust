error[E0790]: cannot call associated function on trait without specifying the corresponding `impl` type
  --> $DIR/associated-types-unconstrained.rs:14:20
   |
LL |     fn bar() -> isize;
   |     ------------------ `Foo::bar` defined here
...
LL |     let x: isize = Foo::bar();
<<<<<<< HEAD
   |                    ^^^^^^^^ cannot call trait method as a free function
=======
   |                    ^^^^^^^^ cannot call associated function of trait
>>>>>>> a289cfcf

error: aborting due to previous error

For more information about this error, try `rustc --explain E0790`.<|MERGE_RESOLUTION|>--- conflicted
+++ resolved
@@ -5,11 +5,7 @@
    |     ------------------ `Foo::bar` defined here
 ...
 LL |     let x: isize = Foo::bar();
-<<<<<<< HEAD
    |                    ^^^^^^^^ cannot call trait method as a free function
-=======
-   |                    ^^^^^^^^ cannot call associated function of trait
->>>>>>> a289cfcf
 
 error: aborting due to previous error
 
