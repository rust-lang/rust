--- conflicted
+++ resolved
@@ -5,16 +5,7 @@
    |     ------------------- `Generator::create` defined here
 ...
 LL |     let cont: u32 = Generator::create();
-<<<<<<< HEAD
    |                     ^^^^^^^^^^^^^^^^^ cannot call trait method as a free function
-=======
-   |                     ^^^^^^^^^^^^^^^^^ cannot call associated function of trait
-   |
-help: use a fully-qualified path to a specific available implementation (2 found)
-   |
-LL |     let cont: u32 = <::Impl as Generator>::create();
-   |                     ++++++++++          +
->>>>>>> a289cfcf
 
 error[E0283]: type annotations needed
   --> $DIR/E0283.rs:35:24
