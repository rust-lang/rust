// Copyright 2013-2014 The Rust Project Developers. See the COPYRIGHT
// file at the top-level directory of this distribution and at
// http://rust-lang.org/COPYRIGHT.
//
// Licensed under the Apache License, Version 2.0 <LICENSE-APACHE or
// http://www.apache.org/licenses/LICENSE-2.0> or the MIT license
// <LICENSE-MIT or http://opensource.org/licenses/MIT>, at your
// option. This file may not be copied, modified, or distributed
// except according to those terms.

// Tests that a heterogeneous list of existential types can be put inside an Arc
// and shared between tasks as long as all types fulfill Send.

use std::sync::Arc;
<<<<<<< HEAD
use std::comm::channel;
=======
use std::sync::mpsc::channel;
>>>>>>> d2599d32
use std::task;

trait Pet {
    fn name(&self, blk: |&str|);
    fn num_legs(&self) -> uint;
    fn of_good_pedigree(&self) -> bool;
}

struct Catte {
    num_whiskers: uint,
    name: String,
}

struct Dogge {
    bark_decibels: uint,
    tricks_known: uint,
    name: String,
}

struct Goldfyshe {
    swim_speed: uint,
    name: String,
}

impl Pet for Catte {
    fn name(&self, blk: |&str|) { blk(self.name.as_slice()) }
    fn num_legs(&self) -> uint { 4 }
    fn of_good_pedigree(&self) -> bool { self.num_whiskers >= 4 }
}
impl Pet for Dogge {
    fn name(&self, blk: |&str|) { blk(self.name.as_slice()) }
    fn num_legs(&self) -> uint { 4 }
    fn of_good_pedigree(&self) -> bool {
        self.bark_decibels < 70 || self.tricks_known > 20
    }
}
impl Pet for Goldfyshe {
    fn name(&self, blk: |&str|) { blk(self.name.as_slice()) }
    fn num_legs(&self) -> uint { 0 }
    fn of_good_pedigree(&self) -> bool { self.swim_speed >= 500 }
}

pub fn main() {
    let catte = Catte { num_whiskers: 7, name: "alonzo_church".to_string() };
    let dogge1 = Dogge {
        bark_decibels: 100,
        tricks_known: 42,
        name: "alan_turing".to_string(),
    };
    let dogge2 = Dogge {
        bark_decibels: 55,
        tricks_known: 11,
        name: "albert_einstein".to_string(),
    };
    let fishe = Goldfyshe {
        swim_speed: 998,
        name: "alec_guinness".to_string(),
    };
    let arc = Arc::new(vec!(box catte  as Box<Pet+Sync+Send>,
                            box dogge1 as Box<Pet+Sync+Send>,
                            box fishe  as Box<Pet+Sync+Send>,
                            box dogge2 as Box<Pet+Sync+Send>));
    let (tx1, rx1) = channel();
    let arc1 = arc.clone();
    task::spawn(move|| { check_legs(arc1); tx1.send(()); });
    let (tx2, rx2) = channel();
    let arc2 = arc.clone();
    task::spawn(move|| { check_names(arc2); tx2.send(()); });
    let (tx3, rx3) = channel();
    let arc3 = arc.clone();
    task::spawn(move|| { check_pedigree(arc3); tx3.send(()); });
    rx1.recv();
    rx2.recv();
    rx3.recv();
}

fn check_legs(arc: Arc<Vec<Box<Pet+Sync+Send>>>) {
    let mut legs = 0;
    for pet in arc.iter() {
        legs += pet.num_legs();
    }
    assert!(legs == 12);
}
fn check_names(arc: Arc<Vec<Box<Pet+Sync+Send>>>) {
    for pet in arc.iter() {
        pet.name(|name| {
            assert!(name.as_bytes()[0] == 'a' as u8 && name.as_bytes()[1] == 'l' as u8);
        })
    }
}
fn check_pedigree(arc: Arc<Vec<Box<Pet+Sync+Send>>>) {
    for pet in arc.iter() {
        assert!(pet.of_good_pedigree());
    }
}<|MERGE_RESOLUTION|>--- conflicted
+++ resolved
@@ -12,11 +12,7 @@
 // and shared between tasks as long as all types fulfill Send.
 
 use std::sync::Arc;
-<<<<<<< HEAD
-use std::comm::channel;
-=======
 use std::sync::mpsc::channel;
->>>>>>> d2599d32
 use std::task;
 
 trait Pet {
