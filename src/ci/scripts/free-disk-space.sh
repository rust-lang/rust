#!/bin/bash
set -euo pipefail

# Free disk space on Linux GitHub action runners.
# Script inspired by https://github.com/jlumbroso/free-disk-space

<<<<<<< HEAD
# When updating to a new ubuntu version (e.g. from ubuntu-24.04):
# - Check that there are no docker images preinstalled with `docker image ls`
# - Check that there are no big packages preinstalled that we aren't using
# - Check that all directores we are removing are still present (look at the warnings)

# Print a line of the specified character.
=======
isX86() {
    local arch
    arch=$(uname -m)
    if [ "$arch" = "x86_64" ]; then
        return 0
    else
        return 1
    fi
}

# print a line of the specified character
>>>>>>> 8a8b4641
printSeparationLine() {
    for ((i = 0; i < 80; i++)); do
        printf "%s" "$1"
    done
    printf "\n"
}

# Compute available space.
# REF: https://unix.stackexchange.com/a/42049/60849
# REF: https://stackoverflow.com/a/450821/408734
getAvailableSpace() {
    df -a | awk 'NR > 1 {avail+=$4} END {print avail}'
}

# Make Kb human readable (assume the input is Kb).
# REF: https://unix.stackexchange.com/a/44087/60849
formatByteCount() {
    numfmt --to=iec-i --suffix=B --padding=7 "$1"'000'
}
<<<<<<< HEAD

# Check if the architecture is x86.
isX86() {
    local arch
    arch=$(uname -m)
    if [ "$arch" = "x86_64" ]; then
        return 0
    else
        return 1
    fi
}

# Execute a task, printing how much space was saved and how long it took to run the task
execAndMeasure() {
    local task_name=${1}

    local start
    start=$(date +%s)

    local before
    before=$(getAvailableSpace)

    # Run the task. Skip the first argument because it's the task name.
    "${@:2}"
=======
>>>>>>> 8a8b4641

    local end
    end=$(date +%s)

    local after
    after=$(getAvailableSpace)

    # How much space was saved.
    local saved=$((after - before))
    # How long the task took.
    local seconds_taken=$((end - start))

    echo "==> ${task_name}: Saved $(formatByteCount "$saved") in $seconds_taken seconds"
}

# Print output of df with caption. It shows information about disk space.
printDF() {
    local caption=${1}

    printSeparationLine "="
    echo "${caption}"
    echo ""
    echo "$ df -h"
    echo ""
    df -h
    printSeparationLine "="
    echo ""
}

<<<<<<< HEAD
removeUnusedDirsAndFiles() {
    local to_remove=(
        "/etc/mysql"
        "/usr/local/aws-sam-cli"
        "/usr/local/doc/cmake"
        "/usr/local/julia"*
        "/usr/local/lib/android"
        "/usr/local/share/chromedriver-"*
        "/usr/local/share/chromium"
        "/usr/local/share/cmake-"*
        "/usr/local/share/edge_driver"
        "/usr/local/share/gecko_driver"
        "/usr/local/share/icons"
        "/usr/local/share/vim"
        "/usr/local/share/emacs"
        "/usr/local/share/powershell"
        "/usr/local/share/vcpkg"
        "/usr/share/apache-maven-"*
        "/usr/share/gradle-"*
        "/usr/share/java"
        "/usr/share/kotlinc"
        "/usr/share/miniconda"
        "/usr/share/php"
        "/usr/share/ri"
        "/usr/share/swift"

        # binaries
        "/usr/local/bin/azcopy"
        "/usr/local/bin/bicep"
        "/usr/local/bin/ccmake"
        "/usr/local/bin/cmake-"*
        "/usr/local/bin/cmake"
        "/usr/local/bin/cpack"
        "/usr/local/bin/ctest"
        "/usr/local/bin/helm"
        "/usr/local/bin/kind"
        "/usr/local/bin/kustomize"
        "/usr/local/bin/minikube"
        "/usr/local/bin/packer"
        "/usr/local/bin/phpunit"
        "/usr/local/bin/pulumi-"*
        "/usr/local/bin/pulumi"
        "/usr/local/bin/stack"

        # Haskell runtime
        "/usr/local/.ghcup"

        # Azure
        "/opt/az"
        "/usr/share/az_"*

        # Environemnt variable set by GitHub Actions
        "$AGENT_TOOLSDIRECTORY"
    )

    local existing=()
    for element in "${to_remove[@]}"; do
        if [ ! -e "$element" ]; then
            echo "::warning::Directory or file $element does not exist, skipping."
        else
            existing+=("$element")
        fi
    done

    execAndMeasure "Removed unused directories" sudo rm -rf "${existing[@]}"
=======
removeDir() {
    dir=${1}

    local before
    if [ ! -d "$dir" ]; then
        echo "::warning::Directory $dir does not exist, skipping."
    else
        before=$(getAvailableSpace)
        sudo rm -rf "$dir"
        printSavedSpace "$before" "Removed $dir"
    fi
}

removeUnusedDirectories() {
    local dirs_to_remove=(
        "/usr/local/lib/android"
        "/usr/share/dotnet"

        # Haskell runtime
        "/usr/local/.ghcup"
    )

    for dir in "${dirs_to_remove[@]}"; do
        removeDir "$dir"
    done
>>>>>>> 8a8b4641
}

removeNodeModules() {
    sudo npm uninstall -g \
        "@bazel/bazelisk" \
        "grunt"           \
        "gulp"            \
        "lerna"           \
        "n"               \
        "newman"          \
        "parcel"          \
        "typescript"      \
        "webpack-cli"     \
        "webpack"         \
        "yarn"
}

# Remove unused packages.
cleanPackages() {
    local packages=(
<<<<<<< HEAD
        '.*-icon-theme$'
        '^aspnetcore-.*'
        '^dotnet-.*'
        '^java-*'
        '^libllvm.*'
        '^llvm-.*'
        '^mercurial.*'
        '^mysql-.*'
        '^vim.*'
        '^fonts-.*'
        'azure-cli'
        'buildah'
        'cpp-13'
        'firefox'
        'gcc-12'
        'gcc-13'
        'gcc-14'
        'gcc'
        'g++-14'
        'gfortran-14'
        'groff-base'
        'kubectl'
        'libgl1-mesa-dri'
        'microsoft-edge-stable'
        'php.*'
        'podman'
        'powershell'
        'skopeo'
        'snapd'
        'tmux'
=======
        '^aspnetcore-.*'
        '^dotnet-.*'
        '^llvm-.*'
        '^mongodb-.*'
        '^mysql-.*'
        'azure-cli'
        'firefox'
        'libgl1-mesa-dri'
        'mono-devel'
        'php.*'
>>>>>>> 8a8b4641
    )

    if isX86; then
        packages+=(
            'google-chrome-stable'
            'google-cloud-cli'
<<<<<<< HEAD
        )
    fi

    sudo apt-get purge -y --autoremove --fix-missing "${packages[@]}"
=======
            'google-cloud-sdk'
            'powershell'
        )
    fi

    sudo apt-get -qq remove -y --fix-missing "${packages[@]}"
>>>>>>> 8a8b4641

    echo "=> apt-get autoremove"
    sudo apt-get autoremove -y || echo "::warning::The command [sudo apt-get autoremove -y] failed"
    sudo apt-get clean || echo "::warning::The command [sudo apt-get clean] failed failed"
}

<<<<<<< HEAD
removePythonPackages() {
    local packages=(
    )

    if isX86; then
        packages+=(
            'ansible-core'
        )
    fi

    for p in "${packages[@]}"; do
        sudo pipx uninstall "$p"
    done
}

main() {
    printDF "BEFORE CLEAN-UP:"

    execAndMeasure "Unused packages" cleanPackages
    execAndMeasure "Node modules" removeNodeModules
    execAndMeasure "Python Packages" removePythonPackages
    removeUnusedDirsAndFiles
=======
# Remove Docker images
cleanDocker() {
    echo "=> Removing the following docker images:"
    sudo docker image ls
    echo "=> Removing docker images..."
    sudo docker image prune --all --force || true
}

# Remove Swap storage
cleanSwap() {
    sudo swapoff -a || true
    sudo rm -rf /mnt/swapfile || true
    free -h
}

# Display initial disk space stats

AVAILABLE_INITIAL=$(getAvailableSpace)

printDF "BEFORE CLEAN-UP:"
echo ""

execAndMeasureSpaceChange cleanPackages "Unused packages"
execAndMeasureSpaceChange cleanDocker "Docker images"
execAndMeasureSpaceChange cleanSwap "Swap storage"

removeUnusedDirectories

# Output saved space statistic
echo ""
printDF "AFTER CLEAN-UP:"
>>>>>>> 8a8b4641

    printDF "AFTER CLEAN-UP:"
}

execAndMeasure "Total" main<|MERGE_RESOLUTION|>--- conflicted
+++ resolved
@@ -4,26 +4,11 @@
 # Free disk space on Linux GitHub action runners.
 # Script inspired by https://github.com/jlumbroso/free-disk-space
 
-<<<<<<< HEAD
 # When updating to a new ubuntu version (e.g. from ubuntu-24.04):
 # - Check that there are no docker images preinstalled with `docker image ls`
 # - Check that there are no big packages preinstalled that we aren't using
 # - Check that all directores we are removing are still present (look at the warnings)
 
-# Print a line of the specified character.
-=======
-isX86() {
-    local arch
-    arch=$(uname -m)
-    if [ "$arch" = "x86_64" ]; then
-        return 0
-    else
-        return 1
-    fi
-}
-
-# print a line of the specified character
->>>>>>> 8a8b4641
 printSeparationLine() {
     for ((i = 0; i < 80; i++)); do
         printf "%s" "$1"
@@ -43,7 +28,6 @@
 formatByteCount() {
     numfmt --to=iec-i --suffix=B --padding=7 "$1"'000'
 }
-<<<<<<< HEAD
 
 # Check if the architecture is x86.
 isX86() {
@@ -68,8 +52,6 @@
 
     # Run the task. Skip the first argument because it's the task name.
     "${@:2}"
-=======
->>>>>>> 8a8b4641
 
     local end
     end=$(date +%s)
@@ -99,7 +81,6 @@
     echo ""
 }
 
-<<<<<<< HEAD
 removeUnusedDirsAndFiles() {
     local to_remove=(
         "/etc/mysql"
@@ -165,33 +146,6 @@
     done
 
     execAndMeasure "Removed unused directories" sudo rm -rf "${existing[@]}"
-=======
-removeDir() {
-    dir=${1}
-
-    local before
-    if [ ! -d "$dir" ]; then
-        echo "::warning::Directory $dir does not exist, skipping."
-    else
-        before=$(getAvailableSpace)
-        sudo rm -rf "$dir"
-        printSavedSpace "$before" "Removed $dir"
-    fi
-}
-
-removeUnusedDirectories() {
-    local dirs_to_remove=(
-        "/usr/local/lib/android"
-        "/usr/share/dotnet"
-
-        # Haskell runtime
-        "/usr/local/.ghcup"
-    )
-
-    for dir in "${dirs_to_remove[@]}"; do
-        removeDir "$dir"
-    done
->>>>>>> 8a8b4641
 }
 
 removeNodeModules() {
@@ -212,7 +166,6 @@
 # Remove unused packages.
 cleanPackages() {
     local packages=(
-<<<<<<< HEAD
         '.*-icon-theme$'
         '^aspnetcore-.*'
         '^dotnet-.*'
@@ -243,44 +196,22 @@
         'skopeo'
         'snapd'
         'tmux'
-=======
-        '^aspnetcore-.*'
-        '^dotnet-.*'
-        '^llvm-.*'
-        '^mongodb-.*'
-        '^mysql-.*'
-        'azure-cli'
-        'firefox'
-        'libgl1-mesa-dri'
-        'mono-devel'
-        'php.*'
->>>>>>> 8a8b4641
     )
 
     if isX86; then
         packages+=(
             'google-chrome-stable'
             'google-cloud-cli'
-<<<<<<< HEAD
         )
     fi
 
     sudo apt-get purge -y --autoremove --fix-missing "${packages[@]}"
-=======
-            'google-cloud-sdk'
-            'powershell'
-        )
-    fi
-
-    sudo apt-get -qq remove -y --fix-missing "${packages[@]}"
->>>>>>> 8a8b4641
 
     echo "=> apt-get autoremove"
     sudo apt-get autoremove -y || echo "::warning::The command [sudo apt-get autoremove -y] failed"
     sudo apt-get clean || echo "::warning::The command [sudo apt-get clean] failed failed"
 }
 
-<<<<<<< HEAD
 removePythonPackages() {
     local packages=(
     )
@@ -303,40 +234,8 @@
     execAndMeasure "Node modules" removeNodeModules
     execAndMeasure "Python Packages" removePythonPackages
     removeUnusedDirsAndFiles
-=======
-# Remove Docker images
-cleanDocker() {
-    echo "=> Removing the following docker images:"
-    sudo docker image ls
-    echo "=> Removing docker images..."
-    sudo docker image prune --all --force || true
-}
-
-# Remove Swap storage
-cleanSwap() {
-    sudo swapoff -a || true
-    sudo rm -rf /mnt/swapfile || true
-    free -h
-}
-
-# Display initial disk space stats
-
-AVAILABLE_INITIAL=$(getAvailableSpace)
-
-printDF "BEFORE CLEAN-UP:"
-echo ""
-
-execAndMeasureSpaceChange cleanPackages "Unused packages"
-execAndMeasureSpaceChange cleanDocker "Docker images"
-execAndMeasureSpaceChange cleanSwap "Swap storage"
-
-removeUnusedDirectories
-
-# Output saved space statistic
-echo ""
-printDF "AFTER CLEAN-UP:"
->>>>>>> 8a8b4641
-
+
+    # Output saved space statistic
     printDF "AFTER CLEAN-UP:"
 }
 
