--- conflicted
+++ resolved
@@ -267,13 +267,8 @@
   - name: x86_64-rust-for-linux
     <<: *job-linux-4c
 
-<<<<<<< HEAD
-  - image: x86_64-gnu
+  - name: x86_64-gnu
     <<: *job-linux-8c-codebuild
-=======
-  - name: x86_64-gnu
-    <<: *job-linux-4c
->>>>>>> 67951d94
 
   # This job ensures commits landing on nightly still pass the full
   # test suite on the stable channel. There are some UI tests that
