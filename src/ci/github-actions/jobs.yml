# This file contains definitions of CI job parameters that are loaded
# dynamically in CI from ci.yml.
runners:
  - &base-job
    env: { }

  - &job-linux-4c
    os: ubuntu-22.04
    # Free some disk space to avoid running out of space during the build.
    free_disk: true
    <<: *base-job

  # Large runner used mainly for its bigger disk capacity
  - &job-linux-4c-largedisk
    os: ubuntu-22.04-4core-16gb
    <<: *base-job

  - &job-linux-8c
    os: ubuntu-22.04-8core-32gb
    <<: *base-job

  - &job-linux-16c
    os: ubuntu-22.04-16core-64gb
    <<: *base-job

  - &job-macos-xl
    os: macos-13 # We use the standard runner for now
    <<: *base-job

  - &job-macos-m1
    os: macos-14
    <<: *base-job

  - &job-windows
    os: windows-2022
    <<: *base-job

  - &job-windows-25
    os: windows-2025
    <<: *base-job

  - &job-windows-8c
    os: windows-2022-8core-32gb
    <<: *base-job

  - &job-windows-16c
    os: windows-2022-16core-64gb
    <<: *base-job

  - &job-aarch64-linux
    # Free some disk space to avoid running out of space during the build.
    free_disk: true
    os: ubuntu-22.04-arm

<<<<<<< HEAD
  - &job-linux-8c-codebuild
    free_disk: true
    os: codebuild-ubuntu-22-8c-${{ github.run_id }}-${{ github.run_attempt }}
    <<: *base-job

  - &job-linux-36c-codebuild
    free_disk: true
    os: codebuild-ubuntu-22-36c-${{ github.run_id }}-${{ github.run_attempt }}
    <<: *base-job

=======
  - &job-aarch64-linux-8c
    os: ubuntu-22.04-arm64-8core-32gb
>>>>>>> aa6f5ab1
envs:
  env-x86_64-apple-tests: &env-x86_64-apple-tests
    SCRIPT: ./x.py --stage 2 test --skip tests/ui --skip tests/rustdoc -- --exact
    RUST_CONFIGURE_ARGS: --build=x86_64-apple-darwin --enable-sanitizers --enable-profiler --set rust.jemalloc
    RUSTC_RETRY_LINKER_ON_SEGFAULT: 1
    MACOSX_DEPLOYMENT_TARGET: 10.12
    MACOSX_STD_DEPLOYMENT_TARGET: 10.12
    SELECT_XCODE: /Applications/Xcode_15.2.app
    NO_LLVM_ASSERTIONS: 1
    NO_DEBUG_ASSERTIONS: 1
    NO_OVERFLOW_CHECKS: 1

  production:
    &production
    DEPLOY_BUCKET: rust-lang-ci2
    # AWS_SECRET_ACCESS_KEYs are stored in GitHub's secrets storage, named
    # AWS_SECRET_ACCESS_KEY_<keyid>. Including the key id in the name allows to
    # rotate them in a single branch while keeping the old key in another
    # branch, which wouldn't be possible if the key was named with the kind
    # (caches, artifacts...).
    CACHES_AWS_ACCESS_KEY_ID: AKIA46X5W6CZI5DHEBFL
    ARTIFACTS_AWS_ACCESS_KEY_ID: AKIA46X5W6CZN24CBO55
    AWS_REGION: us-west-1
    TOOLSTATE_PUBLISH: 1

  try:
    <<: *production
    # The following env var activates faster `try` builds in `opt-dist` by, e.g.
    # - building only the more commonly useful components (we rarely need e.g. rust-docs in try
    #   builds)
    # - not running `opt-dist`'s post-optimization smoke tests on the resulting toolchain
    #
    # If you *want* these to happen however, temporarily uncomment it before triggering a try build.
    DIST_TRY_BUILD: 1

  auto:
    <<: *production

  pr:
    PR_CI_JOB: 1

# Jobs that run on each push to a pull request (PR)
# These jobs automatically inherit envs.pr, to avoid repeating
# it in each job definition.
pr:
  - name: mingw-check
    <<: *job-linux-4c
  - name: mingw-check-tidy
    continue_on_error: true
    <<: *job-linux-4c
  - name: x86_64-gnu-llvm-18
    env:
      ENABLE_GCC_CODEGEN: "1"
      # We are adding (temporarily) a dummy commit on the compiler
      READ_ONLY_SRC: "0"
      DOCKER_SCRIPT: x86_64-gnu-llvm.sh
    <<: *job-linux-16c
  - name: x86_64-gnu-tools
    <<: *job-linux-16c

# Jobs that run when you perform a try build (@bors try)
# These jobs automatically inherit envs.try, to avoid repeating
# it in each job definition.
try:
  - name: dist-x86_64-linux
    env:
      CODEGEN_BACKENDS: llvm,cranelift
    <<: *job-linux-16c

# Main CI jobs that have to be green to merge a commit into master
# These jobs automatically inherit envs.auto, to avoid repeating
# it in each job definition.
auto:
  #############################
  #   Linux/Docker builders   #
  #############################

  - name: aarch64-gnu
    <<: *job-aarch64-linux

  - name: aarch64-gnu-debug
    <<: *job-aarch64-linux

  - name: arm-android
    <<: *job-linux-4c

  - name: armhf-gnu
    <<: *job-linux-4c

  - name: dist-aarch64-linux
    env:
      CODEGEN_BACKENDS: llvm,cranelift
    <<: *job-aarch64-linux-8c

  - name: dist-android
    <<: *job-linux-4c

  - name: dist-arm-linux
    <<: *job-linux-8c

  - name: dist-armhf-linux
    <<: *job-linux-4c

  - name: dist-armv7-linux
    <<: *job-linux-4c

  - name: dist-i586-gnu-i586-i686-musl
    <<: *job-linux-4c

  - name: dist-i686-linux
    <<: *job-linux-4c

  - name: dist-loongarch64-linux
    <<: *job-linux-4c

  - name: dist-loongarch64-musl
    <<: *job-linux-4c

  - name: dist-ohos
    <<: *job-linux-4c

  - name: dist-powerpc-linux
    <<: *job-linux-4c

  - name: dist-powerpc64-linux
    <<: *job-linux-4c

  - name: dist-powerpc64le-linux
    <<: *job-linux-4c-largedisk

  - name: dist-riscv64-linux
    <<: *job-linux-4c

  - name: dist-s390x-linux
    <<: *job-linux-4c

  - name: dist-various-1
    <<: *job-linux-4c

  - name: dist-various-2
    <<: *job-linux-4c

  - name: dist-x86_64-freebsd
    <<: *job-linux-4c

  - name: dist-x86_64-illumos
    <<: *job-linux-4c

  - name: dist-x86_64-linux
    env:
      CODEGEN_BACKENDS: llvm,cranelift
    <<: *job-linux-16c

  - name: dist-x86_64-linux-alt
    env:
      IMAGE: dist-x86_64-linux
      CODEGEN_BACKENDS: llvm,cranelift
    <<: *job-linux-16c

  - name: dist-x86_64-musl
    env:
      CODEGEN_BACKENDS: llvm,cranelift
    <<: *job-linux-4c

  - name: dist-x86_64-netbsd
    <<: *job-linux-4c

  # The i686-gnu job is split into multiple jobs to run tests in parallel.
  # i686-gnu-1 skips tests that run in i686-gnu-2.
  - name: i686-gnu-1
    env:
      IMAGE: i686-gnu
      DOCKER_SCRIPT: stage_2_test_set1.sh
    <<: *job-linux-4c

  # Skip tests that run in i686-gnu-1
  - name: i686-gnu-2
    env:
      IMAGE: i686-gnu
      DOCKER_SCRIPT: stage_2_test_set2.sh
    <<: *job-linux-4c

  # The i686-gnu-nopt job is split into multiple jobs to run tests in parallel.
  # i686-gnu-nopt-1 skips tests that run in i686-gnu-nopt-2
  - name: i686-gnu-nopt-1
    env:
      IMAGE: i686-gnu-nopt
      DOCKER_SCRIPT: /scripts/stage_2_test_set1.sh
    <<: *job-linux-4c

  # Skip tests that run in i686-gnu-nopt-1
  - name: i686-gnu-nopt-2
    env:
      IMAGE: i686-gnu-nopt
      DOCKER_SCRIPT: >-
        python3 ../x.py test --stage 0 --config /config/nopt-std-config.toml library/std &&
        /scripts/stage_2_test_set2.sh
    <<: *job-linux-4c

  - name: mingw-check
    <<: *job-linux-4c

  - name: test-various
    <<: *job-linux-4c

  - name: x86_64-fuchsia
    # Only run this job on the nightly channel. Fuchsia requires
    # nightly features to compile, and this job would fail if
    # executed on beta and stable.
    only_on_channel: nightly
    <<: *job-linux-36c-codebuild

  # Tests integration with Rust for Linux.
  # Builds stage 1 compiler and tries to compile a few RfL examples with it.
  - name: x86_64-rust-for-linux
    <<: *job-linux-4c

  - name: x86_64-gnu
    <<: *job-linux-8c-codebuild

  # This job ensures commits landing on nightly still pass the full
  # test suite on the stable channel. There are some UI tests that
  # depend on the channel being built (for example if they include the
  # channel name on the output), and this builder prevents landing
  # changes that would result in broken builds after a promotion.
  - name: x86_64-gnu-stable
    # Only run this job on the nightly channel. Running this on beta
    # could cause failures when `dev: 1` in `stage0.txt`, and running
    # this on stable is useless.
    only_on_channel: nightly
    env:
      IMAGE: x86_64-gnu
      RUST_CI_OVERRIDE_RELEASE_CHANNEL: stable
    <<: *job-linux-4c

  - name: x86_64-gnu-aux
    <<: *job-linux-4c

  - name: x86_64-gnu-debug
    # This seems to be needed because a full stage 2 build + run-make tests
    # overwhelms the storage capacity of the standard 4c runner.
    <<: *job-linux-4c-largedisk

  - name: x86_64-gnu-distcheck
    <<: *job-linux-8c

  # The x86_64-gnu-llvm-19 job is split into multiple jobs to run tests in parallel.
  # x86_64-gnu-llvm-19-1 skips tests that run in x86_64-gnu-llvm-19-{2,3}.
  - name: x86_64-gnu-llvm-19-1
    env:
      RUST_BACKTRACE: 1
      IMAGE: x86_64-gnu-llvm-19
      DOCKER_SCRIPT: stage_2_test_set1.sh
    <<: *job-linux-4c

  # Skip tests that run in x86_64-gnu-llvm-19-{1,3}
  - name: x86_64-gnu-llvm-19-2
    env:
      RUST_BACKTRACE: 1
      IMAGE: x86_64-gnu-llvm-19
      DOCKER_SCRIPT: x86_64-gnu-llvm2.sh
    <<: *job-linux-4c

  # Skip tests that run in x86_64-gnu-llvm-19-{1,2}
  - name: x86_64-gnu-llvm-19-3
    env:
      RUST_BACKTRACE: 1
      IMAGE: x86_64-gnu-llvm-19
      DOCKER_SCRIPT: x86_64-gnu-llvm3.sh
    <<: *job-linux-4c

  # The x86_64-gnu-llvm-18 job is split into multiple jobs to run tests in parallel.
  # x86_64-gnu-llvm-18-1 skips tests that run in x86_64-gnu-llvm-18-{2,3}.
  - name: x86_64-gnu-llvm-18-1
    env:
      RUST_BACKTRACE: 1
      READ_ONLY_SRC: "0"
      IMAGE: x86_64-gnu-llvm-18
      DOCKER_SCRIPT: stage_2_test_set1.sh
    <<: *job-linux-4c

  # Skip tests that run in x86_64-gnu-llvm-18-{1,3}
  - name: x86_64-gnu-llvm-18-2
    env:
      RUST_BACKTRACE: 1
      READ_ONLY_SRC: "0"
      IMAGE: x86_64-gnu-llvm-18
      DOCKER_SCRIPT: x86_64-gnu-llvm2.sh
    <<: *job-linux-4c

  # Skip tests that run in x86_64-gnu-llvm-18-{1,2}
  - name: x86_64-gnu-llvm-18-3
    env:
      RUST_BACKTRACE: 1
      READ_ONLY_SRC: "0"
      IMAGE: x86_64-gnu-llvm-18
      DOCKER_SCRIPT: x86_64-gnu-llvm3.sh
    <<: *job-linux-4c

  - name: x86_64-gnu-nopt
    <<: *job-linux-4c

  - name: x86_64-gnu-tools
    env:
      DEPLOY_TOOLSTATES_JSON: toolstates-linux.json
    <<: *job-linux-4c

  ####################
  #  macOS Builders  #
  ####################

  - name: dist-x86_64-apple
    env:
      SCRIPT: ./x.py dist bootstrap --include-default-paths --host=x86_64-apple-darwin --target=x86_64-apple-darwin
      RUST_CONFIGURE_ARGS: --enable-full-tools --enable-sanitizers --enable-profiler --set rust.jemalloc --set rust.lto=thin --set rust.codegen-units=1
      RUSTC_RETRY_LINKER_ON_SEGFAULT: 1
      MACOSX_DEPLOYMENT_TARGET: 10.12
      SELECT_XCODE: /Applications/Xcode_15.2.app
      NO_LLVM_ASSERTIONS: 1
      NO_DEBUG_ASSERTIONS: 1
      NO_OVERFLOW_CHECKS: 1
      DIST_REQUIRE_ALL_TOOLS: 1
      CODEGEN_BACKENDS: llvm,cranelift
    <<: *job-macos-xl

  - name: dist-apple-various
    env:
      SCRIPT: ./x.py dist bootstrap --include-default-paths --host='' --target=aarch64-apple-ios,x86_64-apple-ios,aarch64-apple-ios-sim,aarch64-apple-ios-macabi,x86_64-apple-ios-macabi
      # Mac Catalyst cannot currently compile the sanitizer:
      # https://github.com/rust-lang/rust/issues/129069
      RUST_CONFIGURE_ARGS: --enable-sanitizers --enable-profiler --set rust.jemalloc --set target.aarch64-apple-ios-macabi.sanitizers=false --set target.x86_64-apple-ios-macabi.sanitizers=false
      RUSTC_RETRY_LINKER_ON_SEGFAULT: 1
      MACOSX_DEPLOYMENT_TARGET: 10.12
      SELECT_XCODE: /Applications/Xcode_15.2.app
      NO_LLVM_ASSERTIONS: 1
      NO_DEBUG_ASSERTIONS: 1
      NO_OVERFLOW_CHECKS: 1
    <<: *job-macos-xl

  - name: x86_64-apple-1
    env:
      <<: *env-x86_64-apple-tests
    <<: *job-macos-xl

  - name: x86_64-apple-2
    env:
      SCRIPT: ./x.py --stage 2 test tests/ui tests/rustdoc
      <<: *env-x86_64-apple-tests
    <<: *job-macos-xl

  # This target only needs to support 11.0 and up as nothing else supports the hardware
  - name: dist-aarch64-apple
    env:
      SCRIPT: ./x.py dist bootstrap --include-default-paths --host=aarch64-apple-darwin --target=aarch64-apple-darwin
      RUST_CONFIGURE_ARGS: >-
        --enable-full-tools
        --enable-sanitizers
        --enable-profiler
        --set rust.jemalloc
        --set llvm.ninja=false
        --set rust.lto=thin
        --set rust.codegen-units=1
      RUSTC_RETRY_LINKER_ON_SEGFAULT: 1
      SELECT_XCODE: /Applications/Xcode_15.4.app
      USE_XCODE_CLANG: 1
      MACOSX_DEPLOYMENT_TARGET: 11.0
      MACOSX_STD_DEPLOYMENT_TARGET: 11.0
      NO_LLVM_ASSERTIONS: 1
      NO_DEBUG_ASSERTIONS: 1
      NO_OVERFLOW_CHECKS: 1
      DIST_REQUIRE_ALL_TOOLS: 1
      CODEGEN_BACKENDS: llvm,cranelift
    <<: *job-macos-m1

  # This target only needs to support 11.0 and up as nothing else supports the hardware
  - name: aarch64-apple
    env:
      SCRIPT: ./x.py --stage 2 test --host=aarch64-apple-darwin --target=aarch64-apple-darwin
      RUST_CONFIGURE_ARGS: >-
        --enable-sanitizers
        --enable-profiler
        --set rust.jemalloc
      RUSTC_RETRY_LINKER_ON_SEGFAULT: 1
      SELECT_XCODE: /Applications/Xcode_15.4.app
      USE_XCODE_CLANG: 1
      MACOSX_DEPLOYMENT_TARGET: 11.0
      MACOSX_STD_DEPLOYMENT_TARGET: 11.0
      NO_LLVM_ASSERTIONS: 1
      NO_DEBUG_ASSERTIONS: 1
      NO_OVERFLOW_CHECKS: 1
    <<: *job-macos-m1

  ######################
  #  Windows Builders  #
  ######################

  - name: x86_64-msvc-1
    env:
      RUST_CONFIGURE_ARGS: --build=x86_64-pc-windows-msvc --enable-profiler
      SCRIPT: make ci-msvc-py
    <<: *job-windows-25

  - name: x86_64-msvc-2
    env:
      RUST_CONFIGURE_ARGS: --build=x86_64-pc-windows-msvc --enable-profiler
      SCRIPT: make ci-msvc-ps1
    <<: *job-windows-25

  # i686-msvc is split into two jobs to run tests in parallel.
  - name: i686-msvc-1
    env:
      RUST_CONFIGURE_ARGS: --build=i686-pc-windows-msvc
      SCRIPT: make ci-msvc-py
    <<: *job-windows

  - name: i686-msvc-2
    env:
      RUST_CONFIGURE_ARGS: --build=i686-pc-windows-msvc
      SCRIPT: make ci-msvc-ps1
    <<: *job-windows

  # x86_64-msvc-ext is split into multiple jobs to run tests in parallel.
  - name: x86_64-msvc-ext1
    env:
      SCRIPT: python x.py --stage 2 test src/tools/cargotest src/tools/cargo
      RUST_CONFIGURE_ARGS: --build=x86_64-pc-windows-msvc --enable-lld
    <<: *job-windows

  # Temporary builder to workaround CI issues
  # See <https://github.com/rust-lang/rust/issues/127883>
  #FIXME: Remove this, and re-enable the same tests in `checktools.sh`, once CI issues are fixed.
  - name: x86_64-msvc-ext2
    env:
      SCRIPT: >
        python x.py test --stage 2 src/tools/miri --target aarch64-apple-darwin --test-args pass &&
        python x.py test --stage 2 src/tools/miri --target i686-pc-windows-gnu --test-args pass &&
        python x.py miri --stage 2 library/core --test-args notest &&
        python x.py miri --stage 2 library/alloc --test-args notest &&
        python x.py miri --stage 2 library/std --test-args notest
      RUST_CONFIGURE_ARGS: --build=x86_64-pc-windows-msvc --enable-lld
    <<: *job-windows

  # Run `checktools.sh` and upload the toolstate file.
  - name: x86_64-msvc-ext3
    env:
      SCRIPT: src/ci/docker/host-x86_64/x86_64-gnu-tools/checktools.sh x.py /tmp/toolstate/toolstates.json windows
      HOST_TARGET: x86_64-pc-windows-msvc
      RUST_CONFIGURE_ARGS: --build=x86_64-pc-windows-msvc --enable-lld --save-toolstates=/tmp/toolstate/toolstates.json
      DEPLOY_TOOLSTATES_JSON: toolstates-windows.json
    <<: *job-windows

  # 32/64-bit MinGW builds.
  #
  # We are using MinGW with POSIX threads since LLVM requires
  # C++'s std::thread which is disabled in libstdc++ with win32 threads.
  # FIXME: Libc++ doesn't have this limitation so we can avoid
  # winpthreads if we switch to it.
  #
  # Instead of relying on the MinGW version installed on CI we download
  # and install one ourselves so we won't be surprised by changes to CI's
  # build image.
  #
  # Finally, note that the downloads below are all in the `rust-lang-ci` S3
  # bucket, but they clearly didn't originate there! The downloads originally
  # came from the mingw-w64 SourceForge download site. Unfortunately
  # SourceForge is notoriously flaky, so we mirror it on our own infrastructure.

  - name: i686-mingw
    env:
      RUST_CONFIGURE_ARGS: --build=i686-pc-windows-gnu
      SCRIPT: make ci-mingw
      # We are intentionally allowing an old toolchain on this builder (and that's
      # incompatible with LLVM downloads today).
      NO_DOWNLOAD_CI_LLVM: 1
    <<: *job-windows-8c

  # x86_64-mingw is split into two jobs to run tests in parallel.
  - name: x86_64-mingw-1
    env:
      SCRIPT: make ci-mingw-x
      RUST_CONFIGURE_ARGS: --build=x86_64-pc-windows-gnu
      # We are intentionally allowing an old toolchain on this builder (and that's
      # incompatible with LLVM downloads today).
      NO_DOWNLOAD_CI_LLVM: 1
    <<: *job-windows

  - name: x86_64-mingw-2
    env:
      SCRIPT: make ci-mingw-bootstrap
      RUST_CONFIGURE_ARGS: --build=x86_64-pc-windows-gnu
      # We are intentionally allowing an old toolchain on this builder (and that's
      # incompatible with LLVM downloads today).
      NO_DOWNLOAD_CI_LLVM: 1
    <<: *job-windows

  - name: dist-x86_64-msvc
    env:
      RUST_CONFIGURE_ARGS: >-
        --build=x86_64-pc-windows-msvc
        --host=x86_64-pc-windows-msvc
        --target=x86_64-pc-windows-msvc
        --enable-full-tools
        --enable-profiler
        --set rust.codegen-units=1
      SCRIPT: python x.py build --set rust.debug=true opt-dist && PGO_HOST=x86_64-pc-windows-msvc ./build/x86_64-pc-windows-msvc/stage0-tools-bin/opt-dist windows-ci -- python x.py dist bootstrap --include-default-paths
      DIST_REQUIRE_ALL_TOOLS: 1
      CODEGEN_BACKENDS: llvm,cranelift
    <<: *job-windows-8c

  - name: dist-i686-msvc
    env:
      RUST_CONFIGURE_ARGS: >-
        --build=i686-pc-windows-msvc
        --host=i686-pc-windows-msvc
        --target=i686-pc-windows-msvc,i586-pc-windows-msvc
        --enable-full-tools
        --enable-profiler
      SCRIPT: python x.py dist bootstrap --include-default-paths
      DIST_REQUIRE_ALL_TOOLS: 1
      CODEGEN_BACKENDS: llvm,cranelift
    <<: *job-windows

  - name: dist-aarch64-msvc
    env:
      RUST_CONFIGURE_ARGS: >-
        --build=x86_64-pc-windows-msvc
        --host=aarch64-pc-windows-msvc
        --target=aarch64-pc-windows-msvc,arm64ec-pc-windows-msvc
        --enable-full-tools
        --enable-profiler
      SCRIPT: python x.py dist bootstrap --include-default-paths
      DIST_REQUIRE_ALL_TOOLS: 1
    <<: *job-windows

  - name: dist-i686-mingw
    env:
      RUST_CONFIGURE_ARGS: >-
        --build=i686-pc-windows-gnu
        --enable-full-tools
      # We are intentionally allowing an old toolchain on this builder (and that's
      # incompatible with LLVM downloads today).
      NO_DOWNLOAD_CI_LLVM: 1
      SCRIPT: python x.py dist bootstrap --include-default-paths
      DIST_REQUIRE_ALL_TOOLS: 1
      CODEGEN_BACKENDS: llvm,cranelift
    <<: *job-windows

  - name: dist-x86_64-mingw
    env:
      SCRIPT: python x.py dist bootstrap --include-default-paths
      RUST_CONFIGURE_ARGS: >-
        --build=x86_64-pc-windows-gnu
        --enable-full-tools
      # We are intentionally allowing an old toolchain on this builder (and that's
      # incompatible with LLVM downloads today).
      NO_DOWNLOAD_CI_LLVM: 1
      DIST_REQUIRE_ALL_TOOLS: 1
      CODEGEN_BACKENDS: llvm,cranelift
    <<: *job-windows

  - name: dist-x86_64-msvc-alt
    env:
      RUST_CONFIGURE_ARGS: --build=x86_64-pc-windows-msvc --enable-extended --enable-profiler
      SCRIPT: python x.py dist bootstrap --include-default-paths
    <<: *job-windows<|MERGE_RESOLUTION|>--- conflicted
+++ resolved
@@ -52,7 +52,6 @@
     free_disk: true
     os: ubuntu-22.04-arm
 
-<<<<<<< HEAD
   - &job-linux-8c-codebuild
     free_disk: true
     os: codebuild-ubuntu-22-8c-${{ github.run_id }}-${{ github.run_attempt }}
@@ -63,10 +62,8 @@
     os: codebuild-ubuntu-22-36c-${{ github.run_id }}-${{ github.run_attempt }}
     <<: *base-job
 
-=======
   - &job-aarch64-linux-8c
     os: ubuntu-22.04-arm64-8core-32gb
->>>>>>> aa6f5ab1
 envs:
   env-x86_64-apple-tests: &env-x86_64-apple-tests
     SCRIPT: ./x.py --stage 2 test --skip tests/ui --skip tests/rustdoc -- --exact
