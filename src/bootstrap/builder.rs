use std::any::{type_name, Any};
use std::cell::{Cell, RefCell};
use std::collections::BTreeSet;
use std::env;
use std::ffi::OsStr;
use std::fmt::{Debug, Write};
use std::fs;
use std::hash::Hash;
use std::ops::Deref;
use std::path::{Component, Path, PathBuf};
use std::process::Command;
use std::time::{Duration, Instant};

use crate::cache::{Cache, Interned, INTERNER};
use crate::compile;
use crate::config::{SplitDebuginfo, TargetSelection};
use crate::dist;
use crate::doc;
use crate::flags::{Color, Subcommand};
use crate::install;
use crate::native;
use crate::run;
use crate::test;
use crate::tool::{self, SourceType};
use crate::util::{self, add_dylib_path, add_link_lib_path, exe, libdir, output, t};
use crate::EXTRA_CHECK_CFGS;
use crate::{check, Config};
use crate::{Build, CLang, DocTests, GitRepo, Mode};

pub use crate::Compiler;
// FIXME: replace with std::lazy after it gets stabilized and reaches beta
use once_cell::sync::Lazy;

pub struct Builder<'a> {
    pub build: &'a Build,
    pub top_stage: u32,
    pub kind: Kind,
    cache: Cache,
    stack: RefCell<Vec<Box<dyn Any>>>,
    time_spent_on_dependencies: Cell<Duration>,
    pub paths: Vec<PathBuf>,
}

impl<'a> Deref for Builder<'a> {
    type Target = Build;

    fn deref(&self) -> &Self::Target {
        self.build
    }
}

pub trait Step: 'static + Clone + Debug + PartialEq + Eq + Hash {
    /// `PathBuf` when directories are created or to return a `Compiler` once
    /// it's been assembled.
    type Output: Clone;

    /// Whether this step is run by default as part of its respective phase.
    /// `true` here can still be overwritten by `should_run` calling `default_condition`.
    const DEFAULT: bool = false;

    /// If true, then this rule should be skipped if --target was specified, but --host was not
    const ONLY_HOSTS: bool = false;

    /// Primary function to execute this rule. Can call `builder.ensure()`
    /// with other steps to run those.
    fn run(self, builder: &Builder<'_>) -> Self::Output;

    /// When bootstrap is passed a set of paths, this controls whether this rule
    /// will execute. However, it does not get called in a "default" context
    /// when we are not passed any paths; in that case, `make_run` is called
    /// directly.
    fn should_run(run: ShouldRun<'_>) -> ShouldRun<'_>;

    /// Builds up a "root" rule, either as a default rule or from a path passed
    /// to us.
    ///
    /// When path is `None`, we are executing in a context where no paths were
    /// passed. When `./x.py build` is run, for example, this rule could get
    /// called if it is in the correct list below with a path of `None`.
    fn make_run(_run: RunConfig<'_>) {
        // It is reasonable to not have an implementation of make_run for rules
        // who do not want to get called from the root context. This means that
        // they are likely dependencies (e.g., sysroot creation) or similar, and
        // as such calling them from ./x.py isn't logical.
        unimplemented!()
    }
}

pub struct RunConfig<'a> {
    pub builder: &'a Builder<'a>,
    pub target: TargetSelection,
    pub path: PathBuf,
}

impl RunConfig<'_> {
    pub fn build_triple(&self) -> TargetSelection {
        self.builder.build.build
    }
}

struct StepDescription {
    default: bool,
    only_hosts: bool,
    should_run: fn(ShouldRun<'_>) -> ShouldRun<'_>,
    make_run: fn(RunConfig<'_>),
    name: &'static str,
    kind: Kind,
}

#[derive(Clone, PartialOrd, Ord, PartialEq, Eq)]
pub struct TaskPath {
    pub path: PathBuf,
    pub kind: Option<Kind>,
}

impl TaskPath {
    pub fn parse(path: impl Into<PathBuf>) -> TaskPath {
        let mut kind = None;
        let mut path = path.into();

        let mut components = path.components();
        if let Some(Component::Normal(os_str)) = components.next() {
            if let Some(str) = os_str.to_str() {
                if let Some((found_kind, found_prefix)) = str.split_once("::") {
                    if found_kind.is_empty() {
                        panic!("empty kind in task path {}", path.display());
                    }
                    kind = Kind::parse(found_kind);
                    assert!(kind.is_some());
                    path = Path::new(found_prefix).join(components.as_path());
                }
            }
        }

        TaskPath { path, kind }
    }
}

impl Debug for TaskPath {
    fn fmt(&self, f: &mut std::fmt::Formatter<'_>) -> std::fmt::Result {
        if let Some(kind) = &self.kind {
            write!(f, "{}::", kind.as_str())?;
        }
        write!(f, "{}", self.path.display())
    }
}

/// Collection of paths used to match a task rule.
#[derive(Debug, Clone, PartialOrd, Ord, PartialEq, Eq)]
pub enum PathSet {
    /// A collection of individual paths.
    ///
    /// These are generally matched as a path suffix. For example, a
    /// command-line value of `libstd` will match if `src/libstd` is in the
    /// set.
    Set(BTreeSet<TaskPath>),
    /// A "suite" of paths.
    ///
    /// These can match as a path suffix (like `Set`), or as a prefix. For
    /// example, a command-line value of `src/test/ui/abi/variadic-ffi.rs`
    /// will match `src/test/ui`. A command-line value of `ui` would also
    /// match `src/test/ui`.
    Suite(TaskPath),
}

impl PathSet {
    fn empty() -> PathSet {
        PathSet::Set(BTreeSet::new())
    }

    fn one<P: Into<PathBuf>>(path: P, kind: Kind) -> PathSet {
        let mut set = BTreeSet::new();
        set.insert(TaskPath { path: path.into(), kind: Some(kind) });
        PathSet::Set(set)
    }

    fn has(&self, needle: &Path, module: Option<Kind>) -> bool {
        let check = |p: &TaskPath| {
            if let (Some(p_kind), Some(kind)) = (&p.kind, module) {
                p.path.ends_with(needle) && *p_kind == kind
            } else {
                p.path.ends_with(needle)
            }
        };

        match self {
            PathSet::Set(set) => set.iter().any(check),
            PathSet::Suite(suite) => check(suite),
        }
    }

    fn path(&self, builder: &Builder<'_>) -> PathBuf {
        match self {
            PathSet::Set(set) => {
                set.iter().next().map(|p| &p.path).unwrap_or(&builder.build.src).clone()
            }
            PathSet::Suite(path) => path.path.clone(),
        }
    }
}

impl StepDescription {
    fn from<S: Step>(kind: Kind) -> StepDescription {
        StepDescription {
            default: S::DEFAULT,
            only_hosts: S::ONLY_HOSTS,
            should_run: S::should_run,
            make_run: S::make_run,
            name: std::any::type_name::<S>(),
            kind,
        }
    }

    fn maybe_run(&self, builder: &Builder<'_>, pathset: &PathSet) {
        if self.is_excluded(builder, pathset) {
            return;
        }

        // Determine the targets participating in this rule.
        let targets = if self.only_hosts { &builder.hosts } else { &builder.targets };

        for target in targets {
            let run = RunConfig { builder, path: pathset.path(builder), target: *target };
            (self.make_run)(run);
        }
    }

    fn is_excluded(&self, builder: &Builder<'_>, pathset: &PathSet) -> bool {
        if builder.config.exclude.iter().any(|e| pathset.has(&e.path, e.kind)) {
            eprintln!("Skipping {:?} because it is excluded", pathset);
            return true;
        }

        if !builder.config.exclude.is_empty() {
            builder.verbose(&format!(
                "{:?} not skipped for {:?} -- not in {:?}",
                pathset, self.name, builder.config.exclude
            ));
        }
        false
    }

    fn run(v: &[StepDescription], builder: &Builder<'_>, paths: &[PathBuf]) {
        let should_runs = v
            .iter()
            .map(|desc| (desc.should_run)(ShouldRun::new(builder, desc.kind)))
            .collect::<Vec<_>>();

        // sanity checks on rules
        for (desc, should_run) in v.iter().zip(&should_runs) {
            assert!(
                !should_run.paths.is_empty(),
                "{:?} should have at least one pathset",
                desc.name
            );
        }

        if paths.is_empty() || builder.config.include_default_paths {
            for (desc, should_run) in v.iter().zip(&should_runs) {
                if desc.default && should_run.is_really_default() {
                    for pathset in &should_run.paths {
                        desc.maybe_run(builder, pathset);
                    }
                }
            }
        }

        for path in paths {
            // strip CurDir prefix if present
            let path = match path.strip_prefix(".") {
                Ok(p) => p,
                Err(_) => path,
            };

            let mut attempted_run = false;
            for (desc, should_run) in v.iter().zip(&should_runs) {
                if let Some(suite) = should_run.is_suite_path(path) {
                    attempted_run = true;
                    desc.maybe_run(builder, suite);
                } else if let Some(pathset) = should_run.pathset_for_path(path, desc.kind) {
                    attempted_run = true;
                    desc.maybe_run(builder, pathset);
                }
            }

            if !attempted_run {
                eprintln!(
                    "error: no `{}` rules matched '{}'",
                    builder.kind.as_str(),
                    path.display()
                );
                eprintln!(
                    "help: run `x.py {} --help --verbose` to show a list of available paths",
                    builder.kind.as_str()
                );
                eprintln!(
                    "note: if you are adding a new Step to bootstrap itself, make sure you register it with `describe!`"
                );
                std::process::exit(1);
            }
        }
    }
}

enum ReallyDefault<'a> {
    Bool(bool),
    Lazy(Lazy<bool, Box<dyn Fn() -> bool + 'a>>),
}

pub struct ShouldRun<'a> {
    pub builder: &'a Builder<'a>,
    kind: Kind,

    // use a BTreeSet to maintain sort order
    paths: BTreeSet<PathSet>,

    // If this is a default rule, this is an additional constraint placed on
    // its run. Generally something like compiler docs being enabled.
    is_really_default: ReallyDefault<'a>,
}

impl<'a> ShouldRun<'a> {
    fn new(builder: &'a Builder<'_>, kind: Kind) -> ShouldRun<'a> {
        ShouldRun {
            builder,
            kind,
            paths: BTreeSet::new(),
            is_really_default: ReallyDefault::Bool(true), // by default no additional conditions
        }
    }

    pub fn default_condition(mut self, cond: bool) -> Self {
        self.is_really_default = ReallyDefault::Bool(cond);
        self
    }

    pub fn lazy_default_condition(mut self, lazy_cond: Box<dyn Fn() -> bool + 'a>) -> Self {
        self.is_really_default = ReallyDefault::Lazy(Lazy::new(lazy_cond));
        self
    }

    pub fn is_really_default(&self) -> bool {
        match &self.is_really_default {
            ReallyDefault::Bool(val) => *val,
            ReallyDefault::Lazy(lazy) => *lazy.deref(),
        }
    }

    /// Indicates it should run if the command-line selects the given crate or
    /// any of its (local) dependencies.
    ///
    /// Compared to `krate`, this treats the dependencies as aliases for the
    /// same job. Generally it is preferred to use `krate`, and treat each
    /// individual path separately. For example `./x.py test src/liballoc`
    /// (which uses `krate`) will test just `liballoc`. However, `./x.py check
    /// src/liballoc` (which uses `all_krates`) will check all of `libtest`.
    /// `all_krates` should probably be removed at some point.
    pub fn all_krates(mut self, name: &str) -> Self {
        let mut set = BTreeSet::new();
        for krate in self.builder.in_tree_crates(name, None) {
            let path = krate.local_path(self.builder);
            set.insert(TaskPath { path, kind: Some(self.kind) });
        }
        self.paths.insert(PathSet::Set(set));
        self
    }

    /// Indicates it should run if the command-line selects the given crate or
    /// any of its (local) dependencies.
    ///
    /// `make_run` will be called separately for each matching command-line path.
    pub fn krate(mut self, name: &str) -> Self {
        for krate in self.builder.in_tree_crates(name, None) {
            let path = krate.local_path(self.builder);
            self.paths.insert(PathSet::one(path, self.kind));
        }
        self
    }

    // single alias, which does not correspond to any on-disk path
    pub fn alias(mut self, alias: &str) -> Self {
        assert!(
            !self.builder.src.join(alias).exists(),
            "use `builder.path()` for real paths: {}",
            alias
        );
        self.paths.insert(PathSet::Set(
            std::iter::once(TaskPath { path: alias.into(), kind: Some(self.kind) }).collect(),
        ));
        self
    }

    // single, non-aliased path
    pub fn path(self, path: &str) -> Self {
        self.paths(&[path])
    }

    // multiple aliases for the same job
    pub fn paths(mut self, paths: &[&str]) -> Self {
        self.paths.insert(PathSet::Set(
            paths
                .iter()
                .map(|p| {
                    // FIXME(#96188): make sure this is actually a path.
                    // This currently breaks for paths within submodules.
                    //assert!(
                    //    self.builder.src.join(p).exists(),
                    //    "`should_run.paths` should correspond to real on-disk paths - use `alias` if there is no relevant path: {}",
                    //    p
                    //);
                    TaskPath { path: p.into(), kind: Some(self.kind) }
                })
                .collect(),
        ));
        self
    }

    pub fn is_suite_path(&self, path: &Path) -> Option<&PathSet> {
        self.paths.iter().find(|pathset| match pathset {
            PathSet::Suite(p) => path.starts_with(&p.path),
            PathSet::Set(_) => false,
        })
    }

    pub fn suite_path(mut self, suite: &str) -> Self {
        self.paths.insert(PathSet::Suite(TaskPath { path: suite.into(), kind: Some(self.kind) }));
        self
    }

    // allows being more explicit about why should_run in Step returns the value passed to it
    pub fn never(mut self) -> ShouldRun<'a> {
        self.paths.insert(PathSet::empty());
        self
    }

    fn pathset_for_path(&self, path: &Path, kind: Kind) -> Option<&PathSet> {
        self.paths.iter().find(|pathset| pathset.has(path, Some(kind)))
    }
}

#[derive(Copy, Clone, PartialEq, Eq, PartialOrd, Ord, Debug)]
pub enum Kind {
    Build,
    Check,
    Clippy,
    Fix,
    Format,
    Test,
    Bench,
    Doc,
    Clean,
    Dist,
    Install,
    Run,
    Setup,
}

impl Kind {
    pub fn parse(string: &str) -> Option<Kind> {
        // these strings, including the one-letter aliases, must match the x.py help text
        Some(match string {
            "build" | "b" => Kind::Build,
            "check" | "c" => Kind::Check,
            "clippy" => Kind::Clippy,
            "fix" => Kind::Fix,
            "fmt" => Kind::Format,
            "test" | "t" => Kind::Test,
            "bench" => Kind::Bench,
            "doc" | "d" => Kind::Doc,
            "clean" => Kind::Clean,
            "dist" => Kind::Dist,
            "install" => Kind::Install,
            "run" | "r" => Kind::Run,
            "setup" => Kind::Setup,
            _ => return None,
        })
    }

    pub fn as_str(&self) -> &'static str {
        match self {
            Kind::Build => "build",
            Kind::Check => "check",
            Kind::Clippy => "clippy",
            Kind::Fix => "fix",
            Kind::Format => "fmt",
            Kind::Test => "test",
            Kind::Bench => "bench",
            Kind::Doc => "doc",
            Kind::Clean => "clean",
            Kind::Dist => "dist",
            Kind::Install => "install",
            Kind::Run => "run",
            Kind::Setup => "setup",
        }
    }
}

impl<'a> Builder<'a> {
    fn get_step_descriptions(kind: Kind) -> Vec<StepDescription> {
        macro_rules! describe {
            ($($rule:ty),+ $(,)?) => {{
                vec![$(StepDescription::from::<$rule>(kind)),+]
            }};
        }
        match kind {
            Kind::Build => describe!(
                compile::Std,
                compile::Assemble,
                compile::CodegenBackend,
                compile::StartupObjects,
                tool::BuildManifest,
                tool::Rustbook,
                tool::ErrorIndex,
                tool::UnstableBookGen,
                tool::Tidy,
                tool::Linkchecker,
                tool::CargoTest,
                tool::Compiletest,
                tool::RemoteTestServer,
                tool::RemoteTestClient,
                tool::RustInstaller,
                tool::Cargo,
                tool::Rls,
                tool::RustAnalyzer,
                tool::RustDemangler,
                tool::Rustdoc,
                tool::Clippy,
                tool::CargoClippy,
                native::Llvm,
                native::Sanitizers,
                tool::Rustfmt,
                tool::Miri,
                tool::CargoMiri,
                native::Lld,
                native::CrtBeginEnd
            ),
            Kind::Check => describe!(
                check::Std,
                check::Rustc,
                check::Rustdoc,
                check::CodegenBackend,
                check::Clippy,
                check::Miri,
                check::Rls,
                check::Rustfmt,
                check::Bootstrap
            ),
            Kind::Test => describe!(
                crate::toolstate::ToolStateCheck,
                test::ExpandYamlAnchors,
                test::Tidy,
                test::Ui,
                test::RunPassValgrind,
                test::MirOpt,
                test::Codegen,
                test::CodegenUnits,
                test::Assembly,
                test::Incremental,
                test::Debuginfo,
                test::UiFullDeps,
                test::Rustdoc,
                test::Pretty,
                test::Crate,
                test::CrateLibrustc,
                test::CrateRustdoc,
                test::CrateRustdocJsonTypes,
                test::Linkcheck,
                test::TierCheck,
                test::Cargotest,
                test::Cargo,
                test::Rls,
                test::ErrorIndex,
                test::Distcheck,
                test::RunMakeFullDeps,
                test::Nomicon,
                test::Reference,
                test::RustdocBook,
                test::RustByExample,
                test::TheBook,
                test::UnstableBook,
                test::RustcBook,
                test::LintDocs,
                test::RustcGuide,
                test::EmbeddedBook,
                test::EditionGuide,
                test::Rustfmt,
                test::Miri,
                test::Clippy,
                test::RustDemangler,
                test::CompiletestTest,
                test::RustdocJSStd,
                test::RustdocJSNotStd,
                test::RustdocGUI,
                test::RustdocTheme,
                test::RustdocUi,
                test::RustdocJson,
                test::HtmlCheck,
                // Run bootstrap close to the end as it's unlikely to fail
                test::Bootstrap,
                // Run run-make last, since these won't pass without make on Windows
                test::RunMake,
            ),
            Kind::Bench => describe!(test::Crate, test::CrateLibrustc),
            Kind::Doc => describe!(
                doc::UnstableBook,
                doc::UnstableBookGen,
                doc::TheBook,
                doc::Standalone,
                doc::Std,
                doc::Rustc,
                doc::Rustdoc,
                doc::Rustfmt,
                doc::ErrorIndex,
                doc::Nomicon,
                doc::Reference,
                doc::RustdocBook,
                doc::RustByExample,
                doc::RustcBook,
                doc::CargoBook,
                doc::Clippy,
                doc::EmbeddedBook,
                doc::EditionGuide,
            ),
            Kind::Dist => describe!(
                dist::Docs,
                dist::RustcDocs,
                dist::Mingw,
                dist::Rustc,
                dist::Std,
                dist::RustcDev,
                dist::Analysis,
                dist::Src,
                dist::Cargo,
                dist::Rls,
                dist::RustAnalyzer,
                dist::Rustfmt,
                dist::RustDemangler,
                dist::Clippy,
                dist::Miri,
                dist::LlvmTools,
                dist::RustDev,
                dist::Extended,
                // It seems that PlainSourceTarball somehow changes how some of the tools
                // perceive their dependencies (see #93033) which would invalidate fingerprints
                // and force us to rebuild tools after vendoring dependencies.
                // To work around this, create the Tarball after building all the tools.
                dist::PlainSourceTarball,
                dist::BuildManifest,
                dist::ReproducibleArtifacts,
            ),
            Kind::Install => describe!(
                install::Docs,
                install::Std,
                install::Cargo,
                install::Rls,
                install::RustAnalyzer,
                install::Rustfmt,
                install::RustDemangler,
                install::Clippy,
                install::Miri,
                install::Analysis,
                install::Src,
                install::Rustc
            ),
            Kind::Run => describe!(run::ExpandYamlAnchors, run::BuildManifest, run::BumpStage0),
            // These commands either don't use paths, or they're special-cased in Build::build()
            Kind::Clean | Kind::Clippy | Kind::Fix | Kind::Format | Kind::Setup => vec![],
        }
    }

    pub fn get_help(build: &Build, kind: Kind) -> Option<String> {
        let step_descriptions = Builder::get_step_descriptions(kind);
        if step_descriptions.is_empty() {
            return None;
        }

        let builder = Self::new_internal(build, kind, vec![]);
        let builder = &builder;
        // The "build" kind here is just a placeholder, it will be replaced with something else in
        // the following statement.
        let mut should_run = ShouldRun::new(builder, Kind::Build);
        for desc in step_descriptions {
            should_run.kind = desc.kind;
            should_run = (desc.should_run)(should_run);
        }
        let mut help = String::from("Available paths:\n");
        let mut add_path = |path: &Path| {
            t!(write!(help, "    ./x.py {} {}\n", kind.as_str(), path.display()));
        };
        for pathset in should_run.paths {
            match pathset {
                PathSet::Set(set) => {
                    for path in set {
                        add_path(&path.path);
                    }
                }
                PathSet::Suite(path) => {
                    add_path(&path.path.join("..."));
                }
            }
        }
        Some(help)
    }

    fn new_internal(build: &Build, kind: Kind, paths: Vec<PathBuf>) -> Builder<'_> {
        Builder {
            build,
            top_stage: build.config.stage,
            kind,
            cache: Cache::new(),
            stack: RefCell::new(Vec::new()),
            time_spent_on_dependencies: Cell::new(Duration::new(0, 0)),
            paths,
        }
    }

    pub fn new(build: &Build) -> Builder<'_> {
        let (kind, paths) = match build.config.cmd {
            Subcommand::Build { ref paths } => (Kind::Build, &paths[..]),
            Subcommand::Check { ref paths } => (Kind::Check, &paths[..]),
            Subcommand::Clippy { ref paths, .. } => (Kind::Clippy, &paths[..]),
            Subcommand::Fix { ref paths } => (Kind::Fix, &paths[..]),
            Subcommand::Doc { ref paths, .. } => (Kind::Doc, &paths[..]),
            Subcommand::Test { ref paths, .. } => (Kind::Test, &paths[..]),
            Subcommand::Bench { ref paths, .. } => (Kind::Bench, &paths[..]),
            Subcommand::Dist { ref paths } => (Kind::Dist, &paths[..]),
            Subcommand::Install { ref paths } => (Kind::Install, &paths[..]),
            Subcommand::Run { ref paths } => (Kind::Run, &paths[..]),
            Subcommand::Format { .. } | Subcommand::Clean { .. } | Subcommand::Setup { .. } => {
                panic!()
            }
        };

        Self::new_internal(build, kind, paths.to_owned())
    }

    pub fn execute_cli(&self) {
        self.run_step_descriptions(&Builder::get_step_descriptions(self.kind), &self.paths);
    }

    pub fn default_doc(&self, paths: &[PathBuf]) {
        self.run_step_descriptions(&Builder::get_step_descriptions(Kind::Doc), paths);
    }

    /// NOTE: keep this in sync with `rustdoc::clean::utils::doc_rust_lang_org_channel`, or tests will fail on beta/stable.
    pub fn doc_rust_lang_org_channel(&self) -> String {
        let channel = match &*self.config.channel {
            "stable" => &self.version,
            "beta" => "beta",
            "nightly" | "dev" => "nightly",
            // custom build of rustdoc maybe? link to the latest stable docs just in case
            _ => "stable",
        };
        "https://doc.rust-lang.org/".to_owned() + channel
    }

    fn run_step_descriptions(&self, v: &[StepDescription], paths: &[PathBuf]) {
        StepDescription::run(v, self, paths);
    }

    /// Obtain a compiler at a given stage and for a given host. Explicitly does
    /// not take `Compiler` since all `Compiler` instances are meant to be
    /// obtained through this function, since it ensures that they are valid
    /// (i.e., built and assembled).
    pub fn compiler(&self, stage: u32, host: TargetSelection) -> Compiler {
        self.ensure(compile::Assemble { target_compiler: Compiler { stage, host } })
    }

    /// Similar to `compiler`, except handles the full-bootstrap option to
    /// silently use the stage1 compiler instead of a stage2 compiler if one is
    /// requested.
    ///
    /// Note that this does *not* have the side effect of creating
    /// `compiler(stage, host)`, unlike `compiler` above which does have such
    /// a side effect. The returned compiler here can only be used to compile
    /// new artifacts, it can't be used to rely on the presence of a particular
    /// sysroot.
    ///
    /// See `force_use_stage1` for documentation on what each argument is.
    pub fn compiler_for(
        &self,
        stage: u32,
        host: TargetSelection,
        target: TargetSelection,
    ) -> Compiler {
        if self.build.force_use_stage1(Compiler { stage, host }, target) {
            self.compiler(1, self.config.build)
        } else {
            self.compiler(stage, host)
        }
    }

    pub fn sysroot(&self, compiler: Compiler) -> Interned<PathBuf> {
        self.ensure(compile::Sysroot { compiler })
    }

    /// Returns the libdir where the standard library and other artifacts are
    /// found for a compiler's sysroot.
    pub fn sysroot_libdir(&self, compiler: Compiler, target: TargetSelection) -> Interned<PathBuf> {
        #[derive(Debug, Copy, Clone, Hash, PartialEq, Eq)]
        struct Libdir {
            compiler: Compiler,
            target: TargetSelection,
        }
        impl Step for Libdir {
            type Output = Interned<PathBuf>;

            fn should_run(run: ShouldRun<'_>) -> ShouldRun<'_> {
                run.never()
            }

            fn run(self, builder: &Builder<'_>) -> Interned<PathBuf> {
                let lib = builder.sysroot_libdir_relative(self.compiler);
                let sysroot = builder
                    .sysroot(self.compiler)
                    .join(lib)
                    .join("rustlib")
                    .join(self.target.triple)
                    .join("lib");
                // Avoid deleting the rustlib/ directory we just copied
                // (in `impl Step for Sysroot`).
                if !builder.config.download_rustc {
                    let _ = fs::remove_dir_all(&sysroot);
                    t!(fs::create_dir_all(&sysroot));
                }
                INTERNER.intern_path(sysroot)
            }
        }
        self.ensure(Libdir { compiler, target })
    }

    pub fn sysroot_codegen_backends(&self, compiler: Compiler) -> PathBuf {
        self.sysroot_libdir(compiler, compiler.host).with_file_name("codegen-backends")
    }

    /// Returns the compiler's libdir where it stores the dynamic libraries that
    /// it itself links against.
    ///
    /// For example this returns `<sysroot>/lib` on Unix and `<sysroot>/bin` on
    /// Windows.
    pub fn rustc_libdir(&self, compiler: Compiler) -> PathBuf {
        if compiler.is_snapshot(self) {
            self.rustc_snapshot_libdir()
        } else {
            match self.config.libdir_relative() {
                Some(relative_libdir) if compiler.stage >= 1 => {
                    self.sysroot(compiler).join(relative_libdir)
                }
                _ => self.sysroot(compiler).join(libdir(compiler.host)),
            }
        }
    }

    /// Returns the compiler's relative libdir where it stores the dynamic libraries that
    /// it itself links against.
    ///
    /// For example this returns `lib` on Unix and `bin` on
    /// Windows.
    pub fn libdir_relative(&self, compiler: Compiler) -> &Path {
        if compiler.is_snapshot(self) {
            libdir(self.config.build).as_ref()
        } else {
            match self.config.libdir_relative() {
                Some(relative_libdir) if compiler.stage >= 1 => relative_libdir,
                _ => libdir(compiler.host).as_ref(),
            }
        }
    }

    /// Returns the compiler's relative libdir where the standard library and other artifacts are
    /// found for a compiler's sysroot.
    ///
    /// For example this returns `lib` on Unix and Windows.
    pub fn sysroot_libdir_relative(&self, compiler: Compiler) -> &Path {
        match self.config.libdir_relative() {
            Some(relative_libdir) if compiler.stage >= 1 => relative_libdir,
            _ if compiler.stage == 0 => &self.build.initial_libdir,
            _ => Path::new("lib"),
        }
    }

    pub fn rustc_lib_paths(&self, compiler: Compiler) -> Vec<PathBuf> {
        let mut dylib_dirs = vec![self.rustc_libdir(compiler)];

        // Ensure that the downloaded LLVM libraries can be found.
        if self.config.llvm_from_ci {
            let ci_llvm_lib = self.out.join(&*compiler.host.triple).join("ci-llvm").join("lib");
            dylib_dirs.push(ci_llvm_lib);
        }

        dylib_dirs
    }

    /// Adds the compiler's directory of dynamic libraries to `cmd`'s dynamic
    /// library lookup path.
    pub fn add_rustc_lib_path(&self, compiler: Compiler, cmd: &mut Command) {
        // Windows doesn't need dylib path munging because the dlls for the
        // compiler live next to the compiler and the system will find them
        // automatically.
        if cfg!(windows) {
            return;
        }

        add_dylib_path(self.rustc_lib_paths(compiler), cmd);
    }

    /// Gets a path to the compiler specified.
    pub fn rustc(&self, compiler: Compiler) -> PathBuf {
        if compiler.is_snapshot(self) {
            self.initial_rustc.clone()
        } else {
            self.sysroot(compiler).join("bin").join(exe("rustc", compiler.host))
        }
    }

    /// Gets the paths to all of the compiler's codegen backends.
    fn codegen_backends(&self, compiler: Compiler) -> impl Iterator<Item = PathBuf> {
        fs::read_dir(self.sysroot_codegen_backends(compiler))
            .into_iter()
            .flatten()
            .filter_map(Result::ok)
            .map(|entry| entry.path())
    }

    pub fn rustdoc(&self, compiler: Compiler) -> PathBuf {
        self.ensure(tool::Rustdoc { compiler })
    }

    pub fn rustdoc_cmd(&self, compiler: Compiler) -> Command {
        let mut cmd = Command::new(&self.bootstrap_out.join("rustdoc"));
        cmd.env("RUSTC_STAGE", compiler.stage.to_string())
            .env("RUSTC_SYSROOT", self.sysroot(compiler))
            // Note that this is *not* the sysroot_libdir because rustdoc must be linked
            // equivalently to rustc.
            .env("RUSTDOC_LIBDIR", self.rustc_libdir(compiler))
            .env("CFG_RELEASE_CHANNEL", &self.config.channel)
            .env("RUSTDOC_REAL", self.rustdoc(compiler))
            .env("RUSTC_BOOTSTRAP", "1");

        cmd.arg("-Wrustdoc::invalid_codeblock_attributes");

        if self.config.deny_warnings {
            cmd.arg("-Dwarnings");
        }
        cmd.arg("-Znormalize-docs");

        // Remove make-related flags that can cause jobserver problems.
        cmd.env_remove("MAKEFLAGS");
        cmd.env_remove("MFLAGS");

        if let Some(linker) = self.linker(compiler.host) {
            cmd.env("RUSTDOC_LINKER", linker);
        }
        if self.is_fuse_ld_lld(compiler.host) {
            cmd.env("RUSTDOC_FUSE_LD_LLD", "1");
        }
        cmd
    }

    /// Return the path to `llvm-config` for the target, if it exists.
    ///
    /// Note that this returns `None` if LLVM is disabled, or if we're in a
    /// check build or dry-run, where there's no need to build all of LLVM.
    fn llvm_config(&self, target: TargetSelection) -> Option<PathBuf> {
        if self.config.llvm_enabled() && self.kind != Kind::Check && !self.config.dry_run {
            let llvm_config = self.ensure(native::Llvm { target });
            if llvm_config.is_file() {
                return Some(llvm_config);
            }
        }
        None
    }

    /// Convenience wrapper to allow `builder.llvm_link_shared()` instead of `builder.config.llvm_link_shared(&builder)`.
    pub(crate) fn llvm_link_shared(&self) -> bool {
        Config::llvm_link_shared(self)
    }

    /// Prepares an invocation of `cargo` to be run.
    ///
    /// This will create a `Command` that represents a pending execution of
    /// Cargo. This cargo will be configured to use `compiler` as the actual
    /// rustc compiler, its output will be scoped by `mode`'s output directory,
    /// it will pass the `--target` flag for the specified `target`, and will be
    /// executing the Cargo command `cmd`.
    pub fn cargo(
        &self,
        compiler: Compiler,
        mode: Mode,
        source_type: SourceType,
        target: TargetSelection,
        cmd: &str,
    ) -> Cargo {
        let mut cargo = Command::new(&self.initial_cargo);
        let out_dir = self.stage_out(compiler, mode);

        // Codegen backends are not yet tracked by -Zbinary-dep-depinfo,
        // so we need to explicitly clear out if they've been updated.
        for backend in self.codegen_backends(compiler) {
            self.clear_if_dirty(&out_dir, &backend);
        }

        if cmd == "doc" || cmd == "rustdoc" {
            let my_out = match mode {
                // This is the intended out directory for compiler documentation.
                Mode::Rustc | Mode::ToolRustc => self.compiler_doc_out(target),
                Mode::Std => out_dir.join(target.triple).join("doc"),
                _ => panic!("doc mode {:?} not expected", mode),
            };
            let rustdoc = self.rustdoc(compiler);
            self.clear_if_dirty(&my_out, &rustdoc);
        }

        cargo.env("CARGO_TARGET_DIR", &out_dir).arg(cmd);

        let profile_var = |name: &str| {
            let profile = if self.config.rust_optimize { "RELEASE" } else { "DEV" };
            format!("CARGO_PROFILE_{}_{}", profile, name)
        };

        // See comment in rustc_llvm/build.rs for why this is necessary, largely llvm-config
        // needs to not accidentally link to libLLVM in stage0/lib.
        cargo.env("REAL_LIBRARY_PATH_VAR", &util::dylib_path_var());
        if let Some(e) = env::var_os(util::dylib_path_var()) {
            cargo.env("REAL_LIBRARY_PATH", e);
        }

        // Found with `rg "init_env_logger\("`. If anyone uses `init_env_logger`
        // from out of tree it shouldn't matter, since x.py is only used for
        // building in-tree.
        let color_logs = ["RUSTDOC_LOG_COLOR", "RUSTC_LOG_COLOR", "RUST_LOG_COLOR"];
        match self.build.config.color {
            Color::Always => {
                cargo.arg("--color=always");
                for log in &color_logs {
                    cargo.env(log, "always");
                }
            }
            Color::Never => {
                cargo.arg("--color=never");
                for log in &color_logs {
                    cargo.env(log, "never");
                }
            }
            Color::Auto => {} // nothing to do
        }

        if cmd != "install" {
            cargo.arg("--target").arg(target.rustc_target_arg());
        } else {
            assert_eq!(target, compiler.host);
        }

        // Set a flag for `check`/`clippy`/`fix`, so that certain build
        // scripts can do less work (i.e. not building/requiring LLVM).
        if cmd == "check" || cmd == "clippy" || cmd == "fix" {
            // If we've not yet built LLVM, or it's stale, then bust
            // the rustc_llvm cache. That will always work, even though it
            // may mean that on the next non-check build we'll need to rebuild
            // rustc_llvm. But if LLVM is stale, that'll be a tiny amount
            // of work comparatively, and we'd likely need to rebuild it anyway,
            // so that's okay.
            if crate::native::prebuilt_llvm_config(self, target).is_err() {
                cargo.env("RUST_CHECK", "1");
            }
        }

        let stage = if compiler.stage == 0 && self.local_rebuild {
            // Assume the local-rebuild rustc already has stage1 features.
            1
        } else {
            compiler.stage
        };

        let mut rustflags = Rustflags::new(target);
        if stage != 0 {
            if let Ok(s) = env::var("CARGOFLAGS_NOT_BOOTSTRAP") {
                cargo.args(s.split_whitespace());
            }
            rustflags.env("RUSTFLAGS_NOT_BOOTSTRAP");
        } else {
            if let Ok(s) = env::var("CARGOFLAGS_BOOTSTRAP") {
                cargo.args(s.split_whitespace());
            }
            rustflags.env("RUSTFLAGS_BOOTSTRAP");
            if cmd == "clippy" {
                // clippy overwrites sysroot if we pass it to cargo.
                // Pass it directly to clippy instead.
                // NOTE: this can't be fixed in clippy because we explicitly don't set `RUSTC`,
                // so it has no way of knowing the sysroot.
                rustflags.arg("--sysroot");
                rustflags.arg(
                    self.sysroot(compiler)
                        .as_os_str()
                        .to_str()
                        .expect("sysroot must be valid UTF-8"),
                );
                // Only run clippy on a very limited subset of crates (in particular, not build scripts).
                cargo.arg("-Zunstable-options");
                // Explicitly does *not* set `--cfg=bootstrap`, since we're using a nightly clippy.
                let host_version = Command::new("rustc").arg("--version").output().map_err(|_| ());
                let output = host_version.and_then(|output| {
                    if output.status.success() {
                        Ok(output)
                    } else {
                        Err(())
                    }
                }).unwrap_or_else(|_| {
                    eprintln!(
                        "error: `x.py clippy` requires a host `rustc` toolchain with the `clippy` component"
                    );
                    eprintln!("help: try `rustup component add clippy`");
                    std::process::exit(1);
                });
                if !t!(std::str::from_utf8(&output.stdout)).contains("nightly") {
                    rustflags.arg("--cfg=bootstrap");
                }
            } else {
                rustflags.arg("--cfg=bootstrap");
            }
        }

        let use_new_symbol_mangling = match self.config.rust_new_symbol_mangling {
            Some(setting) => {
                // If an explicit setting is given, use that
                setting
            }
            None => {
                if mode == Mode::Std {
                    // The standard library defaults to the legacy scheme
                    false
                } else {
                    // The compiler and tools default to the new scheme
                    true
                }
            }
        };

        if use_new_symbol_mangling {
            rustflags.arg("-Csymbol-mangling-version=v0");
        } else {
            rustflags.arg("-Csymbol-mangling-version=legacy");
            rustflags.arg("-Zunstable-options");
        }

        // #[cfg(not(bootstrap)]
        if stage != 0 {
            // Enable cfg checking of cargo features
            // FIXME: De-comment this when cargo beta get support for it
            // cargo.arg("-Zcheck-cfg-features");

            // Enable cfg checking of rustc well-known names
            rustflags
                .arg("-Zunstable-options")
                // Enable checking of well known names
                .arg("--check-cfg=names()")
                // Enable checking of well known values
                .arg("--check-cfg=values()");

            // Add extra cfg not defined in rustc
            for (restricted_mode, name, values) in EXTRA_CHECK_CFGS {
                if *restricted_mode == None || *restricted_mode == Some(mode) {
                    // Creating a string of the values by concatenating each value:
                    // ',"tvos","watchos"' or '' (nothing) when there are no values
                    let values = match values {
                        Some(values) => values
                            .iter()
                            .map(|val| [",", "\"", val, "\""])
                            .flatten()
                            .collect::<String>(),
                        None => String::new(),
                    };
                    rustflags.arg(&format!("--check-cfg=values({name}{values})"));
                }
            }
        }

        // FIXME: It might be better to use the same value for both `RUSTFLAGS` and `RUSTDOCFLAGS`,
        // but this breaks CI. At the very least, stage0 `rustdoc` needs `--cfg bootstrap`. See
        // #71458.
        let mut rustdocflags = rustflags.clone();
        rustdocflags.propagate_cargo_env("RUSTDOCFLAGS");
        if stage == 0 {
            rustdocflags.env("RUSTDOCFLAGS_BOOTSTRAP");
        } else {
            rustdocflags.env("RUSTDOCFLAGS_NOT_BOOTSTRAP");
        }

        if let Ok(s) = env::var("CARGOFLAGS") {
            cargo.args(s.split_whitespace());
        }

        match mode {
            Mode::Std | Mode::ToolBootstrap | Mode::ToolStd => {}
            Mode::Rustc | Mode::Codegen | Mode::ToolRustc => {
                // Build proc macros both for the host and the target
                if target != compiler.host && cmd != "check" {
                    cargo.arg("-Zdual-proc-macros");
                    rustflags.arg("-Zdual-proc-macros");
                }
            }
        }

        // This tells Cargo (and in turn, rustc) to output more complete
        // dependency information.  Most importantly for rustbuild, this
        // includes sysroot artifacts, like libstd, which means that we don't
        // need to track those in rustbuild (an error prone process!). This
        // feature is currently unstable as there may be some bugs and such, but
        // it represents a big improvement in rustbuild's reliability on
        // rebuilds, so we're using it here.
        //
        // For some additional context, see #63470 (the PR originally adding
        // this), as well as #63012 which is the tracking issue for this
        // feature on the rustc side.
        cargo.arg("-Zbinary-dep-depinfo");

        cargo.arg("-j").arg(self.jobs().to_string());
        // Remove make-related flags to ensure Cargo can correctly set things up
        cargo.env_remove("MAKEFLAGS");
        cargo.env_remove("MFLAGS");

        // FIXME: Temporary fix for https://github.com/rust-lang/cargo/issues/3005
        // Force cargo to output binaries with disambiguating hashes in the name
        let mut metadata = if compiler.stage == 0 {
            // Treat stage0 like a special channel, whether it's a normal prior-
            // release rustc or a local rebuild with the same version, so we
            // never mix these libraries by accident.
            "bootstrap".to_string()
        } else {
            self.config.channel.to_string()
        };
        // We want to make sure that none of the dependencies between
        // std/test/rustc unify with one another. This is done for weird linkage
        // reasons but the gist of the problem is that if librustc, libtest, and
        // libstd all depend on libc from crates.io (which they actually do) we
        // want to make sure they all get distinct versions. Things get really
        // weird if we try to unify all these dependencies right now, namely
        // around how many times the library is linked in dynamic libraries and
        // such. If rustc were a static executable or if we didn't ship dylibs
        // this wouldn't be a problem, but we do, so it is. This is in general
        // just here to make sure things build right. If you can remove this and
        // things still build right, please do!
        match mode {
            Mode::Std => metadata.push_str("std"),
            // When we're building rustc tools, they're built with a search path
            // that contains things built during the rustc build. For example,
            // bitflags is built during the rustc build, and is a dependency of
            // rustdoc as well. We're building rustdoc in a different target
            // directory, though, which means that Cargo will rebuild the
            // dependency. When we go on to build rustdoc, we'll look for
            // bitflags, and find two different copies: one built during the
            // rustc step and one that we just built. This isn't always a
            // problem, somehow -- not really clear why -- but we know that this
            // fixes things.
            Mode::ToolRustc => metadata.push_str("tool-rustc"),
            // Same for codegen backends.
            Mode::Codegen => metadata.push_str("codegen"),
            _ => {}
        }
        cargo.env("__CARGO_DEFAULT_LIB_METADATA", &metadata);

        if cmd == "clippy" {
            rustflags.arg("-Zforce-unstable-if-unmarked");
        }

        rustflags.arg("-Zmacro-backtrace");

        let want_rustdoc = self.doc_tests != DocTests::No;

        // We synthetically interpret a stage0 compiler used to build tools as a
        // "raw" compiler in that it's the exact snapshot we download. Normally
        // the stage0 build means it uses libraries build by the stage0
        // compiler, but for tools we just use the precompiled libraries that
        // we've downloaded
        let use_snapshot = mode == Mode::ToolBootstrap;
        assert!(!use_snapshot || stage == 0 || self.local_rebuild);

        let maybe_sysroot = self.sysroot(compiler);
        let sysroot = if use_snapshot { self.rustc_snapshot_sysroot() } else { &maybe_sysroot };
        let libdir = self.rustc_libdir(compiler);

        // Clear the output directory if the real rustc we're using has changed;
        // Cargo cannot detect this as it thinks rustc is bootstrap/debug/rustc.
        //
        // Avoid doing this during dry run as that usually means the relevant
        // compiler is not yet linked/copied properly.
        //
        // Only clear out the directory if we're compiling std; otherwise, we
        // should let Cargo take care of things for us (via depdep info)
        if !self.config.dry_run && mode == Mode::Std && cmd == "build" {
            self.clear_if_dirty(&out_dir, &self.rustc(compiler));
        }

        // Customize the compiler we're running. Specify the compiler to cargo
        // as our shim and then pass it some various options used to configure
        // how the actual compiler itself is called.
        //
        // These variables are primarily all read by
        // src/bootstrap/bin/{rustc.rs,rustdoc.rs}
        cargo
            .env("RUSTBUILD_NATIVE_DIR", self.native_dir(target))
            .env("RUSTC_REAL", self.rustc(compiler))
            .env("RUSTC_STAGE", stage.to_string())
            .env("RUSTC_SYSROOT", &sysroot)
            .env("RUSTC_LIBDIR", &libdir)
            .env("RUSTDOC", self.bootstrap_out.join("rustdoc"))
            .env(
                "RUSTDOC_REAL",
                if cmd == "doc" || cmd == "rustdoc" || (cmd == "test" && want_rustdoc) {
                    self.rustdoc(compiler)
                } else {
                    PathBuf::from("/path/to/nowhere/rustdoc/not/required")
                },
            )
            .env("RUSTC_ERROR_METADATA_DST", self.extended_error_dir())
            .env("RUSTC_BREAK_ON_ICE", "1");
        // Clippy support is a hack and uses the default `cargo-clippy` in path.
        // Don't override RUSTC so that the `cargo-clippy` in path will be run.
        if cmd != "clippy" {
            cargo.env("RUSTC", self.bootstrap_out.join("rustc"));
        }

        // Dealing with rpath here is a little special, so let's go into some
        // detail. First off, `-rpath` is a linker option on Unix platforms
        // which adds to the runtime dynamic loader path when looking for
        // dynamic libraries. We use this by default on Unix platforms to ensure
        // that our nightlies behave the same on Windows, that is they work out
        // of the box. This can be disabled, of course, but basically that's why
        // we're gated on RUSTC_RPATH here.
        //
        // Ok, so the astute might be wondering "why isn't `-C rpath` used
        // here?" and that is indeed a good question to ask. This codegen
        // option is the compiler's current interface to generating an rpath.
        // Unfortunately it doesn't quite suffice for us. The flag currently
        // takes no value as an argument, so the compiler calculates what it
        // should pass to the linker as `-rpath`. This unfortunately is based on
        // the **compile time** directory structure which when building with
        // Cargo will be very different than the runtime directory structure.
        //
        // All that's a really long winded way of saying that if we use
        // `-Crpath` then the executables generated have the wrong rpath of
        // something like `$ORIGIN/deps` when in fact the way we distribute
        // rustc requires the rpath to be `$ORIGIN/../lib`.
        //
        // So, all in all, to set up the correct rpath we pass the linker
        // argument manually via `-C link-args=-Wl,-rpath,...`. Plus isn't it
        // fun to pass a flag to a tool to pass a flag to pass a flag to a tool
        // to change a flag in a binary?
        if self.config.rust_rpath && util::use_host_linker(target) {
            let rpath = if target.contains("apple") {
                // Note that we need to take one extra step on macOS to also pass
                // `-Wl,-instal_name,@rpath/...` to get things to work right. To
                // do that we pass a weird flag to the compiler to get it to do
                // so. Note that this is definitely a hack, and we should likely
                // flesh out rpath support more fully in the future.
                rustflags.arg("-Zosx-rpath-install-name");
                Some("-Wl,-rpath,@loader_path/../lib")
            } else if !target.contains("windows") {
                rustflags.arg("-Clink-args=-Wl,-z,origin");
                Some("-Wl,-rpath,$ORIGIN/../lib")
            } else {
                None
            };
            if let Some(rpath) = rpath {
                rustflags.arg(&format!("-Clink-args={}", rpath));
            }
        }

        if let Some(host_linker) = self.linker(compiler.host) {
            cargo.env("RUSTC_HOST_LINKER", host_linker);
        }
        if self.is_fuse_ld_lld(compiler.host) {
            cargo.env("RUSTC_HOST_FUSE_LD_LLD", "1");
            cargo.env("RUSTDOC_FUSE_LD_LLD", "1");
        }

        if let Some(target_linker) = self.linker(target) {
            let target = crate::envify(&target.triple);
            cargo.env(&format!("CARGO_TARGET_{}_LINKER", target), target_linker);
        }
        if self.is_fuse_ld_lld(target) {
            rustflags.arg("-Clink-args=-fuse-ld=lld");
        }
        self.lld_flags(target).for_each(|flag| {
            rustdocflags.arg(&flag);
        });

        if !(["build", "check", "clippy", "fix", "rustc"].contains(&cmd)) && want_rustdoc {
            cargo.env("RUSTDOC_LIBDIR", self.rustc_libdir(compiler));
        }

        let debuginfo_level = match mode {
            Mode::Rustc | Mode::Codegen => self.config.rust_debuginfo_level_rustc,
            Mode::Std => self.config.rust_debuginfo_level_std,
            Mode::ToolBootstrap | Mode::ToolStd | Mode::ToolRustc => {
                self.config.rust_debuginfo_level_tools
            }
        };
        cargo.env(profile_var("DEBUG"), debuginfo_level.to_string());
        cargo.env(
            profile_var("DEBUG_ASSERTIONS"),
            if mode == Mode::Std {
                self.config.rust_debug_assertions_std.to_string()
            } else {
                self.config.rust_debug_assertions.to_string()
            },
        );
        cargo.env(
            profile_var("OVERFLOW_CHECKS"),
            if mode == Mode::Std {
                self.config.rust_overflow_checks_std.to_string()
            } else {
                self.config.rust_overflow_checks.to_string()
            },
        );

        // FIXME(davidtwco): #[cfg(not(bootstrap))] - #95612 needs to be in the bootstrap compiler
        // for this conditional to be removed.
        if !target.contains("windows") || compiler.stage >= 1 {
<<<<<<< HEAD
            rustflags.arg("-Zunstable-options");
=======
            let needs_unstable_opts = target.contains("linux")
                || target.contains("windows")
                || target.contains("bsd")
                || target.contains("dragonfly");

            if needs_unstable_opts {
                rustflags.arg("-Zunstable-options");
            }
>>>>>>> 574830f5
            match self.config.rust_split_debuginfo {
                SplitDebuginfo::Packed => rustflags.arg("-Csplit-debuginfo=packed"),
                SplitDebuginfo::Unpacked => rustflags.arg("-Csplit-debuginfo=unpacked"),
                SplitDebuginfo::Off => rustflags.arg("-Csplit-debuginfo=off"),
            };
        }

        if self.config.cmd.bless() {
            // Bless `expect!` tests.
            cargo.env("UPDATE_EXPECT", "1");
        }

        if !mode.is_tool() {
            cargo.env("RUSTC_FORCE_UNSTABLE", "1");
        }

        if let Some(x) = self.crt_static(target) {
            if x {
                rustflags.arg("-Ctarget-feature=+crt-static");
            } else {
                rustflags.arg("-Ctarget-feature=-crt-static");
            }
        }

        if let Some(x) = self.crt_static(compiler.host) {
            cargo.env("RUSTC_HOST_CRT_STATIC", x.to_string());
        }

        if let Some(map_to) = self.build.debuginfo_map_to(GitRepo::Rustc) {
            let map = format!("{}={}", self.build.src.display(), map_to);
            cargo.env("RUSTC_DEBUGINFO_MAP", map);

            // `rustc` needs to know the virtual `/rustc/$hash` we're mapping to,
            // in order to opportunistically reverse it later.
            cargo.env("CFG_VIRTUAL_RUST_SOURCE_BASE_DIR", map_to);
        }

        // Enable usage of unstable features
        cargo.env("RUSTC_BOOTSTRAP", "1");
        self.add_rust_test_threads(&mut cargo);

        // Almost all of the crates that we compile as part of the bootstrap may
        // have a build script, including the standard library. To compile a
        // build script, however, it itself needs a standard library! This
        // introduces a bit of a pickle when we're compiling the standard
        // library itself.
        //
        // To work around this we actually end up using the snapshot compiler
        // (stage0) for compiling build scripts of the standard library itself.
        // The stage0 compiler is guaranteed to have a libstd available for use.
        //
        // For other crates, however, we know that we've already got a standard
        // library up and running, so we can use the normal compiler to compile
        // build scripts in that situation.
        if mode == Mode::Std {
            cargo
                .env("RUSTC_SNAPSHOT", &self.initial_rustc)
                .env("RUSTC_SNAPSHOT_LIBDIR", self.rustc_snapshot_libdir());
        } else {
            cargo
                .env("RUSTC_SNAPSHOT", self.rustc(compiler))
                .env("RUSTC_SNAPSHOT_LIBDIR", self.rustc_libdir(compiler));
        }

        // Tools that use compiler libraries may inherit the `-lLLVM` link
        // requirement, but the `-L` library path is not propagated across
        // separate Cargo projects. We can add LLVM's library path to the
        // platform-specific environment variable as a workaround.
        if mode == Mode::ToolRustc || mode == Mode::Codegen {
            if let Some(llvm_config) = self.llvm_config(target) {
                let llvm_libdir = output(Command::new(&llvm_config).arg("--libdir"));
                add_link_lib_path(vec![llvm_libdir.trim().into()], &mut cargo);
            }
        }

        // Compile everything except libraries and proc macros with the more
        // efficient initial-exec TLS model. This doesn't work with `dlopen`,
        // so we can't use it by default in general, but we can use it for tools
        // and our own internal libraries.
        if !mode.must_support_dlopen() && !target.triple.starts_with("powerpc-") {
            rustflags.arg("-Ztls-model=initial-exec");
        }

        if self.config.incremental {
            cargo.env("CARGO_INCREMENTAL", "1");
        } else {
            // Don't rely on any default setting for incr. comp. in Cargo
            cargo.env("CARGO_INCREMENTAL", "0");
        }

        if let Some(ref on_fail) = self.config.on_fail {
            cargo.env("RUSTC_ON_FAIL", on_fail);
        }

        if self.config.print_step_timings {
            cargo.env("RUSTC_PRINT_STEP_TIMINGS", "1");
        }

        if self.config.print_step_rusage {
            cargo.env("RUSTC_PRINT_STEP_RUSAGE", "1");
        }

        if self.config.backtrace_on_ice {
            cargo.env("RUSTC_BACKTRACE_ON_ICE", "1");
        }

        cargo.env("RUSTC_VERBOSE", self.verbosity.to_string());

        if source_type == SourceType::InTree {
            let mut lint_flags = Vec::new();
            // When extending this list, add the new lints to the RUSTFLAGS of the
            // build_bootstrap function of src/bootstrap/bootstrap.py as well as
            // some code doesn't go through this `rustc` wrapper.
            lint_flags.push("-Wrust_2018_idioms");
            lint_flags.push("-Wunused_lifetimes");
            lint_flags.push("-Wsemicolon_in_expressions_from_macros");

            if self.config.deny_warnings {
                lint_flags.push("-Dwarnings");
                rustdocflags.arg("-Dwarnings");
            }

            // This does not use RUSTFLAGS due to caching issues with Cargo.
            // Clippy is treated as an "in tree" tool, but shares the same
            // cache as other "submodule" tools. With these options set in
            // RUSTFLAGS, that causes *every* shared dependency to be rebuilt.
            // By injecting this into the rustc wrapper, this circumvents
            // Cargo's fingerprint detection. This is fine because lint flags
            // are always ignored in dependencies. Eventually this should be
            // fixed via better support from Cargo.
            cargo.env("RUSTC_LINT_FLAGS", lint_flags.join(" "));

            rustdocflags.arg("-Wrustdoc::invalid_codeblock_attributes");
        }

        if mode == Mode::Rustc {
            rustflags.arg("-Zunstable-options");
            rustflags.arg("-Wrustc::internal");
        }

        // Throughout the build Cargo can execute a number of build scripts
        // compiling C/C++ code and we need to pass compilers, archivers, flags, etc
        // obtained previously to those build scripts.
        // Build scripts use either the `cc` crate or `configure/make` so we pass
        // the options through environment variables that are fetched and understood by both.
        //
        // FIXME: the guard against msvc shouldn't need to be here
        if target.contains("msvc") {
            if let Some(ref cl) = self.config.llvm_clang_cl {
                cargo.env("CC", cl).env("CXX", cl);
            }
        } else {
            let ccache = self.config.ccache.as_ref();
            let ccacheify = |s: &Path| {
                let ccache = match ccache {
                    Some(ref s) => s,
                    None => return s.display().to_string(),
                };
                // FIXME: the cc-rs crate only recognizes the literal strings
                // `ccache` and `sccache` when doing caching compilations, so we
                // mirror that here. It should probably be fixed upstream to
                // accept a new env var or otherwise work with custom ccache
                // vars.
                match &ccache[..] {
                    "ccache" | "sccache" => format!("{} {}", ccache, s.display()),
                    _ => s.display().to_string(),
                }
            };
            let cc = ccacheify(&self.cc(target));
            cargo.env(format!("CC_{}", target.triple), &cc);

            let cflags = self.cflags(target, GitRepo::Rustc, CLang::C).join(" ");
            cargo.env(format!("CFLAGS_{}", target.triple), &cflags);

            if let Some(ar) = self.ar(target) {
                let ranlib = format!("{} s", ar.display());
                cargo
                    .env(format!("AR_{}", target.triple), ar)
                    .env(format!("RANLIB_{}", target.triple), ranlib);
            }

            if let Ok(cxx) = self.cxx(target) {
                let cxx = ccacheify(&cxx);
                let cxxflags = self.cflags(target, GitRepo::Rustc, CLang::Cxx).join(" ");
                cargo
                    .env(format!("CXX_{}", target.triple), &cxx)
                    .env(format!("CXXFLAGS_{}", target.triple), cxxflags);
            }
        }

        if mode == Mode::Std && self.config.extended && compiler.is_final_stage(self) {
            rustflags.arg("-Zsave-analysis");
            cargo.env(
                "RUST_SAVE_ANALYSIS_CONFIG",
                "{\"output_file\": null,\"full_docs\": false,\
                       \"pub_only\": true,\"reachable_only\": false,\
                       \"distro_crate\": true,\"signatures\": false,\"borrow_data\": false}",
            );
        }

        // If Control Flow Guard is enabled, pass the `control-flow-guard` flag to rustc
        // when compiling the standard library, since this might be linked into the final outputs
        // produced by rustc. Since this mitigation is only available on Windows, only enable it
        // for the standard library in case the compiler is run on a non-Windows platform.
        // This is not needed for stage 0 artifacts because these will only be used for building
        // the stage 1 compiler.
        if cfg!(windows)
            && mode == Mode::Std
            && self.config.control_flow_guard
            && compiler.stage >= 1
        {
            rustflags.arg("-Ccontrol-flow-guard");
        }

        // For `cargo doc` invocations, make rustdoc print the Rust version into the docs
        // This replaces spaces with newlines because RUSTDOCFLAGS does not
        // support arguments with regular spaces. Hopefully someday Cargo will
        // have space support.
        let rust_version = self.rust_version().replace(' ', "\n");
        rustdocflags.arg("--crate-version").arg(&rust_version);

        // Environment variables *required* throughout the build
        //
        // FIXME: should update code to not require this env var
        cargo.env("CFG_COMPILER_HOST_TRIPLE", target.triple);

        // Set this for all builds to make sure doc builds also get it.
        cargo.env("CFG_RELEASE_CHANNEL", &self.config.channel);

        // This one's a bit tricky. As of the time of this writing the compiler
        // links to the `winapi` crate on crates.io. This crate provides raw
        // bindings to Windows system functions, sort of like libc does for
        // Unix. This crate also, however, provides "import libraries" for the
        // MinGW targets. There's an import library per dll in the windows
        // distribution which is what's linked to. These custom import libraries
        // are used because the winapi crate can reference Windows functions not
        // present in the MinGW import libraries.
        //
        // For example MinGW may ship libdbghelp.a, but it may not have
        // references to all the functions in the dbghelp dll. Instead the
        // custom import library for dbghelp in the winapi crates has all this
        // information.
        //
        // Unfortunately for us though the import libraries are linked by
        // default via `-ldylib=winapi_foo`. That is, they're linked with the
        // `dylib` type with a `winapi_` prefix (so the winapi ones don't
        // conflict with the system MinGW ones). This consequently means that
        // the binaries we ship of things like rustc_codegen_llvm (aka the rustc_codegen_llvm
        // DLL) when linked against *again*, for example with procedural macros
        // or plugins, will trigger the propagation logic of `-ldylib`, passing
        // `-lwinapi_foo` to the linker again. This isn't actually available in
        // our distribution, however, so the link fails.
        //
        // To solve this problem we tell winapi to not use its bundled import
        // libraries. This means that it will link to the system MinGW import
        // libraries by default, and the `-ldylib=foo` directives will still get
        // passed to the final linker, but they'll look like `-lfoo` which can
        // be resolved because MinGW has the import library. The downside is we
        // don't get newer functions from Windows, but we don't use any of them
        // anyway.
        if !mode.is_tool() {
            cargo.env("WINAPI_NO_BUNDLED_LIBRARIES", "1");
        }

        for _ in 0..self.verbosity {
            cargo.arg("-v");
        }

        match (mode, self.config.rust_codegen_units_std, self.config.rust_codegen_units) {
            (Mode::Std, Some(n), _) | (_, _, Some(n)) => {
                cargo.env(profile_var("CODEGEN_UNITS"), n.to_string());
            }
            _ => {
                // Don't set anything
            }
        }

        if self.config.rust_optimize {
            // FIXME: cargo bench/install do not accept `--release`
            if cmd != "bench" && cmd != "install" {
                cargo.arg("--release");
            }
        }

        if self.config.locked_deps {
            cargo.arg("--locked");
        }
        if self.config.vendor || self.is_sudo {
            cargo.arg("--frozen");
        }

        // Try to use a sysroot-relative bindir, in case it was configured absolutely.
        cargo.env("RUSTC_INSTALL_BINDIR", self.config.bindir_relative());

        self.ci_env.force_coloring_in_ci(&mut cargo);

        // When we build Rust dylibs they're all intended for intermediate
        // usage, so make sure we pass the -Cprefer-dynamic flag instead of
        // linking all deps statically into the dylib.
        if matches!(mode, Mode::Std | Mode::Rustc) {
            rustflags.arg("-Cprefer-dynamic");
        }

        // When building incrementally we default to a lower ThinLTO import limit
        // (unless explicitly specified otherwise). This will produce a somewhat
        // slower code but give way better compile times.
        {
            let limit = match self.config.rust_thin_lto_import_instr_limit {
                Some(limit) => Some(limit),
                None if self.config.incremental => Some(10),
                _ => None,
            };

            if let Some(limit) = limit {
                rustflags.arg(&format!("-Cllvm-args=-import-instr-limit={}", limit));
            }
        }

        Cargo { command: cargo, rustflags, rustdocflags }
    }

    /// Ensure that a given step is built, returning its output. This will
    /// cache the step, so it is safe (and good!) to call this as often as
    /// needed to ensure that all dependencies are built.
    pub fn ensure<S: Step>(&'a self, step: S) -> S::Output {
        {
            let mut stack = self.stack.borrow_mut();
            for stack_step in stack.iter() {
                // should skip
                if stack_step.downcast_ref::<S>().map_or(true, |stack_step| *stack_step != step) {
                    continue;
                }
                let mut out = String::new();
                out += &format!("\n\nCycle in build detected when adding {:?}\n", step);
                for el in stack.iter().rev() {
                    out += &format!("\t{:?}\n", el);
                }
                panic!("{}", out);
            }
            if let Some(out) = self.cache.get(&step) {
                self.verbose_than(1, &format!("{}c {:?}", "  ".repeat(stack.len()), step));

                return out;
            }
            self.verbose_than(1, &format!("{}> {:?}", "  ".repeat(stack.len()), step));
            stack.push(Box::new(step.clone()));
        }

        let (out, dur) = {
            let start = Instant::now();
            let zero = Duration::new(0, 0);
            let parent = self.time_spent_on_dependencies.replace(zero);
            let out = step.clone().run(self);
            let dur = start.elapsed();
            let deps = self.time_spent_on_dependencies.replace(parent + dur);
            (out, dur - deps)
        };

        if self.config.print_step_timings && !self.config.dry_run {
            let step_string = format!("{:?}", step);
            let brace_index = step_string.find("{").unwrap_or(0);
            let type_string = type_name::<S>();
            println!(
                "[TIMING] {} {} -- {}.{:03}",
                &type_string.strip_prefix("bootstrap::").unwrap_or(type_string),
                &step_string[brace_index..],
                dur.as_secs(),
                dur.subsec_millis()
            );
        }

        {
            let mut stack = self.stack.borrow_mut();
            let cur_step = stack.pop().expect("step stack empty");
            assert_eq!(cur_step.downcast_ref(), Some(&step));
        }
        self.verbose_than(1, &format!("{}< {:?}", "  ".repeat(self.stack.borrow().len()), step));
        self.cache.put(step, out.clone());
        out
    }

    /// Ensure that a given step is built *only if it's supposed to be built by default*, returning
    /// its output. This will cache the step, so it's safe (and good!) to call this as often as
    /// needed to ensure that all dependencies are build.
    pub(crate) fn ensure_if_default<T, S: Step<Output = Option<T>>>(
        &'a self,
        step: S,
        kind: Kind,
    ) -> S::Output {
        let desc = StepDescription::from::<S>(kind);
        let should_run = (desc.should_run)(ShouldRun::new(self, desc.kind));

        // Avoid running steps contained in --exclude
        for pathset in &should_run.paths {
            if desc.is_excluded(self, pathset) {
                return None;
            }
        }

        // Only execute if it's supposed to run as default
        if desc.default && should_run.is_really_default() { self.ensure(step) } else { None }
    }

    /// Checks if any of the "should_run" paths is in the `Builder` paths.
    pub(crate) fn was_invoked_explicitly<S: Step>(&'a self, kind: Kind) -> bool {
        let desc = StepDescription::from::<S>(kind);
        let should_run = (desc.should_run)(ShouldRun::new(self, desc.kind));

        for path in &self.paths {
            if should_run.paths.iter().any(|s| s.has(path, Some(desc.kind)))
                && !desc.is_excluded(
                    self,
                    &PathSet::Suite(TaskPath { path: path.clone(), kind: Some(desc.kind) }),
                )
            {
                return true;
            }
        }

        false
    }
}

#[cfg(test)]
mod tests;

#[derive(Debug, Clone)]
struct Rustflags(String, TargetSelection);

impl Rustflags {
    fn new(target: TargetSelection) -> Rustflags {
        let mut ret = Rustflags(String::new(), target);
        ret.propagate_cargo_env("RUSTFLAGS");
        ret
    }

    /// By default, cargo will pick up on various variables in the environment. However, bootstrap
    /// reuses those variables to pass additional flags to rustdoc, so by default they get overridden.
    /// Explicitly add back any previous value in the environment.
    ///
    /// `prefix` is usually `RUSTFLAGS` or `RUSTDOCFLAGS`.
    fn propagate_cargo_env(&mut self, prefix: &str) {
        // Inherit `RUSTFLAGS` by default ...
        self.env(prefix);

        // ... and also handle target-specific env RUSTFLAGS if they're configured.
        let target_specific = format!("CARGO_TARGET_{}_{}", crate::envify(&self.1.triple), prefix);
        self.env(&target_specific);
    }

    fn env(&mut self, env: &str) {
        if let Ok(s) = env::var(env) {
            for part in s.split(' ') {
                self.arg(part);
            }
        }
    }

    fn arg(&mut self, arg: &str) -> &mut Self {
        assert_eq!(arg.split(' ').count(), 1);
        if !self.0.is_empty() {
            self.0.push(' ');
        }
        self.0.push_str(arg);
        self
    }
}

#[derive(Debug)]
pub struct Cargo {
    command: Command,
    rustflags: Rustflags,
    rustdocflags: Rustflags,
}

impl Cargo {
    pub fn rustdocflag(&mut self, arg: &str) -> &mut Cargo {
        self.rustdocflags.arg(arg);
        self
    }
    pub fn rustflag(&mut self, arg: &str) -> &mut Cargo {
        self.rustflags.arg(arg);
        self
    }

    pub fn arg(&mut self, arg: impl AsRef<OsStr>) -> &mut Cargo {
        self.command.arg(arg.as_ref());
        self
    }

    pub fn args<I, S>(&mut self, args: I) -> &mut Cargo
    where
        I: IntoIterator<Item = S>,
        S: AsRef<OsStr>,
    {
        for arg in args {
            self.arg(arg.as_ref());
        }
        self
    }

    pub fn env(&mut self, key: impl AsRef<OsStr>, value: impl AsRef<OsStr>) -> &mut Cargo {
        // These are managed through rustflag/rustdocflag interfaces.
        assert_ne!(key.as_ref(), "RUSTFLAGS");
        assert_ne!(key.as_ref(), "RUSTDOCFLAGS");
        self.command.env(key.as_ref(), value.as_ref());
        self
    }

    pub fn add_rustc_lib_path(&mut self, builder: &Builder<'_>, compiler: Compiler) {
        builder.add_rustc_lib_path(compiler, &mut self.command);
    }

    pub fn current_dir(&mut self, dir: &Path) -> &mut Cargo {
        self.command.current_dir(dir);
        self
    }
}

impl From<Cargo> for Command {
    fn from(mut cargo: Cargo) -> Command {
        let rustflags = &cargo.rustflags.0;
        if !rustflags.is_empty() {
            cargo.command.env("RUSTFLAGS", rustflags);
        }

        let rustdocflags = &cargo.rustdocflags.0;
        if !rustdocflags.is_empty() {
            cargo.command.env("RUSTDOCFLAGS", rustdocflags);
        }

        cargo.command
    }
}<|MERGE_RESOLUTION|>--- conflicted
+++ resolved
@@ -1417,18 +1417,7 @@
         // FIXME(davidtwco): #[cfg(not(bootstrap))] - #95612 needs to be in the bootstrap compiler
         // for this conditional to be removed.
         if !target.contains("windows") || compiler.stage >= 1 {
-<<<<<<< HEAD
             rustflags.arg("-Zunstable-options");
-=======
-            let needs_unstable_opts = target.contains("linux")
-                || target.contains("windows")
-                || target.contains("bsd")
-                || target.contains("dragonfly");
-
-            if needs_unstable_opts {
-                rustflags.arg("-Zunstable-options");
-            }
->>>>>>> 574830f5
             match self.config.rust_split_debuginfo {
                 SplitDebuginfo::Packed => rustflags.arg("-Csplit-debuginfo=packed"),
                 SplitDebuginfo::Unpacked => rustflags.arg("-Csplit-debuginfo=unpacked"),
