//! Compilation of native dependencies like LLVM.
//!
//! Native projects like LLVM unfortunately aren't suited just yet for
//! compilation in build scripts that Cargo has. This is because the
//! compilation takes a *very* long time but also because we don't want to
//! compile LLVM 3 times as part of a normal bootstrap (we want it cached).
//!
//! LLVM and compiler-rt are essentially just wired up to everything else to
//! ensure that they're always in place if needed.

use std::env;
use std::env::consts::EXE_EXTENSION;
use std::ffi::OsString;
use std::fs::{self, File};
use std::io;
use std::path::{Path, PathBuf};
use std::process::Command;

use build_helper::{output, t};

use crate::builder::{Builder, RunConfig, ShouldRun, Step};
use crate::channel;
use crate::config::TargetSelection;
use crate::util::{self, exe};
use crate::GitRepo;
use build_helper::up_to_date;

pub struct Meta {
    stamp: HashStamp,
    build_llvm_config: PathBuf,
    out_dir: PathBuf,
    root: String,
}

// This returns whether we've already previously built LLVM.
//
// It's used to avoid busting caches during x.py check -- if we've already built
// LLVM, it's fine for us to not try to avoid doing so.
//
// This will return the llvm-config if it can get it (but it will not build it
// if not).
pub fn prebuilt_llvm_config(
    builder: &Builder<'_>,
    target: TargetSelection,
) -> Result<PathBuf, Meta> {
    // If we're using a custom LLVM bail out here, but we can only use a
    // custom LLVM for the build triple.
    if let Some(config) = builder.config.target_config.get(&target) {
        if let Some(ref s) = config.llvm_config {
            check_llvm_version(builder, s);
            return Ok(s.to_path_buf());
        }
    }

    let root = "src/llvm-project/llvm";
    let out_dir = builder.llvm_out(target);

    let mut llvm_config_ret_dir = builder.llvm_out(builder.config.build);
    if !builder.config.build.contains("msvc") || builder.config.ninja {
        llvm_config_ret_dir.push("build");
    }
    llvm_config_ret_dir.push("bin");

    let build_llvm_config = llvm_config_ret_dir.join(exe("llvm-config", builder.config.build));

    let stamp = out_dir.join("llvm-finished-building");
    let stamp = HashStamp::new(stamp, builder.in_tree_llvm_info.sha());

    if builder.config.llvm_skip_rebuild && stamp.path.exists() {
        builder.info(
            "Warning: \
                Using a potentially stale build of LLVM; \
                This may not behave well.",
        );
        return Ok(build_llvm_config);
    }

    if stamp.is_done() {
        if stamp.hash.is_none() {
            builder.info(
                "Could not determine the LLVM submodule commit hash. \
                     Assuming that an LLVM rebuild is not necessary.",
            );
            builder.info(&format!(
                "To force LLVM to rebuild, remove the file `{}`",
                stamp.path.display()
            ));
        }
        return Ok(build_llvm_config);
    }

    Err(Meta { stamp, build_llvm_config, out_dir, root: root.into() })
}

#[derive(Debug, Copy, Clone, Hash, PartialEq, Eq)]
pub struct Llvm {
    pub target: TargetSelection,
}

impl Step for Llvm {
    type Output = PathBuf; // path to llvm-config

    const ONLY_HOSTS: bool = true;

    fn should_run(run: ShouldRun<'_>) -> ShouldRun<'_> {
        run.path("src/llvm-project").path("src/llvm-project/llvm").path("src/llvm")
    }

    fn make_run(run: RunConfig<'_>) {
        run.builder.ensure(Llvm { target: run.target });
    }

    /// Compile LLVM for `target`.
    fn run(self, builder: &Builder<'_>) -> PathBuf {
        let target = self.target;
        let target_native = if self.target.starts_with("riscv") {
            // RISC-V target triples in Rust is not named the same as C compiler target triples.
            // This converts Rust RISC-V target triples to C compiler triples.
            let idx = target.triple.find('-').unwrap();

            format!("riscv{}{}", &target.triple[5..7], &target.triple[idx..])
        } else {
            target.to_string()
        };

        let Meta { stamp, build_llvm_config, out_dir, root } =
            match prebuilt_llvm_config(builder, target) {
                Ok(p) => return p,
                Err(m) => m,
            };

        builder.info(&format!("Building LLVM for {}", target));
        t!(stamp.remove());
        let _time = util::timeit(&builder);
        t!(fs::create_dir_all(&out_dir));

        // http://llvm.org/docs/CMake.html
        let mut cfg = cmake::Config::new(builder.src.join(root));

        let profile = match (builder.config.llvm_optimize, builder.config.llvm_release_debuginfo) {
            (false, _) => "Debug",
            (true, false) => "Release",
            (true, true) => "RelWithDebInfo",
        };

        // NOTE: remember to also update `config.toml.example` when changing the
        // defaults!
        let llvm_targets = match &builder.config.llvm_targets {
            Some(s) => s,
            None => {
                "AArch64;ARM;Hexagon;MSP430;Mips;NVPTX;PowerPC;RISCV;\
                     Sparc;SystemZ;WebAssembly;X86"
            }
        };

        let llvm_exp_targets = match builder.config.llvm_experimental_targets {
            Some(ref s) => s,
            None => "AVR",
        };

        let assertions = if builder.config.llvm_assertions { "ON" } else { "OFF" };

        cfg.out_dir(&out_dir)
<<<<<<< HEAD
            .profile(profile)
            .define("LLVM_ENABLE_ASSERTIONS", assertions)
            .define("LLVM_TARGETS_TO_BUILD", llvm_targets)
            .define("LLVM_EXPERIMENTAL_TARGETS_TO_BUILD", llvm_exp_targets)
            .define("LLVM_INCLUDE_EXAMPLES", "OFF")
            .define("LLVM_INCLUDE_TESTS", "OFF")
            .define("LLVM_INCLUDE_DOCS", "OFF")
            .define("LLVM_INCLUDE_BENCHMARKS", "OFF")
            .define("WITH_POLLY", "OFF")
            .define("LLVM_ENABLE_TERMINFO", "OFF")
            .define("LLVM_ENABLE_LIBEDIT", "OFF")
            .define("LLVM_ENABLE_BINDINGS", "OFF")
            .define("LLVM_ENABLE_Z3_SOLVER", "OFF")
            .define("LLVM_PARALLEL_COMPILE_JOBS", builder.jobs().to_string())
            .define("LLVM_TARGET_ARCH", target_native.split('-').next().unwrap())
            .define("LLVM_DEFAULT_TARGET_TRIPLE", target_native);

        if !target.contains("netbsd") && target != "aarch64-apple-darwin" {
            cfg.define("LLVM_ENABLE_ZLIB", "ON");
        } else {
            // FIXME: Enable zlib on NetBSD too
            // https://github.com/rust-lang/rust/pull/72696#issuecomment-641517185
            cfg.define("LLVM_ENABLE_ZLIB", "OFF");
        }

        // Are we compiling for iOS/tvOS?
        if target.contains("apple-ios") || target.contains("apple-tvos") {
            // These two defines prevent CMake from automatically trying to add a MacOSX sysroot, which leads to a compiler error.
            cfg.define("CMAKE_OSX_SYSROOT", "/");
            cfg.define("CMAKE_OSX_DEPLOYMENT_TARGET", "");
            // Prevent cmake from adding -bundle to CFLAGS automatically, which leads to a compiler error because "-bitcode_bundle" also gets added.
            cfg.define("LLVM_ENABLE_PLUGINS", "OFF");
            // Zlib fails to link properly, leading to a compiler error.
            cfg.define("LLVM_ENABLE_ZLIB", "OFF");
        }

        if builder.config.llvm_thin_lto {
            cfg.define("LLVM_ENABLE_LTO", "Thin");
            if !target.contains("apple") {
                cfg.define("LLVM_ENABLE_LLD", "ON");
            }
        }
=======
           .profile(profile)
           .define("LLVM_ENABLE_ASSERTIONS", assertions)
           .define("LLVM_TARGETS_TO_BUILD", llvm_targets)
           .define("LLVM_EXPERIMENTAL_TARGETS_TO_BUILD", llvm_exp_targets)
           .define("LLVM_INCLUDE_EXAMPLES", "OFF")
           .define("LLVM_INCLUDE_TESTS", "OFF")
           .define("LLVM_INCLUDE_DOCS", "OFF")
           .define("LLVM_INCLUDE_BENCHMARKS", "OFF")
           .define("LLVM_ENABLE_ZLIB", "OFF")
           .define("LLVM_ENABLE_TERMINFO", "OFF")
           .define("LLVM_ENABLE_LIBEDIT", "OFF")
           .define("LLVM_PARALLEL_COMPILE_JOBS", builder.jobs().to_string())
           .define("LLVM_TARGET_ARCH", target.split('-').next().unwrap())
           .define("LLVM_DEFAULT_TARGET_TRIPLE", target);

        if !self.emscripten {
            let polly_src = builder.src.join("src/polly");
            cfg.define("LLVM_EXTERNAL_POLLY_SOURCE_DIR", polly_src);
        }

        if builder.config.llvm_thin_lto && !emscripten {
            cfg.define("LLVM_ENABLE_LTO", "Thin")
               .define("LLVM_ENABLE_LLD", "ON");
        }

        // By default, LLVM will automatically find OCaml and, if it finds it,
        // install the LLVM bindings in LLVM_OCAML_INSTALL_PATH, which defaults
        // to /usr/bin/ocaml.
        // This causes problem for non-root builds of Rust. Side-step the issue
        // by setting LLVM_OCAML_INSTALL_PATH to a relative path, so it installs
        // in the prefix.
        cfg.define("LLVM_OCAML_INSTALL_PATH",
            env::var_os("LLVM_OCAML_INSTALL_PATH").unwrap_or_else(|| "usr/lib/ocaml".into()));

        let want_lldb = builder.config.lldb_enabled && !self.emscripten;
>>>>>>> d51fa916

        // This setting makes the LLVM tools link to the dynamic LLVM library,
        // which saves both memory during parallel links and overall disk space
        // for the tools. We don't do this on every platform as it doesn't work
        // equally well everywhere.
        if builder.llvm_link_tools_dynamically(target) {
            cfg.define("LLVM_LINK_LLVM_DYLIB", "ON");
        }

        // For distribution we want the LLVM tools to be *statically* linked to libstdc++
        if builder.config.llvm_tools_enabled {
            if !target.contains("msvc") {
                if target.contains("apple") {
                    cfg.define("CMAKE_EXE_LINKER_FLAGS", "-static-libstdc++");
                } else {
                    cfg.define("CMAKE_EXE_LINKER_FLAGS", "-Wl,-Bsymbolic -static-libstdc++");
                }
            }
        }

        if target.starts_with("riscv") {
            // In RISC-V, using C++ atomics require linking to `libatomic` but the LLVM build
            // system check cannot detect this. Therefore it is set manually here.
            if !builder.config.llvm_tools_enabled {
                cfg.define("CMAKE_EXE_LINKER_FLAGS", "-latomic");
            } else {
                cfg.define("CMAKE_EXE_LINKER_FLAGS", "-latomic -static-libstdc++");
            }
            cfg.define("CMAKE_SHARED_LINKER_FLAGS", "-latomic");
        }

        if target.contains("msvc") {
            cfg.define("LLVM_USE_CRT_DEBUG", "MT");
            cfg.define("LLVM_USE_CRT_RELEASE", "MT");
            cfg.define("LLVM_USE_CRT_RELWITHDEBINFO", "MT");
            cfg.static_crt(true);
        }

        if target.starts_with("i686") {
            cfg.define("LLVM_BUILD_32_BITS", "ON");
        }

        let mut enabled_llvm_projects = Vec::new();

        if util::forcing_clang_based_tests() {
            enabled_llvm_projects.push("clang");
            enabled_llvm_projects.push("compiler-rt");
        }

        // We want libxml to be disabled.
        // See https://github.com/rust-lang/rust/pull/50104
        cfg.define("LLVM_ENABLE_LIBXML2", "OFF");

        if !enabled_llvm_projects.is_empty() {
            enabled_llvm_projects.sort();
            enabled_llvm_projects.dedup();
            cfg.define("LLVM_ENABLE_PROJECTS", enabled_llvm_projects.join(";"));
        }

        if let Some(num_linkers) = builder.config.llvm_link_jobs {
            if num_linkers > 0 {
                cfg.define("LLVM_PARALLEL_LINK_JOBS", num_linkers.to_string());
            }
        }

        // http://llvm.org/docs/HowToCrossCompileLLVM.html
        if target != builder.config.build {
            builder.ensure(Llvm { target: builder.config.build });
            // FIXME: if the llvm root for the build triple is overridden then we
            //        should use llvm-tblgen from there, also should verify that it
            //        actually exists most of the time in normal installs of LLVM.
            let host_bin = builder.llvm_out(builder.config.build).join("bin");
            cfg.define("CMAKE_CROSSCOMPILING", "True");
            cfg.define("LLVM_TABLEGEN", host_bin.join("llvm-tblgen").with_extension(EXE_EXTENSION));
            cfg.define("LLVM_NM", host_bin.join("llvm-nm").with_extension(EXE_EXTENSION));
            cfg.define(
                "LLVM_CONFIG_PATH",
                host_bin.join("llvm-config").with_extension(EXE_EXTENSION),
            );
        }

        if let Some(ref suffix) = builder.config.llvm_version_suffix {
            // Allow version-suffix="" to not define a version suffix at all.
            if !suffix.is_empty() {
                cfg.define("LLVM_VERSION_SUFFIX", suffix);
            }
        } else if builder.config.channel == "dev" {
            // Changes to a version suffix require a complete rebuild of the LLVM.
            // To avoid rebuilds during a time of version bump, don't include rustc
            // release number on the dev channel.
            cfg.define("LLVM_VERSION_SUFFIX", "-rust-dev");
        } else {
            let suffix = format!("-rust-{}-{}", channel::CFG_RELEASE_NUM, builder.config.channel);
            cfg.define("LLVM_VERSION_SUFFIX", suffix);
        }

        if let Some(ref linker) = builder.config.llvm_use_linker {
            cfg.define("LLVM_USE_LINKER", linker);
        }

        if let Some(true) = builder.config.llvm_allow_old_toolchain {
            cfg.define("LLVM_TEMPORARILY_ALLOW_OLD_TOOLCHAIN", "YES");
        }

        if let Some(ref python) = builder.config.python {
            cfg.define("PYTHON_EXECUTABLE", python);
        }

        configure_cmake(builder, target, &mut cfg, true);

        // FIXME: we don't actually need to build all LLVM tools and all LLVM
        //        libraries here, e.g., we just want a few components and a few
        //        tools. Figure out how to filter them down and only build the right
        //        tools and libs on all platforms.

        if builder.config.dry_run {
            return build_llvm_config;
        }

        cfg.build();

        t!(stamp.write());

        build_llvm_config
    }
}

fn check_llvm_version(builder: &Builder<'_>, llvm_config: &Path) {
    if !builder.config.llvm_version_check {
        return;
    }

    if builder.config.dry_run {
        return;
    }

    let mut cmd = Command::new(llvm_config);
    let version = output(cmd.arg("--version"));
    let mut parts = version.split('.').take(2).filter_map(|s| s.parse::<u32>().ok());
    if let (Some(major), Some(_minor)) = (parts.next(), parts.next()) {
        if major >= 8 {
            return;
        }
    }
    panic!("\n\nbad LLVM version: {}, need >=8.0\n\n", version)
}

fn configure_cmake(
    builder: &Builder<'_>,
    target: TargetSelection,
    cfg: &mut cmake::Config,
    use_compiler_launcher: bool,
) {
    // Do not print installation messages for up-to-date files.
    // LLVM and LLD builds can produce a lot of those and hit CI limits on log size.
    cfg.define("CMAKE_INSTALL_MESSAGE", "LAZY");

    // Do not allow the user's value of DESTDIR to influence where
    // LLVM will install itself. LLVM must always be installed in our
    // own build directories.
    cfg.env("DESTDIR", "");

    if builder.config.ninja {
        cfg.generator("Ninja");
    }
    cfg.target(&target.triple).host(&builder.config.build.triple);

    if target != builder.config.build {
        if target.contains("netbsd") {
            cfg.define("CMAKE_SYSTEM_NAME", "NetBSD");
        } else if target.contains("freebsd") {
            cfg.define("CMAKE_SYSTEM_NAME", "FreeBSD");
        } else if target.contains("windows") {
            cfg.define("CMAKE_SYSTEM_NAME", "Windows");
        }
        // When cross-compiling we should also set CMAKE_SYSTEM_VERSION, but in
        // that case like CMake we cannot easily determine system version either.
        //
        // Since, the LLVM itself makes rather limited use of version checks in
        // CMakeFiles (and then only in tests), and so far no issues have been
        // reported, the system version is currently left unset.
    }

    let sanitize_cc = |cc: &Path| {
        if target.contains("msvc") {
            OsString::from(cc.to_str().unwrap().replace("\\", "/"))
        } else {
            cc.as_os_str().to_owned()
        }
    };

    // MSVC with CMake uses msbuild by default which doesn't respect these
    // vars that we'd otherwise configure. In that case we just skip this
    // entirely.
    if target.contains("msvc") && !builder.config.ninja {
        return;
    }

    let (cc, cxx) = match builder.config.llvm_clang_cl {
        Some(ref cl) => (cl.as_ref(), cl.as_ref()),
        None => (builder.cc(target), builder.cxx(target).unwrap()),
    };

    // Handle msvc + ninja + ccache specially (this is what the bots use)
    if target.contains("msvc") && builder.config.ninja && builder.config.ccache.is_some() {
        let mut wrap_cc = env::current_exe().expect("failed to get cwd");
        wrap_cc.set_file_name("sccache-plus-cl.exe");

        cfg.define("CMAKE_C_COMPILER", sanitize_cc(&wrap_cc))
            .define("CMAKE_CXX_COMPILER", sanitize_cc(&wrap_cc));
        cfg.env("SCCACHE_PATH", builder.config.ccache.as_ref().unwrap())
            .env("SCCACHE_TARGET", target.triple)
            .env("SCCACHE_CC", &cc)
            .env("SCCACHE_CXX", &cxx);

        // Building LLVM on MSVC can be a little ludicrous at times. We're so far
        // off the beaten path here that I'm not really sure this is even half
        // supported any more. Here we're trying to:
        //
        // * Build LLVM on MSVC
        // * Build LLVM with `clang-cl` instead of `cl.exe`
        // * Build a project with `sccache`
        // * Build for 32-bit as well
        // * Build with Ninja
        //
        // For `cl.exe` there are different binaries to compile 32/64 bit which
        // we use but for `clang-cl` there's only one which internally
        // multiplexes via flags. As a result it appears that CMake's detection
        // of a compiler's architecture and such on MSVC **doesn't** pass any
        // custom flags we pass in CMAKE_CXX_FLAGS below. This means that if we
        // use `clang-cl.exe` it's always diagnosed as a 64-bit compiler which
        // definitely causes problems since all the env vars are pointing to
        // 32-bit libraries.
        //
        // To hack around this... again... we pass an argument that's
        // unconditionally passed in the sccache shim. This'll get CMake to
        // correctly diagnose it's doing a 32-bit compilation and LLVM will
        // internally configure itself appropriately.
        if builder.config.llvm_clang_cl.is_some() && target.contains("i686") {
            cfg.env("SCCACHE_EXTRA_ARGS", "-m32");
        }
    } else {
        // If ccache is configured we inform the build a little differently how
        // to invoke ccache while also invoking our compilers.
        if use_compiler_launcher {
            if let Some(ref ccache) = builder.config.ccache {
                cfg.define("CMAKE_C_COMPILER_LAUNCHER", ccache)
                    .define("CMAKE_CXX_COMPILER_LAUNCHER", ccache);
            }
        }
        cfg.define("CMAKE_C_COMPILER", sanitize_cc(cc))
            .define("CMAKE_CXX_COMPILER", sanitize_cc(cxx));
    }

    cfg.build_arg("-j").build_arg(builder.jobs().to_string());
    let mut cflags = builder.cflags(target, GitRepo::Llvm).join(" ");
    if let Some(ref s) = builder.config.llvm_cflags {
        cflags.push_str(&format!(" {}", s));
    }
    // Some compiler features used by LLVM (such as thread locals) will not work on a min version below iOS 10.
    if target.contains("apple-ios") {
        if target.contains("86-") {
            cflags.push_str(" -miphonesimulator-version-min=10.0");
        } else {
            cflags.push_str(" -miphoneos-version-min=10.0");
        }
    }
    if builder.config.llvm_clang_cl.is_some() {
        cflags.push_str(&format!(" --target={}", target))
    }
    cfg.define("CMAKE_C_FLAGS", cflags);
    let mut cxxflags = builder.cflags(target, GitRepo::Llvm).join(" ");
    if builder.config.llvm_static_stdcpp && !target.contains("msvc") && !target.contains("netbsd") {
        cxxflags.push_str(" -static-libstdc++");
    }
    if let Some(ref s) = builder.config.llvm_cxxflags {
        cxxflags.push_str(&format!(" {}", s));
    }
    if builder.config.llvm_clang_cl.is_some() {
        cxxflags.push_str(&format!(" --target={}", target))
    }
    cfg.define("CMAKE_CXX_FLAGS", cxxflags);
    if let Some(ar) = builder.ar(target) {
        if ar.is_absolute() {
            // LLVM build breaks if `CMAKE_AR` is a relative path, for some reason it
            // tries to resolve this path in the LLVM build directory.
            cfg.define("CMAKE_AR", sanitize_cc(ar));
        }
    }

    if let Some(ranlib) = builder.ranlib(target) {
        if ranlib.is_absolute() {
            // LLVM build breaks if `CMAKE_RANLIB` is a relative path, for some reason it
            // tries to resolve this path in the LLVM build directory.
            cfg.define("CMAKE_RANLIB", sanitize_cc(ranlib));
        }
    }

    if let Some(ref s) = builder.config.llvm_ldflags {
        cfg.define("CMAKE_SHARED_LINKER_FLAGS", s);
        cfg.define("CMAKE_MODULE_LINKER_FLAGS", s);
        cfg.define("CMAKE_EXE_LINKER_FLAGS", s);
    }

    if env::var_os("SCCACHE_ERROR_LOG").is_some() {
        cfg.env("RUSTC_LOG", "sccache=warn");
    }
}

#[derive(Debug, Copy, Clone, Hash, PartialEq, Eq)]
pub struct Lld {
    pub target: TargetSelection,
}

impl Step for Lld {
    type Output = PathBuf;
    const ONLY_HOSTS: bool = true;

    fn should_run(run: ShouldRun<'_>) -> ShouldRun<'_> {
        run.path("src/llvm-project/lld").path("src/tools/lld")
    }

    fn make_run(run: RunConfig<'_>) {
        run.builder.ensure(Lld { target: run.target });
    }

    /// Compile LLD for `target`.
    fn run(self, builder: &Builder<'_>) -> PathBuf {
        if builder.config.dry_run {
            return PathBuf::from("lld-out-dir-test-gen");
        }
        let target = self.target;

        let llvm_config = builder.ensure(Llvm { target: self.target });

        let out_dir = builder.lld_out(target);
        let done_stamp = out_dir.join("lld-finished-building");
        if done_stamp.exists() {
            return out_dir;
        }

        builder.info(&format!("Building LLD for {}", target));
        let _time = util::timeit(&builder);
        t!(fs::create_dir_all(&out_dir));

        let mut cfg = cmake::Config::new(builder.src.join("src/llvm-project/lld"));
        configure_cmake(builder, target, &mut cfg, true);

        // This is an awful, awful hack. Discovered when we migrated to using
        // clang-cl to compile LLVM/LLD it turns out that LLD, when built out of
        // tree, will execute `llvm-config --cmakedir` and then tell CMake about
        // that directory for later processing. Unfortunately if this path has
        // forward slashes in it (which it basically always does on Windows)
        // then CMake will hit a syntax error later on as... something isn't
        // escaped it seems?
        //
        // Instead of attempting to fix this problem in upstream CMake and/or
        // LLVM/LLD we just hack around it here. This thin wrapper will take the
        // output from llvm-config and replace all instances of `\` with `/` to
        // ensure we don't hit the same bugs with escaping. It means that you
        // can't build on a system where your paths require `\` on Windows, but
        // there's probably a lot of reasons you can't do that other than this.
        let llvm_config_shim = env::current_exe().unwrap().with_file_name("llvm-config-wrapper");

        cfg.out_dir(&out_dir)
            .profile("Release")
            .env("LLVM_CONFIG_REAL", &llvm_config)
            .define("LLVM_CONFIG_PATH", llvm_config_shim)
            .define("LLVM_INCLUDE_TESTS", "OFF");

        // While we're using this horrible workaround to shim the execution of
        // llvm-config, let's just pile on more. I can't seem to figure out how
        // to build LLD as a standalone project and also cross-compile it at the
        // same time. It wants a natively executable `llvm-config` to learn
        // about LLVM, but then it learns about all the host configuration of
        // LLVM and tries to link to host LLVM libraries.
        //
        // To work around that we tell our shim to replace anything with the
        // build target with the actual target instead. This'll break parts of
        // LLD though which try to execute host tools, such as llvm-tblgen, so
        // we specifically tell it where to find those. This is likely super
        // brittle and will break over time. If anyone knows better how to
        // cross-compile LLD it would be much appreciated to fix this!
        if target != builder.config.build {
            cfg.env("LLVM_CONFIG_SHIM_REPLACE", &builder.config.build.triple)
                .env("LLVM_CONFIG_SHIM_REPLACE_WITH", &target.triple)
                .define(
                    "LLVM_TABLEGEN_EXE",
                    llvm_config.with_file_name("llvm-tblgen").with_extension(EXE_EXTENSION),
                );
        }

        // Explicitly set C++ standard, because upstream doesn't do so
        // for standalone builds.
        cfg.define("CMAKE_CXX_STANDARD", "14");

        cfg.build();

        t!(File::create(&done_stamp));
        out_dir
    }
}

#[derive(Debug, Copy, Clone, PartialEq, Eq, Hash)]
pub struct TestHelpers {
    pub target: TargetSelection,
}

impl Step for TestHelpers {
    type Output = ();

    fn should_run(run: ShouldRun<'_>) -> ShouldRun<'_> {
        run.path("src/test/auxiliary/rust_test_helpers.c")
    }

    fn make_run(run: RunConfig<'_>) {
        run.builder.ensure(TestHelpers { target: run.target })
    }

    /// Compiles the `rust_test_helpers.c` library which we used in various
    /// `run-pass` tests for ABI testing.
    fn run(self, builder: &Builder<'_>) {
        if builder.config.dry_run {
            return;
        }
        let target = self.target;
        let dst = builder.test_helpers_out(target);
        let src = builder.src.join("src/test/auxiliary/rust_test_helpers.c");
        if up_to_date(&src, &dst.join("librust_test_helpers.a")) {
            return;
        }

        builder.info("Building test helpers");
        t!(fs::create_dir_all(&dst));
        let mut cfg = cc::Build::new();
        // FIXME: Workaround for https://github.com/emscripten-core/emscripten/issues/9013
        if target.contains("emscripten") {
            cfg.pic(false);
        }

        // We may have found various cross-compilers a little differently due to our
        // extra configuration, so inform cc of these compilers. Note, though, that
        // on MSVC we still need cc's detection of env vars (ugh).
        if !target.contains("msvc") {
            if let Some(ar) = builder.ar(target) {
                cfg.archiver(ar);
            }
            cfg.compiler(builder.cc(target));
        }

        cfg.cargo_metadata(false)
            .out_dir(&dst)
            .target(&target.triple)
            .host(&builder.config.build.triple)
            .opt_level(0)
            .warnings(false)
            .debug(false)
            .file(builder.src.join("src/test/auxiliary/rust_test_helpers.c"))
            .compile("rust_test_helpers");
    }
}

#[derive(Debug, Copy, Clone, PartialEq, Eq, Hash)]
pub struct Sanitizers {
    pub target: TargetSelection,
}

impl Step for Sanitizers {
    type Output = Vec<SanitizerRuntime>;

    fn should_run(run: ShouldRun<'_>) -> ShouldRun<'_> {
        run.path("src/llvm-project/compiler-rt").path("src/sanitizers")
    }

    fn make_run(run: RunConfig<'_>) {
        run.builder.ensure(Sanitizers { target: run.target });
    }

    /// Builds sanitizer runtime libraries.
    fn run(self, builder: &Builder<'_>) -> Self::Output {
        let compiler_rt_dir = builder.src.join("src/llvm-project/compiler-rt");
        if !compiler_rt_dir.exists() {
            return Vec::new();
        }

        let out_dir = builder.native_dir(self.target).join("sanitizers");
        let runtimes = supported_sanitizers(&out_dir, self.target, &builder.config.channel);
        if runtimes.is_empty() {
            return runtimes;
        }

        let llvm_config = builder.ensure(Llvm { target: builder.config.build });
        if builder.config.dry_run {
            return runtimes;
        }

        let stamp = out_dir.join("sanitizers-finished-building");
        let stamp = HashStamp::new(stamp, builder.in_tree_llvm_info.sha());

        if stamp.is_done() {
            if stamp.hash.is_none() {
                builder.info(&format!(
                    "Rebuild sanitizers by removing the file `{}`",
                    stamp.path.display()
                ));
            }
            return runtimes;
        }

        builder.info(&format!("Building sanitizers for {}", self.target));
        t!(stamp.remove());
        let _time = util::timeit(&builder);

        let mut cfg = cmake::Config::new(&compiler_rt_dir);
        cfg.profile("Release");
        cfg.define("CMAKE_C_COMPILER_TARGET", self.target.triple);
        cfg.define("COMPILER_RT_BUILD_BUILTINS", "OFF");
        cfg.define("COMPILER_RT_BUILD_CRT", "OFF");
        cfg.define("COMPILER_RT_BUILD_LIBFUZZER", "OFF");
        cfg.define("COMPILER_RT_BUILD_PROFILE", "OFF");
        cfg.define("COMPILER_RT_BUILD_SANITIZERS", "ON");
        cfg.define("COMPILER_RT_BUILD_XRAY", "OFF");
        cfg.define("COMPILER_RT_DEFAULT_TARGET_ONLY", "ON");
        cfg.define("COMPILER_RT_USE_LIBCXX", "OFF");
        cfg.define("LLVM_CONFIG_PATH", &llvm_config);

        // On Darwin targets the sanitizer runtimes are build as universal binaries.
        // Unfortunately sccache currently lacks support to build them successfully.
        // Disable compiler launcher on Darwin targets to avoid potential issues.
        let use_compiler_launcher = !self.target.contains("apple-darwin");
        configure_cmake(builder, self.target, &mut cfg, use_compiler_launcher);

        t!(fs::create_dir_all(&out_dir));
        cfg.out_dir(out_dir);

        for runtime in &runtimes {
            cfg.build_target(&runtime.cmake_target);
            cfg.build();
        }
        t!(stamp.write());

        runtimes
    }
}

#[derive(Clone, Debug)]
pub struct SanitizerRuntime {
    /// CMake target used to build the runtime.
    pub cmake_target: String,
    /// Path to the built runtime library.
    pub path: PathBuf,
    /// Library filename that will be used rustc.
    pub name: String,
}

/// Returns sanitizers available on a given target.
fn supported_sanitizers(
    out_dir: &Path,
    target: TargetSelection,
    channel: &str,
) -> Vec<SanitizerRuntime> {
    let darwin_libs = |os: &str, components: &[&str]| -> Vec<SanitizerRuntime> {
        components
            .into_iter()
            .map(move |c| SanitizerRuntime {
                cmake_target: format!("clang_rt.{}_{}_dynamic", c, os),
                path: out_dir
                    .join(&format!("build/lib/darwin/libclang_rt.{}_{}_dynamic.dylib", c, os)),
                name: format!("librustc-{}_rt.{}.dylib", channel, c),
            })
            .collect()
    };

    let common_libs = |os: &str, arch: &str, components: &[&str]| -> Vec<SanitizerRuntime> {
        components
            .into_iter()
            .map(move |c| SanitizerRuntime {
                cmake_target: format!("clang_rt.{}-{}", c, arch),
                path: out_dir.join(&format!("build/lib/{}/libclang_rt.{}-{}.a", os, c, arch)),
                name: format!("librustc-{}_rt.{}.a", channel, c),
            })
            .collect()
    };

    match &*target.triple {
        "aarch64-fuchsia" => common_libs("fuchsia", "aarch64", &["asan"]),
        "aarch64-unknown-linux-gnu" => {
            common_libs("linux", "aarch64", &["asan", "lsan", "msan", "tsan"])
        }
        "x86_64-apple-darwin" => darwin_libs("osx", &["asan", "lsan", "tsan"]),
        "x86_64-fuchsia" => common_libs("fuchsia", "x86_64", &["asan"]),
        "x86_64-unknown-freebsd" => common_libs("freebsd", "x86_64", &["asan", "msan", "tsan"]),
        "x86_64-unknown-linux-gnu" => {
            common_libs("linux", "x86_64", &["asan", "lsan", "msan", "tsan"])
        }
        _ => Vec::new(),
    }
}

struct HashStamp {
    path: PathBuf,
    hash: Option<Vec<u8>>,
}

impl HashStamp {
    fn new(path: PathBuf, hash: Option<&str>) -> Self {
        HashStamp { path, hash: hash.map(|s| s.as_bytes().to_owned()) }
    }

    fn is_done(&self) -> bool {
        match fs::read(&self.path) {
            Ok(h) => self.hash.as_deref().unwrap_or(b"") == h.as_slice(),
            Err(e) if e.kind() == io::ErrorKind::NotFound => false,
            Err(e) => {
                panic!("failed to read stamp file `{}`: {}", self.path.display(), e);
            }
        }
    }

    fn remove(&self) -> io::Result<()> {
        match fs::remove_file(&self.path) {
            Ok(()) => Ok(()),
            Err(e) => {
                if e.kind() == io::ErrorKind::NotFound {
                    Ok(())
                } else {
                    Err(e)
                }
            }
        }
    }

    fn write(&self) -> io::Result<()> {
        fs::write(&self.path, self.hash.as_deref().unwrap_or(b""))
    }
}<|MERGE_RESOLUTION|>--- conflicted
+++ resolved
@@ -161,7 +161,6 @@
         let assertions = if builder.config.llvm_assertions { "ON" } else { "OFF" };
 
         cfg.out_dir(&out_dir)
-<<<<<<< HEAD
             .profile(profile)
             .define("LLVM_ENABLE_ASSERTIONS", assertions)
             .define("LLVM_TARGETS_TO_BUILD", llvm_targets)
@@ -170,7 +169,6 @@
             .define("LLVM_INCLUDE_TESTS", "OFF")
             .define("LLVM_INCLUDE_DOCS", "OFF")
             .define("LLVM_INCLUDE_BENCHMARKS", "OFF")
-            .define("WITH_POLLY", "OFF")
             .define("LLVM_ENABLE_TERMINFO", "OFF")
             .define("LLVM_ENABLE_LIBEDIT", "OFF")
             .define("LLVM_ENABLE_BINDINGS", "OFF")
@@ -178,6 +176,11 @@
             .define("LLVM_PARALLEL_COMPILE_JOBS", builder.jobs().to_string())
             .define("LLVM_TARGET_ARCH", target_native.split('-').next().unwrap())
             .define("LLVM_DEFAULT_TARGET_TRIPLE", target_native);
+
+        if !self.emscripten {
+            let polly_src = builder.src.join("src/polly");
+            cfg.define("LLVM_EXTERNAL_POLLY_SOURCE_DIR", polly_src);
+        }
 
         if !target.contains("netbsd") && target != "aarch64-apple-darwin" {
             cfg.define("LLVM_ENABLE_ZLIB", "ON");
@@ -204,43 +207,6 @@
                 cfg.define("LLVM_ENABLE_LLD", "ON");
             }
         }
-=======
-           .profile(profile)
-           .define("LLVM_ENABLE_ASSERTIONS", assertions)
-           .define("LLVM_TARGETS_TO_BUILD", llvm_targets)
-           .define("LLVM_EXPERIMENTAL_TARGETS_TO_BUILD", llvm_exp_targets)
-           .define("LLVM_INCLUDE_EXAMPLES", "OFF")
-           .define("LLVM_INCLUDE_TESTS", "OFF")
-           .define("LLVM_INCLUDE_DOCS", "OFF")
-           .define("LLVM_INCLUDE_BENCHMARKS", "OFF")
-           .define("LLVM_ENABLE_ZLIB", "OFF")
-           .define("LLVM_ENABLE_TERMINFO", "OFF")
-           .define("LLVM_ENABLE_LIBEDIT", "OFF")
-           .define("LLVM_PARALLEL_COMPILE_JOBS", builder.jobs().to_string())
-           .define("LLVM_TARGET_ARCH", target.split('-').next().unwrap())
-           .define("LLVM_DEFAULT_TARGET_TRIPLE", target);
-
-        if !self.emscripten {
-            let polly_src = builder.src.join("src/polly");
-            cfg.define("LLVM_EXTERNAL_POLLY_SOURCE_DIR", polly_src);
-        }
-
-        if builder.config.llvm_thin_lto && !emscripten {
-            cfg.define("LLVM_ENABLE_LTO", "Thin")
-               .define("LLVM_ENABLE_LLD", "ON");
-        }
-
-        // By default, LLVM will automatically find OCaml and, if it finds it,
-        // install the LLVM bindings in LLVM_OCAML_INSTALL_PATH, which defaults
-        // to /usr/bin/ocaml.
-        // This causes problem for non-root builds of Rust. Side-step the issue
-        // by setting LLVM_OCAML_INSTALL_PATH to a relative path, so it installs
-        // in the prefix.
-        cfg.define("LLVM_OCAML_INSTALL_PATH",
-            env::var_os("LLVM_OCAML_INSTALL_PATH").unwrap_or_else(|| "usr/lib/ocaml".into()));
-
-        let want_lldb = builder.config.lldb_enabled && !self.emscripten;
->>>>>>> d51fa916
 
         // This setting makes the LLVM tools link to the dynamic LLVM library,
         // which saves both memory during parallel links and overall disk space
