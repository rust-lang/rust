--- conflicted
+++ resolved
@@ -845,11 +845,7 @@
     HELP: There could be two reasons behind this:
         1) The host triple is not supported for `download-ci-gcc`.
         2) Old builds get deleted after a certain time.
-<<<<<<< HEAD
-    HELP: In either case, disable `download-ci-gcc` in your config.toml:
-=======
     HELP: In either case, disable `download-ci-gcc` in your bootstrap.toml:
->>>>>>> ff46ea82
 
     [gcc]
     download-ci-gcc = false
