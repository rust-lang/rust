--- conflicted
+++ resolved
@@ -104,16 +104,6 @@
 
             // Use `/etc/os-release` instead of `/etc/NIXOS`.
             // The latter one does not exist on NixOS when using tmpfs as root.
-<<<<<<< HEAD
-            const NIX_IDS: &[&str] = &["ID=nixos", "ID='nixos'", "ID=\"nixos\""];
-            let os_release = match File::open("/etc/os-release") {
-                Err(e) if e.kind() == ErrorKind::NotFound => return,
-                Err(e) => {
-                    eprintln!("failed to access /etc/os-release: {}", e);
-                    crate::detail_exit(1);
-                }
-                Ok(f) => f,
-=======
             let is_nixos = match File::open("/etc/os-release") {
                 Err(e) if e.kind() == ErrorKind::NotFound => false,
                 Err(e) => panic!("failed to access /etc/os-release: {}", e),
@@ -121,7 +111,6 @@
                     let l = l.expect("reading /etc/os-release");
                     matches!(l.trim(), "ID=nixos" | "ID='nixos'" | "ID=\"nixos\"")
                 }),
->>>>>>> 91eb6f9a
             };
             is_nixos && !Path::new("/lib").exists()
         });
