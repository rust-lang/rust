//! Serialized configuration of a build.
//!
//! This module implements parsing `config.toml` configuration files to tweak
//! how the build runs.

#[cfg(test)]
mod tests;

use std::cell::{Cell, RefCell};
use std::cmp;
use std::collections::{HashMap, HashSet};
use std::env;
use std::fmt;
use std::fs;
use std::path::{Path, PathBuf};
use std::process::Command;
use std::str::FromStr;

use crate::builder::TaskPath;
use crate::cache::{Interned, INTERNER};
use crate::cc_detect::{ndk_compiler, Language};
use crate::channel::{self, GitInfo};
pub use crate::flags::Subcommand;
use crate::flags::{Color, Flags, Warnings};
use crate::util::{exe, output, t};
use once_cell::sync::OnceCell;
use serde::{Deserialize, Deserializer};
use serde_derive::Deserialize;

macro_rules! check_ci_llvm {
    ($name:expr) => {
        assert!(
            $name.is_none(),
            "setting {} is incompatible with download-ci-llvm.",
            stringify!($name)
            );
    };
}

#[derive(Clone, Default)]
pub enum DryRun {
    /// This isn't a dry run.
    #[default]
    Disabled,
    /// This is a dry run enabled by bootstrap itself, so it can verify that no work is done.
    SelfCheck,
    /// This is a dry run enabled by the `--dry-run` flag.
    UserSelected,
}

/// Global configuration for the entire build and/or bootstrap.
///
/// This structure is parsed from `config.toml`, and some of the fields are inferred from `git` or build-time parameters.
///
/// Note that this structure is not decoded directly into, but rather it is
/// filled out from the decoded forms of the structs below. For documentation
/// each field, see the corresponding fields in
/// `config.example.toml`.
#[derive(Default, Clone)]
pub struct Config {
    pub changelog_seen: Option<usize>,
    pub ccache: Option<String>,
    /// Call Build::ninja() instead of this.
    pub ninja_in_file: bool,
    pub verbose: usize,
    pub submodules: Option<bool>,
    pub compiler_docs: bool,
    pub library_docs_private_items: bool,
    pub docs_minification: bool,
    pub docs: bool,
    pub locked_deps: bool,
    pub vendor: bool,
    pub target_config: HashMap<TargetSelection, Target>,
    pub full_bootstrap: bool,
    pub extended: bool,
    pub tools: Option<HashSet<String>>,
    pub sanitizers: bool,
    pub profiler: bool,
    pub omit_git_hash: bool,
    pub exclude: Vec<TaskPath>,
    pub include_default_paths: bool,
    pub rustc_error_format: Option<String>,
    pub json_output: bool,
    pub test_compare_mode: bool,
    pub color: Color,
    pub patch_binaries_for_nix: bool,
    pub stage0_metadata: Stage0Metadata,

    pub stdout_is_tty: bool,
    pub stderr_is_tty: bool,

    pub on_fail: Option<String>,
    pub stage: u32,
    pub keep_stage: Vec<u32>,
    pub keep_stage_std: Vec<u32>,
    pub src: PathBuf,
    /// defaults to `config.toml`
    pub config: Option<PathBuf>,
    pub jobs: Option<u32>,
    pub cmd: Subcommand,
    pub incremental: bool,
    pub dry_run: DryRun,
    /// Arguments appearing after `--` to be forwarded to tools,
    /// e.g. `--fix-broken` or test arguments.
    pub free_args: Vec<String>,

    /// `None` if we shouldn't download CI compiler artifacts, or the commit to download if we should.
    #[cfg(not(test))]
    download_rustc_commit: Option<String>,
    #[cfg(test)]
    pub download_rustc_commit: Option<String>,

    pub deny_warnings: bool,
    pub backtrace_on_ice: bool,

    // llvm codegen options
    pub llvm_assertions: bool,
    pub llvm_tests: bool,
    pub llvm_enzyme: bool,
    pub llvm_plugins: bool,
    pub llvm_optimize: bool,
    pub llvm_thin_lto: bool,
    pub llvm_release_debuginfo: bool,
    pub llvm_static_stdcpp: bool,
    /// `None` if `llvm_from_ci` is true and we haven't yet downloaded llvm.
    #[cfg(not(test))]
    llvm_link_shared: Cell<Option<bool>>,
    #[cfg(test)]
    pub llvm_link_shared: Cell<Option<bool>>,
    pub llvm_clang_cl: Option<String>,
    pub llvm_targets: Option<String>,
    pub llvm_experimental_targets: Option<String>,
    pub llvm_link_jobs: Option<u32>,
    pub llvm_version_suffix: Option<String>,
    pub llvm_use_linker: Option<String>,
    pub llvm_allow_old_toolchain: bool,
    pub llvm_polly: bool,
    pub llvm_clang: bool,
    pub llvm_enable_warnings: bool,
    pub llvm_from_ci: bool,
    pub llvm_build_config: HashMap<String, String>,

    pub use_lld: bool,
    pub lld_enabled: bool,
    pub llvm_tools_enabled: bool,

    pub llvm_cflags: Option<String>,
    pub llvm_cxxflags: Option<String>,
    pub llvm_ldflags: Option<String>,
    pub llvm_use_libcxx: bool,

    // rust codegen options
    pub rust_optimize: bool,
    pub rust_codegen_units: Option<u32>,
    pub rust_codegen_units_std: Option<u32>,
    pub rust_debug_assertions: bool,
    pub rust_debug_assertions_std: bool,
    pub rust_overflow_checks: bool,
    pub rust_overflow_checks_std: bool,
    pub rust_debug_logging: bool,
    pub rust_debuginfo_level_rustc: u32,
    pub rust_debuginfo_level_std: u32,
    pub rust_debuginfo_level_tools: u32,
    pub rust_debuginfo_level_tests: u32,
    pub rust_split_debuginfo: SplitDebuginfo,
    pub rust_rpath: bool,
    pub rustc_parallel: bool,
    pub rustc_default_linker: Option<String>,
    pub rust_optimize_tests: bool,
    pub rust_dist_src: bool,
    pub rust_codegen_backends: Vec<Interned<String>>,
    pub rust_verify_llvm_ir: bool,
    pub rust_thin_lto_import_instr_limit: Option<u32>,
    pub rust_remap_debuginfo: bool,
    pub rust_new_symbol_mangling: Option<bool>,
    pub rust_profile_use: Option<String>,
    pub rust_profile_generate: Option<String>,
    pub rust_lto: RustcLto,
    pub rust_validate_mir_opts: Option<u32>,
    pub llvm_profile_use: Option<String>,
    pub llvm_profile_generate: bool,
    pub llvm_libunwind_default: Option<LlvmLibunwind>,
    pub llvm_bolt_profile_generate: bool,
    pub llvm_bolt_profile_use: Option<String>,

    pub build: TargetSelection,
    pub hosts: Vec<TargetSelection>,
    pub targets: Vec<TargetSelection>,
    pub local_rebuild: bool,
    pub jemalloc: bool,
    pub control_flow_guard: bool,

    // dist misc
    pub dist_sign_folder: Option<PathBuf>,
    pub dist_upload_addr: Option<String>,
    pub dist_compression_formats: Option<Vec<String>>,
    pub dist_compression_profile: String,
    pub dist_include_mingw_linker: bool,

    // libstd features
    pub backtrace: bool, // support for RUST_BACKTRACE

    // misc
    pub low_priority: bool,
    pub channel: String,
    pub description: Option<String>,
    pub verbose_tests: bool,
    pub save_toolstates: Option<PathBuf>,
    pub print_step_timings: bool,
    pub print_step_rusage: bool,
    pub missing_tools: bool,

    // Fallback musl-root for all targets
    pub musl_root: Option<PathBuf>,
    pub prefix: Option<PathBuf>,
    pub sysconfdir: Option<PathBuf>,
    pub datadir: Option<PathBuf>,
    pub docdir: Option<PathBuf>,
    pub bindir: PathBuf,
    pub libdir: Option<PathBuf>,
    pub mandir: Option<PathBuf>,
    pub codegen_tests: bool,
    pub nodejs: Option<PathBuf>,
    pub npm: Option<PathBuf>,
    pub gdb: Option<PathBuf>,
    pub python: Option<PathBuf>,
    pub reuse: Option<PathBuf>,
    pub cargo_native_static: bool,
    pub configure_args: Vec<String>,
    pub out: PathBuf,
    pub rust_info: channel::GitInfo,

    // These are either the stage0 downloaded binaries or the locally installed ones.
    pub initial_cargo: PathBuf,
    pub initial_rustc: PathBuf,

    #[cfg(not(test))]
    initial_rustfmt: RefCell<RustfmtState>,
    #[cfg(test)]
    pub initial_rustfmt: RefCell<RustfmtState>,

    pub paths: Vec<PathBuf>,
}

#[derive(Default, Deserialize, Clone)]
pub struct Stage0Metadata {
    pub compiler: CompilerMetadata,
    pub config: Stage0Config,
    pub checksums_sha256: HashMap<String, String>,
    pub rustfmt: Option<RustfmtMetadata>,
}
#[derive(Default, Deserialize, Clone)]
pub struct CompilerMetadata {
    pub date: String,
    pub version: String,
}

#[derive(Default, Deserialize, Clone)]
pub struct Stage0Config {
    pub dist_server: String,
    pub artifacts_server: String,
    pub artifacts_with_llvm_assertions_server: String,
    pub git_merge_commit_email: String,
    pub nightly_branch: String,
}
#[derive(Default, Deserialize, Clone)]
pub struct RustfmtMetadata {
    pub date: String,
    pub version: String,
}

#[derive(Clone, Debug)]
pub enum RustfmtState {
    SystemToolchain(PathBuf),
    Downloaded(PathBuf),
    Unavailable,
    LazyEvaluated,
}

impl Default for RustfmtState {
    fn default() -> Self {
        RustfmtState::LazyEvaluated
    }
}

#[derive(Debug, Clone, Copy, PartialEq)]
pub enum LlvmLibunwind {
    No,
    InTree,
    System,
}

impl Default for LlvmLibunwind {
    fn default() -> Self {
        Self::No
    }
}

impl FromStr for LlvmLibunwind {
    type Err = String;

    fn from_str(value: &str) -> Result<Self, Self::Err> {
        match value {
            "no" => Ok(Self::No),
            "in-tree" => Ok(Self::InTree),
            "system" => Ok(Self::System),
            invalid => Err(format!("Invalid value '{}' for rust.llvm-libunwind config.", invalid)),
        }
    }
}

#[derive(Copy, Clone, PartialEq, Eq, PartialOrd, Ord, Hash)]
pub enum SplitDebuginfo {
    Packed,
    Unpacked,
    Off,
}

impl Default for SplitDebuginfo {
    fn default() -> Self {
        SplitDebuginfo::Off
    }
}

impl std::str::FromStr for SplitDebuginfo {
    type Err = ();

    fn from_str(s: &str) -> Result<Self, Self::Err> {
        match s {
            "packed" => Ok(SplitDebuginfo::Packed),
            "unpacked" => Ok(SplitDebuginfo::Unpacked),
            "off" => Ok(SplitDebuginfo::Off),
            _ => Err(()),
        }
    }
}

impl SplitDebuginfo {
    /// Returns the default `-Csplit-debuginfo` value for the current target. See the comment for
    /// `rust.split-debuginfo` in `config.example.toml`.
    fn default_for_platform(target: &str) -> Self {
        if target.contains("apple") {
            SplitDebuginfo::Unpacked
        } else if target.contains("windows") {
            SplitDebuginfo::Packed
        } else {
            SplitDebuginfo::Off
        }
    }
}

/// LTO mode used for compiling rustc itself.
#[derive(Default, Clone, PartialEq)]
pub enum RustcLto {
    Off,
    #[default]
    ThinLocal,
    Thin,
    Fat,
}

impl std::str::FromStr for RustcLto {
    type Err = String;

    fn from_str(s: &str) -> Result<Self, Self::Err> {
        match s {
            "thin-local" => Ok(RustcLto::ThinLocal),
            "thin" => Ok(RustcLto::Thin),
            "fat" => Ok(RustcLto::Fat),
            "off" => Ok(RustcLto::Off),
            _ => Err(format!("Invalid value for rustc LTO: {}", s)),
        }
    }
}

#[derive(Copy, Clone, Default, PartialEq, Eq, PartialOrd, Ord, Hash)]
pub struct TargetSelection {
    pub triple: Interned<String>,
    file: Option<Interned<String>>,
}

/// Newtype over `Vec<TargetSelection>` so we can implement custom parsing logic
#[derive(Clone, Default, PartialEq, Eq, PartialOrd, Ord, Hash, Debug)]
pub struct TargetSelectionList(Vec<TargetSelection>);

pub fn target_selection_list(s: &str) -> Result<TargetSelectionList, String> {
    Ok(TargetSelectionList(
        s.split(",").filter(|s| !s.is_empty()).map(TargetSelection::from_user).collect(),
    ))
}

impl TargetSelection {
    pub fn from_user(selection: &str) -> Self {
        let path = Path::new(selection);

        let (triple, file) = if path.exists() {
            let triple = path
                .file_stem()
                .expect("Target specification file has no file stem")
                .to_str()
                .expect("Target specification file stem is not UTF-8");

            (triple, Some(selection))
        } else {
            (selection, None)
        };

        let triple = INTERNER.intern_str(triple);
        let file = file.map(|f| INTERNER.intern_str(f));

        Self { triple, file }
    }

    pub fn rustc_target_arg(&self) -> &str {
        self.file.as_ref().unwrap_or(&self.triple)
    }

    pub fn contains(&self, needle: &str) -> bool {
        self.triple.contains(needle)
    }

    pub fn starts_with(&self, needle: &str) -> bool {
        self.triple.starts_with(needle)
    }

    pub fn ends_with(&self, needle: &str) -> bool {
        self.triple.ends_with(needle)
    }
}

impl fmt::Display for TargetSelection {
    fn fmt(&self, f: &mut fmt::Formatter<'_>) -> fmt::Result {
        write!(f, "{}", self.triple)?;
        if let Some(file) = self.file {
            write!(f, "({})", file)?;
        }
        Ok(())
    }
}

impl fmt::Debug for TargetSelection {
    fn fmt(&self, f: &mut fmt::Formatter<'_>) -> fmt::Result {
        write!(f, "{}", self)
    }
}

impl PartialEq<&str> for TargetSelection {
    fn eq(&self, other: &&str) -> bool {
        self.triple == *other
    }
}

/// Per-target configuration stored in the global configuration structure.
#[derive(Default, Clone)]
pub struct Target {
    /// Some(path to llvm-config) if using an external LLVM.
    pub llvm_config: Option<PathBuf>,
    pub llvm_has_rust_patches: Option<bool>,
    /// Some(path to FileCheck) if one was specified.
    pub llvm_filecheck: Option<PathBuf>,
    pub llvm_libunwind: Option<LlvmLibunwind>,
    pub cc: Option<PathBuf>,
    pub cxx: Option<PathBuf>,
    pub ar: Option<PathBuf>,
    pub ranlib: Option<PathBuf>,
    pub default_linker: Option<PathBuf>,
    pub linker: Option<PathBuf>,
    pub ndk: Option<PathBuf>,
    pub sanitizers: Option<bool>,
    pub profiler: Option<bool>,
    pub rpath: Option<bool>,
    pub crt_static: Option<bool>,
    pub musl_root: Option<PathBuf>,
    pub musl_libdir: Option<PathBuf>,
    pub wasi_root: Option<PathBuf>,
    pub qemu_rootfs: Option<PathBuf>,
    pub no_std: bool,
}

impl Target {
    pub fn from_triple(triple: &str) -> Self {
        let mut target: Self = Default::default();
        if triple.contains("-none")
            || triple.contains("nvptx")
            || triple.contains("switch")
            || triple.contains("-uefi")
        {
            target.no_std = true;
        }
        target
    }
}
/// Structure of the `config.toml` file that configuration is read from.
///
/// This structure uses `Decodable` to automatically decode a TOML configuration
/// file into this format, and then this is traversed and written into the above
/// `Config` structure.
#[derive(Deserialize, Default)]
#[serde(deny_unknown_fields, rename_all = "kebab-case")]
struct TomlConfig {
    changelog_seen: Option<usize>,
    build: Option<Build>,
    install: Option<Install>,
    llvm: Option<Llvm>,
    rust: Option<Rust>,
    target: Option<HashMap<String, TomlTarget>>,
    dist: Option<Dist>,
    profile: Option<String>,
}

trait Merge {
    fn merge(&mut self, other: Self);
}

impl Merge for TomlConfig {
    fn merge(
        &mut self,
        TomlConfig { build, install, llvm, rust, dist, target, profile: _, changelog_seen: _ }: Self,
        ) {
        fn do_merge<T: Merge>(x: &mut Option<T>, y: Option<T>) {
            if let Some(new) = y {
                if let Some(original) = x {
                    original.merge(new);
                } else {
                    *x = Some(new);
                }
            }
        }
        do_merge(&mut self.build, build);
        do_merge(&mut self.install, install);
        do_merge(&mut self.llvm, llvm);
        do_merge(&mut self.rust, rust);
        do_merge(&mut self.dist, dist);
        assert!(target.is_none(), "merging target-specific config is not currently supported");
    }
}

// We are using a decl macro instead of a derive proc macro here to reduce the compile time of
// rustbuild.
macro_rules! define_config {
    ($(#[$attr:meta])* struct $name:ident {
        $($field:ident: Option<$field_ty:ty> = $field_key:literal,)*
    }) => {
        $(#[$attr])*
            struct $name {
                $($field: Option<$field_ty>,)*
            }

        impl Merge for $name {
            fn merge(&mut self, other: Self) {
                $(
                    if !self.$field.is_some() {
                        self.$field = other.$field;
                    }
                 )*
            }
        }

        // The following is a trimmed version of what serde_derive generates. All parts not relevant
        // for toml deserialization have been removed. This reduces the binary size and improves
        // compile time of rustbuild.
        impl<'de> Deserialize<'de> for $name {
            fn deserialize<D>(deserializer: D) -> Result<Self, D::Error>
                where
                    D: Deserializer<'de>,
                {
                    struct Field;
                    impl<'de> serde::de::Visitor<'de> for Field {
                        type Value = $name;
                        fn expecting(&self, f: &mut std::fmt::Formatter<'_>) -> std::fmt::Result {
                            f.write_str(concat!("struct ", stringify!($name)))
                        }

                        #[inline]
                        fn visit_map<A>(self, mut map: A) -> Result<Self::Value, A::Error>
                            where
                                A: serde::de::MapAccess<'de>,
                            {
                                $(let mut $field: Option<$field_ty> = None;)*
                                    while let Some(key) =
                                        match serde::de::MapAccess::next_key::<String>(&mut map) {
                                            Ok(val) => val,
                                            Err(err) => {
                                                return Err(err);
                                            }
                                        }
                                {
                                    match &*key {
                                        $($field_key => {
                                            if $field.is_some() {
                                                return Err(<A::Error as serde::de::Error>::duplicate_field(
                                                        $field_key,
                                                        ));
                                            }
                                            $field = match serde::de::MapAccess::next_value::<$field_ty>(
                                                &mut map,
                                                ) {
                                                Ok(val) => Some(val),
                                                Err(err) => {
                                                    return Err(err);
                                                }
                                            };
                                        })*
                                        key => {
                                            return Err(serde::de::Error::unknown_field(key, FIELDS));
                                        }
                                    }
                                }
                                Ok($name { $($field),* })
                            }
                    }
                    const FIELDS: &'static [&'static str] = &[
                        $($field_key,)*
                    ];
                    Deserializer::deserialize_struct(
                        deserializer,
                        stringify!($name),
                        FIELDS,
                        Field,
                        )
                }
        }
    }
}

define_config! {
    /// TOML representation of various global build decisions.
    #[derive(Default)]
    struct Build {
        build: Option<String> = "build",
        host: Option<Vec<String>> = "host",
        target: Option<Vec<String>> = "target",
        build_dir: Option<String> = "build-dir",
        cargo: Option<String> = "cargo",
        rustc: Option<String> = "rustc",
        rustfmt: Option<PathBuf> = "rustfmt",
        docs: Option<bool> = "docs",
        compiler_docs: Option<bool> = "compiler-docs",
        library_docs_private_items: Option<bool> = "library-docs-private-items",
        docs_minification: Option<bool> = "docs-minification",
        submodules: Option<bool> = "submodules",
        gdb: Option<String> = "gdb",
        nodejs: Option<String> = "nodejs",
        npm: Option<String> = "npm",
        python: Option<String> = "python",
        reuse: Option<String> = "reuse",
        locked_deps: Option<bool> = "locked-deps",
        vendor: Option<bool> = "vendor",
        full_bootstrap: Option<bool> = "full-bootstrap",
        extended: Option<bool> = "extended",
        tools: Option<HashSet<String>> = "tools",
        verbose: Option<usize> = "verbose",
        sanitizers: Option<bool> = "sanitizers",
        profiler: Option<bool> = "profiler",
        cargo_native_static: Option<bool> = "cargo-native-static",
        low_priority: Option<bool> = "low-priority",
        configure_args: Option<Vec<String>> = "configure-args",
        local_rebuild: Option<bool> = "local-rebuild",
        print_step_timings: Option<bool> = "print-step-timings",
        print_step_rusage: Option<bool> = "print-step-rusage",
        check_stage: Option<u32> = "check-stage",
        doc_stage: Option<u32> = "doc-stage",
        build_stage: Option<u32> = "build-stage",
        test_stage: Option<u32> = "test-stage",
        install_stage: Option<u32> = "install-stage",
        dist_stage: Option<u32> = "dist-stage",
        bench_stage: Option<u32> = "bench-stage",
        patch_binaries_for_nix: Option<bool> = "patch-binaries-for-nix",
        // NOTE: only parsed by bootstrap.py, `--feature build-metrics` enables metrics unconditionally
        metrics: Option<bool> = "metrics",
    }
}

define_config! {
    /// TOML representation of various global install decisions.
    struct Install {
        prefix: Option<String> = "prefix",
        sysconfdir: Option<String> = "sysconfdir",
        docdir: Option<String> = "docdir",
        bindir: Option<String> = "bindir",
        libdir: Option<String> = "libdir",
        mandir: Option<String> = "mandir",
        datadir: Option<String> = "datadir",
    }
}

define_config! {
    /// TOML representation of how the LLVM build is configured.
    struct Llvm {
        optimize: Option<bool> = "optimize",
        thin_lto: Option<bool> = "thin-lto",
        release_debuginfo: Option<bool> = "release-debuginfo",
        assertions: Option<bool> = "assertions",
        tests: Option<bool> = "tests",
        enzyme: Option<bool> = "enzyme",
        plugins: Option<bool> = "plugins",
        ccache: Option<StringOrBool> = "ccache",
        static_libstdcpp: Option<bool> = "static-libstdcpp",
        ninja: Option<bool> = "ninja",
        targets: Option<String> = "targets",
        experimental_targets: Option<String> = "experimental-targets",
        link_jobs: Option<u32> = "link-jobs",
        link_shared: Option<bool> = "link-shared",
        version_suffix: Option<String> = "version-suffix",
        clang_cl: Option<String> = "clang-cl",
        cflags: Option<String> = "cflags",
        cxxflags: Option<String> = "cxxflags",
        ldflags: Option<String> = "ldflags",
        use_libcxx: Option<bool> = "use-libcxx",
        use_linker: Option<String> = "use-linker",
        allow_old_toolchain: Option<bool> = "allow-old-toolchain",
        polly: Option<bool> = "polly",
        clang: Option<bool> = "clang",
        enable_warnings: Option<bool> = "enable-warnings",
        download_ci_llvm: Option<StringOrBool> = "download-ci-llvm",
        build_config: Option<HashMap<String, String>> = "build-config",
    }
}

define_config! {
    struct Dist {
        sign_folder: Option<String> = "sign-folder",
        gpg_password_file: Option<String> = "gpg-password-file",
        upload_addr: Option<String> = "upload-addr",
        src_tarball: Option<bool> = "src-tarball",
        missing_tools: Option<bool> = "missing-tools",
        compression_formats: Option<Vec<String>> = "compression-formats",
        compression_profile: Option<String> = "compression-profile",
        include_mingw_linker: Option<bool> = "include-mingw-linker",
    }
}

#[derive(Debug, Deserialize)]
#[serde(untagged)]
enum StringOrBool {
    String(String),
    Bool(bool),
}

impl Default for StringOrBool {
    fn default() -> StringOrBool {
        StringOrBool::Bool(false)
    }
}

define_config! {
    /// TOML representation of how the Rust build is configured.
    struct Rust {
        optimize: Option<bool> = "optimize",
        debug: Option<bool> = "debug",
        codegen_units: Option<u32> = "codegen-units",
        codegen_units_std: Option<u32> = "codegen-units-std",
        debug_assertions: Option<bool> = "debug-assertions",
        debug_assertions_std: Option<bool> = "debug-assertions-std",
        overflow_checks: Option<bool> = "overflow-checks",
        overflow_checks_std: Option<bool> = "overflow-checks-std",
        debug_logging: Option<bool> = "debug-logging",
        debuginfo_level: Option<u32> = "debuginfo-level",
        debuginfo_level_rustc: Option<u32> = "debuginfo-level-rustc",
        debuginfo_level_std: Option<u32> = "debuginfo-level-std",
        debuginfo_level_tools: Option<u32> = "debuginfo-level-tools",
        debuginfo_level_tests: Option<u32> = "debuginfo-level-tests",
        split_debuginfo: Option<String> = "split-debuginfo",
        run_dsymutil: Option<bool> = "run-dsymutil",
        backtrace: Option<bool> = "backtrace",
        incremental: Option<bool> = "incremental",
        parallel_compiler: Option<bool> = "parallel-compiler",
        default_linker: Option<String> = "default-linker",
        channel: Option<String> = "channel",
        description: Option<String> = "description",
        musl_root: Option<String> = "musl-root",
        rpath: Option<bool> = "rpath",
        verbose_tests: Option<bool> = "verbose-tests",
        optimize_tests: Option<bool> = "optimize-tests",
        codegen_tests: Option<bool> = "codegen-tests",
        omit_git_hash: Option<bool> = "omit-git-hash",
        dist_src: Option<bool> = "dist-src",
        save_toolstates: Option<String> = "save-toolstates",
        codegen_backends: Option<Vec<String>> = "codegen-backends",
        lld: Option<bool> = "lld",
        use_lld: Option<bool> = "use-lld",
        llvm_tools: Option<bool> = "llvm-tools",
        deny_warnings: Option<bool> = "deny-warnings",
        backtrace_on_ice: Option<bool> = "backtrace-on-ice",
        verify_llvm_ir: Option<bool> = "verify-llvm-ir",
        thin_lto_import_instr_limit: Option<u32> = "thin-lto-import-instr-limit",
        remap_debuginfo: Option<bool> = "remap-debuginfo",
        jemalloc: Option<bool> = "jemalloc",
        test_compare_mode: Option<bool> = "test-compare-mode",
        llvm_libunwind: Option<String> = "llvm-libunwind",
        control_flow_guard: Option<bool> = "control-flow-guard",
        new_symbol_mangling: Option<bool> = "new-symbol-mangling",
        profile_generate: Option<String> = "profile-generate",
        profile_use: Option<String> = "profile-use",
        // ignored; this is set from an env var set by bootstrap.py
        download_rustc: Option<StringOrBool> = "download-rustc",
        lto: Option<String> = "lto",
        validate_mir_opts: Option<u32> = "validate-mir-opts",
    }
}

define_config! {
    /// TOML representation of how each build target is configured.
    struct TomlTarget {
        cc: Option<String> = "cc",
        cxx: Option<String> = "cxx",
        ar: Option<String> = "ar",
        ranlib: Option<String> = "ranlib",
        default_linker: Option<PathBuf> = "default-linker",
        linker: Option<String> = "linker",
        llvm_config: Option<String> = "llvm-config",
        llvm_has_rust_patches: Option<bool> = "llvm-has-rust-patches",
        llvm_filecheck: Option<String> = "llvm-filecheck",
        llvm_libunwind: Option<String> = "llvm-libunwind",
        android_ndk: Option<String> = "android-ndk",
        sanitizers: Option<bool> = "sanitizers",
        profiler: Option<bool> = "profiler",
        rpath: Option<bool> = "rpath",
        crt_static: Option<bool> = "crt-static",
        musl_root: Option<String> = "musl-root",
        musl_libdir: Option<String> = "musl-libdir",
        wasi_root: Option<String> = "wasi-root",
        qemu_rootfs: Option<String> = "qemu-rootfs",
        no_std: Option<bool> = "no-std",
    }
}

impl Config {
    pub fn default_opts() -> Config {
        use is_terminal::IsTerminal;

        let mut config = Config::default();
        config.llvm_optimize = true;
        config.ninja_in_file = true;
        config.llvm_static_stdcpp = false;
        config.backtrace = true;
        config.rust_optimize = true;
        config.rust_optimize_tests = true;
        config.submodules = None;
        config.docs = true;
        config.docs_minification = true;
        config.rust_rpath = true;
        config.channel = "dev".to_string();
        config.codegen_tests = true;
        config.rust_dist_src = true;
        config.rust_codegen_backends = vec![INTERNER.intern_str("llvm")];
        config.deny_warnings = true;
        config.bindir = "bin".into();
        config.dist_include_mingw_linker = true;
        config.dist_compression_profile = "fast".into();

        config.stdout_is_tty = std::io::stdout().is_terminal();
        config.stderr_is_tty = std::io::stderr().is_terminal();

        // set by build.rs
        config.build = TargetSelection::from_user(&env!("BUILD_TRIPLE"));

        let manifest_dir = PathBuf::from(env!("CARGO_MANIFEST_DIR"));
        // Undo `src/bootstrap`
        config.src = manifest_dir.parent().unwrap().parent().unwrap().to_owned();
        config.out = PathBuf::from("build");

        config
    }

    pub fn parse(args: &[String]) -> Config {
        #[cfg(test)]
        let get_toml = |_: &_| TomlConfig::default();
        #[cfg(not(test))]
        let get_toml = |file: &Path| {
            let contents =
                t!(fs::read_to_string(file), format!("config file {} not found", file.display()));
            // Deserialize to Value and then TomlConfig to prevent the Deserialize impl of
            // TomlConfig and sub types to be monomorphized 5x by toml.
            match toml::from_str(&contents)
                .and_then(|table: toml::Value| TomlConfig::deserialize(table))
            {
                Ok(table) => table,
                Err(err) => {
                    eprintln!("failed to parse TOML configuration '{}': {}", file.display(), err);
                    crate::detail_exit(2);
                }
            }
        };

        Self::parse_inner(args, get_toml)
    }

    fn parse_inner<'a>(args: &[String], get_toml: impl 'a + Fn(&Path) -> TomlConfig) -> Config {
        let mut flags = Flags::parse(&args);
        let mut config = Config::default_opts();

        // Set flags.
        config.paths = std::mem::take(&mut flags.paths);
        config.exclude = flags.exclude.into_iter().map(|path| TaskPath::parse(path)).collect();
        config.include_default_paths = flags.include_default_paths;
        config.rustc_error_format = flags.rustc_error_format;
        config.json_output = flags.json_output;
        config.on_fail = flags.on_fail;
        config.jobs = Some(threads_from_config(flags.jobs as u32));
        config.cmd = flags.cmd;
        config.incremental = flags.incremental;
        config.dry_run = if flags.dry_run { DryRun::UserSelected } else { DryRun::Disabled };
        config.keep_stage = flags.keep_stage;
        config.keep_stage_std = flags.keep_stage_std;
        config.color = flags.color;
        config.free_args = std::mem::take(&mut flags.free_args);
        config.llvm_profile_use = flags.llvm_profile_use;
        config.llvm_profile_generate = flags.llvm_profile_generate;
        config.llvm_bolt_profile_generate = flags.llvm_bolt_profile_generate;
        config.llvm_bolt_profile_use = flags.llvm_bolt_profile_use;

        if config.llvm_bolt_profile_generate && config.llvm_bolt_profile_use.is_some() {
            eprintln!(
                "Cannot use both `llvm_bolt_profile_generate` and `llvm_bolt_profile_use` at the same time"
            );
            crate::detail_exit(1);
        }

<<<<<<< HEAD
        #[cfg(test)]
        let get_toml = |_| TomlConfig::default();
        #[cfg(not(test))]
        let get_toml = |file: &Path| {
            use std::process;

            let contents =
                t!(fs::read_to_string(file), format!("config file {} not found", file.display()));
            // Deserialize to Value and then TomlConfig to prevent the Deserialize impl of
            // TomlConfig and sub types to be monomorphized 5x by toml.
            match toml::from_str(&contents)
                .and_then(|table: toml::Value| TomlConfig::deserialize(table))
                {
                    Ok(table) => table,
                    Err(err) => {
                        println!("failed to parse TOML configuration '{}': {}", file.display(), err);
                        process::exit(2);
                    }
                }
        };
=======
        // Infer the rest of the configuration.

        // Infer the source directory. This is non-trivial because we want to support a downloaded bootstrap binary,
        // running on a completely machine from where it was compiled.
        let mut cmd = Command::new("git");
        // NOTE: we cannot support running from outside the repository because the only path we have available
        // is set at compile time, which can be wrong if bootstrap was downloaded from source.
        // We still support running outside the repository if we find we aren't in a git directory.
        cmd.arg("rev-parse").arg("--show-toplevel");
        // Discard stderr because we expect this to fail when building from a tarball.
        let output = cmd
            .stderr(std::process::Stdio::null())
            .output()
            .ok()
            .and_then(|output| if output.status.success() { Some(output) } else { None });
        if let Some(output) = output {
            let git_root = String::from_utf8(output.stdout).unwrap();
            // We need to canonicalize this path to make sure it uses backslashes instead of forward slashes.
            let git_root = PathBuf::from(git_root.trim()).canonicalize().unwrap();
            let s = git_root.to_str().unwrap();

            // Bootstrap is quite bad at handling /? in front of paths
            let src = match s.strip_prefix("\\\\?\\") {
                Some(p) => PathBuf::from(p),
                None => PathBuf::from(git_root),
            };
            // If this doesn't have at least `stage0.json`, we guessed wrong. This can happen when,
            // for example, the build directory is inside of another unrelated git directory.
            // In that case keep the original `CARGO_MANIFEST_DIR` handling.
            //
            // NOTE: this implies that downloadable bootstrap isn't supported when the build directory is outside
            // the source directory. We could fix that by setting a variable from all three of python, ./x, and x.ps1.
            if src.join("src").join("stage0.json").exists() {
                config.src = src;
            }
        } else {
            // We're building from a tarball, not git sources.
            // We don't support pre-downloaded bootstrap in this case.
        }

        if cfg!(test) {
            // Use the build directory of the original x.py invocation, so that we can set `initial_rustc` properly.
            config.out = Path::new(
                &env::var_os("CARGO_TARGET_DIR").expect("cargo test directly is not supported"),
            )
            .parent()
            .unwrap()
            .to_path_buf();
        }

        let stage0_json = t!(std::fs::read(&config.src.join("src").join("stage0.json")));

        config.stage0_metadata = t!(serde_json::from_slice::<Stage0Metadata>(&stage0_json));
>>>>>>> 2a8221db

        // Read from `--config`, then `RUST_BOOTSTRAP_CONFIG`, then `./config.toml`, then `config.toml` in the root directory.
        let toml_path = flags
            .config
            .clone()
            .or_else(|| env::var_os("RUST_BOOTSTRAP_CONFIG").map(PathBuf::from));
        let using_default_path = toml_path.is_none();
        let mut toml_path = toml_path.unwrap_or_else(|| PathBuf::from("config.toml"));
        if using_default_path && !toml_path.exists() {
            toml_path = config.src.join(toml_path);
        }

        // Give a hard error if `--config` or `RUST_BOOTSTRAP_CONFIG` are set to a missing path,
        // but not if `config.toml` hasn't been created.
        let mut toml = if !using_default_path || toml_path.exists() {
            config.config = Some(toml_path.clone());
            get_toml(&toml_path)
        } else {
            config.config = None;
            TomlConfig::default()
        };

        if let Some(include) = &toml.profile {
            let mut include_path = config.src.clone();
            include_path.push("src");
            include_path.push("bootstrap");
            include_path.push("defaults");
            include_path.push(format!("config.{}.toml", include));
            let included_toml = get_toml(&include_path);
            toml.merge(included_toml);
        }

        config.changelog_seen = toml.changelog_seen;

        let build = toml.build.unwrap_or_default();
        if let Some(file_build) = build.build {
            config.build = TargetSelection::from_user(&file_build);
        };

        set(&mut config.out, flags.build_dir.or_else(|| build.build_dir.map(PathBuf::from)));
        // NOTE: Bootstrap spawns various commands with different working directories.
        // To avoid writing to random places on the file system, `config.out` needs to be an absolute path.
        if !config.out.is_absolute() {
            // `canonicalize` requires the path to already exist. Use our vendored copy of `absolute` instead.
            config.out = crate::util::absolute(&config.out);
        }

        config.initial_rustc = build.rustc.map(PathBuf::from).unwrap_or_else(|| {
            config.download_beta_toolchain();
            config.out.join(config.build.triple).join("stage0/bin/rustc")
        });
        config.initial_cargo = build
            .cargo
            .map(|cargo| {
                t!(PathBuf::from(cargo).canonicalize(), "`initial_cargo` not found on disk")
            })
            .unwrap_or_else(|| config.out.join(config.build.triple).join("stage0/bin/cargo"));

        // NOTE: it's important this comes *after* we set `initial_rustc` just above.
        if config.dry_run() {
            let dir = config.out.join("tmp-dry-run");
            t!(fs::create_dir_all(&dir));
            config.out = dir;
        }

        config.hosts = if let Some(TargetSelectionList(arg_host)) = flags.host {
            arg_host
        } else if let Some(file_host) = build.host {
            file_host.iter().map(|h| TargetSelection::from_user(h)).collect()
        } else {
            vec![config.build]
        };
        config.targets = if let Some(TargetSelectionList(arg_target)) = flags.target {
            arg_target
        } else if let Some(file_target) = build.target {
            file_target.iter().map(|h| TargetSelection::from_user(h)).collect()
        } else {
            // If target is *not* configured, then default to the host
            // toolchains.
            config.hosts.clone()
        };

        config.nodejs = build.nodejs.map(PathBuf::from);
        config.npm = build.npm.map(PathBuf::from);
        config.gdb = build.gdb.map(PathBuf::from);
        config.python = build.python.map(PathBuf::from);
        config.reuse = build.reuse.map(PathBuf::from);
        config.submodules = build.submodules;
        set(&mut config.low_priority, build.low_priority);
        set(&mut config.compiler_docs, build.compiler_docs);
        set(&mut config.library_docs_private_items, build.library_docs_private_items);
        set(&mut config.docs_minification, build.docs_minification);
        set(&mut config.docs, build.docs);
        set(&mut config.locked_deps, build.locked_deps);
        set(&mut config.vendor, build.vendor);
        set(&mut config.full_bootstrap, build.full_bootstrap);
        set(&mut config.extended, build.extended);
        config.tools = build.tools;
        set(&mut config.verbose, build.verbose);
        set(&mut config.sanitizers, build.sanitizers);
        set(&mut config.profiler, build.profiler);
        set(&mut config.cargo_native_static, build.cargo_native_static);
        set(&mut config.configure_args, build.configure_args);
        set(&mut config.local_rebuild, build.local_rebuild);
        set(&mut config.print_step_timings, build.print_step_timings);
        set(&mut config.print_step_rusage, build.print_step_rusage);
        set(&mut config.patch_binaries_for_nix, build.patch_binaries_for_nix);

        config.verbose = cmp::max(config.verbose, flags.verbose as usize);

        if let Some(install) = toml.install {
            config.prefix = install.prefix.map(PathBuf::from);
            config.sysconfdir = install.sysconfdir.map(PathBuf::from);
            config.datadir = install.datadir.map(PathBuf::from);
            config.docdir = install.docdir.map(PathBuf::from);
            set(&mut config.bindir, install.bindir.map(PathBuf::from));
            config.libdir = install.libdir.map(PathBuf::from);
            config.mandir = install.mandir.map(PathBuf::from);
        }

        // Store off these values as options because if they're not provided
        // we'll infer default values for them later
        let mut llvm_assertions = None;
        let mut llvm_tests = None;
        let mut llvm_enzyme = None;
        let mut llvm_plugins = None;
        let mut debug = None;
        let mut debug_assertions = None;
        let mut debug_assertions_std = None;
        let mut overflow_checks = None;
        let mut overflow_checks_std = None;
        let mut debug_logging = None;
        let mut debuginfo_level = None;
        let mut debuginfo_level_rustc = None;
        let mut debuginfo_level_std = None;
        let mut debuginfo_level_tools = None;
        let mut debuginfo_level_tests = None;
        let mut optimize = None;
        let mut omit_git_hash = None;

        if let Some(rust) = toml.rust {
            debug = rust.debug;
            debug_assertions = rust.debug_assertions;
            debug_assertions_std = rust.debug_assertions_std;
            overflow_checks = rust.overflow_checks;
            overflow_checks_std = rust.overflow_checks_std;
            debug_logging = rust.debug_logging;
            debuginfo_level = rust.debuginfo_level;
            debuginfo_level_rustc = rust.debuginfo_level_rustc;
            debuginfo_level_std = rust.debuginfo_level_std;
            debuginfo_level_tools = rust.debuginfo_level_tools;
            debuginfo_level_tests = rust.debuginfo_level_tests;
            config.rust_split_debuginfo = rust
                .split_debuginfo
                .as_deref()
                .map(SplitDebuginfo::from_str)
                .map(|v| v.expect("invalid value for rust.split_debuginfo"))
                .unwrap_or(SplitDebuginfo::default_for_platform(&config.build.triple));
            optimize = rust.optimize;
            omit_git_hash = rust.omit_git_hash;
            config.rust_new_symbol_mangling = rust.new_symbol_mangling;
            set(&mut config.rust_optimize_tests, rust.optimize_tests);
            set(&mut config.codegen_tests, rust.codegen_tests);
            set(&mut config.rust_rpath, rust.rpath);
            set(&mut config.jemalloc, rust.jemalloc);
            set(&mut config.test_compare_mode, rust.test_compare_mode);
            set(&mut config.backtrace, rust.backtrace);
            set(&mut config.channel, rust.channel);
            config.description = rust.description;
            set(&mut config.rust_dist_src, rust.dist_src);
            set(&mut config.verbose_tests, rust.verbose_tests);
            // in the case "false" is set explicitly, do not overwrite the command line args
            if let Some(true) = rust.incremental {
                config.incremental = true;
            }
            set(&mut config.use_lld, rust.use_lld);
            set(&mut config.lld_enabled, rust.lld);
            set(&mut config.llvm_tools_enabled, rust.llvm_tools);
            config.rustc_parallel = rust.parallel_compiler.unwrap_or(false);
            config.rustc_default_linker = rust.default_linker;
            config.musl_root = rust.musl_root.map(PathBuf::from);
            config.save_toolstates = rust.save_toolstates.map(PathBuf::from);
            set(
                &mut config.deny_warnings,
                match flags.warnings {
                    Warnings::Deny => Some(true),
                    Warnings::Warn => Some(false),
                    Warnings::Default => rust.deny_warnings,
                },
            );
            set(&mut config.backtrace_on_ice, rust.backtrace_on_ice);
            set(&mut config.rust_verify_llvm_ir, rust.verify_llvm_ir);
            config.rust_thin_lto_import_instr_limit = rust.thin_lto_import_instr_limit;
            set(&mut config.rust_remap_debuginfo, rust.remap_debuginfo);
            set(&mut config.control_flow_guard, rust.control_flow_guard);
            config.llvm_libunwind_default = rust
                .llvm_libunwind
                .map(|v| v.parse().expect("failed to parse rust.llvm-libunwind"));

            if let Some(ref backends) = rust.codegen_backends {
                config.rust_codegen_backends =
                    backends.iter().map(|s| INTERNER.intern_str(s)).collect();
            }

            config.rust_codegen_units = rust.codegen_units.map(threads_from_config);
            config.rust_codegen_units_std = rust.codegen_units_std.map(threads_from_config);
            config.rust_profile_use = flags.rust_profile_use.or(rust.profile_use);
            config.rust_profile_generate = flags.rust_profile_generate.or(rust.profile_generate);
            config.download_rustc_commit = config.download_ci_rustc_commit(rust.download_rustc);

            config.rust_lto = rust
                .lto
                .as_deref()
                .map(|value| RustcLto::from_str(value).unwrap())
                .unwrap_or_default();
            config.rust_validate_mir_opts = rust.validate_mir_opts;
        } else {
            config.rust_profile_use = flags.rust_profile_use;
            config.rust_profile_generate = flags.rust_profile_generate;
        }

        // rust_info must be set before is_ci_llvm_available() is called.
        let default = config.channel == "dev";
        config.omit_git_hash = omit_git_hash.unwrap_or(default);
        config.rust_info = GitInfo::new(config.omit_git_hash, &config.src);

        if let Some(llvm) = toml.llvm {
            match llvm.ccache {
                Some(StringOrBool::String(ref s)) => config.ccache = Some(s.to_string()),
                Some(StringOrBool::Bool(true)) => {
                    config.ccache = Some("ccache".to_string());
                }
                Some(StringOrBool::Bool(false)) | None => {}
            }
            set(&mut config.ninja_in_file, llvm.ninja);
            llvm_assertions = llvm.assertions;
            llvm_tests = llvm.tests;
            llvm_enzyme = llvm.enzyme;
            llvm_plugins = llvm.plugins;
            set(&mut config.llvm_optimize, llvm.optimize);
            set(&mut config.llvm_thin_lto, llvm.thin_lto);
            set(&mut config.llvm_release_debuginfo, llvm.release_debuginfo);
            set(&mut config.llvm_static_stdcpp, llvm.static_libstdcpp);
            if let Some(v) = llvm.link_shared {
                config.llvm_link_shared.set(Some(v));
            }
            config.llvm_targets = llvm.targets.clone();
            config.llvm_experimental_targets = llvm.experimental_targets.clone();
            config.llvm_link_jobs = llvm.link_jobs;
            config.llvm_version_suffix = llvm.version_suffix.clone();
            config.llvm_clang_cl = llvm.clang_cl.clone();

            config.llvm_cflags = llvm.cflags.clone();
            config.llvm_cxxflags = llvm.cxxflags.clone();
            config.llvm_ldflags = llvm.ldflags.clone();
            set(&mut config.llvm_use_libcxx, llvm.use_libcxx);
            config.llvm_use_linker = llvm.use_linker.clone();
            config.llvm_allow_old_toolchain = llvm.allow_old_toolchain.unwrap_or(false);
            config.llvm_polly = llvm.polly.unwrap_or(false);
            config.llvm_clang = llvm.clang.unwrap_or(false);
            config.llvm_enable_warnings = llvm.enable_warnings.unwrap_or(false);
            config.llvm_build_config = llvm.build_config.clone().unwrap_or(Default::default());

            let asserts = llvm_assertions.unwrap_or(false);
            config.llvm_from_ci = match llvm.download_ci_llvm {
                Some(StringOrBool::String(s)) => {
                    assert!(s == "if-available", "unknown option `{}` for download-ci-llvm", s);
<<<<<<< HEAD
                    // This is currently all tier 1 targets and tier 2 targets with host tools
                    // (since others may not have CI artifacts)
                    // https://doc.rust-lang.org/rustc/platform-support.html#tier-1
                    // FIXME: this is duplicated in bootstrap.py
                    let supported_platforms = [
                        // tier 1
                        "aarch64-unknown-linux-gnu",
                        "i686-pc-windows-gnu",
                        "i686-pc-windows-msvc",
                        "i686-unknown-linux-gnu",
                        "x86_64-unknown-linux-gnu",
                        "x86_64-apple-darwin",
                        "x86_64-pc-windows-gnu",
                        "x86_64-pc-windows-msvc",
                        // tier 2 with host tools
                        "aarch64-apple-darwin",
                        "aarch64-pc-windows-msvc",
                        "aarch64-unknown-linux-musl",
                        "arm-unknown-linux-gnueabi",
                        "arm-unknown-linux-gnueabihf",
                        "armv7-unknown-linux-gnueabihf",
                        "mips-unknown-linux-gnu",
                        "mips64-unknown-linux-gnuabi64",
                        "mips64el-unknown-linux-gnuabi64",
                        "mipsel-unknown-linux-gnu",
                        "powerpc-unknown-linux-gnu",
                        "powerpc64-unknown-linux-gnu",
                        "powerpc64le-unknown-linux-gnu",
                        "riscv64gc-unknown-linux-gnu",
                        "s390x-unknown-linux-gnu",
                        "x86_64-unknown-freebsd",
                        "x86_64-unknown-illumos",
                        "x86_64-unknown-linux-musl",
                        "x86_64-unknown-netbsd",
                        ];
                    supported_platforms.contains(&&*config.build.triple)
=======
                    crate::llvm::is_ci_llvm_available(&config, asserts)
>>>>>>> 2a8221db
                }
                Some(StringOrBool::Bool(b)) => b,
                None => {
                    config.channel == "dev" && crate::llvm::is_ci_llvm_available(&config, asserts)
                }
            };

            if config.llvm_from_ci {
                // None of the LLVM options, except assertions, are supported
                // when using downloaded LLVM. We could just ignore these but
                // that's potentially confusing, so force them to not be
                // explicitly set. The defaults and CI defaults don't
                // necessarily match but forcing people to match (somewhat
                // arbitrary) CI configuration locally seems bad/hard.
                check_ci_llvm!(llvm.optimize);
                check_ci_llvm!(llvm.thin_lto);
                check_ci_llvm!(llvm.release_debuginfo);
                // CI-built LLVM can be either dynamic or static. We won't know until we download it.
                check_ci_llvm!(llvm.link_shared);
                check_ci_llvm!(llvm.static_libstdcpp);
                check_ci_llvm!(llvm.targets);
                check_ci_llvm!(llvm.experimental_targets);
                check_ci_llvm!(llvm.link_jobs);
                check_ci_llvm!(llvm.clang_cl);
                check_ci_llvm!(llvm.version_suffix);
                check_ci_llvm!(llvm.cflags);
                check_ci_llvm!(llvm.cxxflags);
                check_ci_llvm!(llvm.ldflags);
                check_ci_llvm!(llvm.use_libcxx);
                check_ci_llvm!(llvm.use_linker);
                check_ci_llvm!(llvm.allow_old_toolchain);
                check_ci_llvm!(llvm.polly);
                check_ci_llvm!(llvm.clang);
                check_ci_llvm!(llvm.build_config);
                check_ci_llvm!(llvm.enzyme);
                check_ci_llvm!(llvm.plugins);
<<<<<<< HEAD

                // CI-built LLVM can be either dynamic or static.
                let ci_llvm = config.out.join(&*config.build.triple).join("ci-llvm");
                config.llvm_link_shared = if config.dry_run {
                    // just assume dynamic for now
                    true
                } else {
                    let link_type = t!(
                        std::fs::read_to_string(ci_llvm.join("link-type.txt")),
                        format!("CI llvm missing: {}", ci_llvm.display())
                        );
                    link_type == "dynamic"
                };
=======
>>>>>>> 2a8221db
            }

            // NOTE: can never be hit when downloading from CI, since we call `check_ci_llvm!(thin_lto)` above.
            if config.llvm_thin_lto && llvm.link_shared.is_none() {
                // If we're building with ThinLTO on, by default we want to link
                // to LLVM shared, to avoid re-doing ThinLTO (which happens in
                // the link step) with each stage.
                config.llvm_link_shared.set(Some(true));
            }
        } else {
            config.llvm_from_ci =
                config.channel == "dev" && crate::llvm::is_ci_llvm_available(&config, false);
        }

        if let Some(t) = toml.target {
            for (triple, cfg) in t {
                let mut target = Target::from_triple(&triple);

                if let Some(ref s) = cfg.llvm_config {
                    target.llvm_config = Some(config.src.join(s));
                }
                target.llvm_has_rust_patches = cfg.llvm_has_rust_patches;
                if let Some(ref s) = cfg.llvm_filecheck {
                    target.llvm_filecheck = Some(config.src.join(s));
                }
                target.llvm_libunwind = cfg
                    .llvm_libunwind
                    .as_ref()
                    .map(|v| v.parse().expect("failed to parse rust.llvm-libunwind"));
                if let Some(ref s) = cfg.android_ndk {
                    target.ndk = Some(config.src.join(s));
                }
                if let Some(s) = cfg.no_std {
                    target.no_std = s;
                }
                target.cc = cfg.cc.map(PathBuf::from).or_else(|| {
                    target.ndk.as_ref().map(|ndk| ndk_compiler(Language::C, &triple, ndk))
                });
                target.cxx = cfg.cxx.map(PathBuf::from).or_else(|| {
                    target.ndk.as_ref().map(|ndk| ndk_compiler(Language::CPlusPlus, &triple, ndk))
                });
                target.ar = cfg.ar.map(PathBuf::from);
                target.ranlib = cfg.ranlib.map(PathBuf::from);
                target.linker = cfg.linker.map(PathBuf::from);
                target.crt_static = cfg.crt_static;
                target.musl_root = cfg.musl_root.map(PathBuf::from);
                target.musl_libdir = cfg.musl_libdir.map(PathBuf::from);
                target.wasi_root = cfg.wasi_root.map(PathBuf::from);
                target.qemu_rootfs = cfg.qemu_rootfs.map(PathBuf::from);
                target.sanitizers = cfg.sanitizers;
                target.profiler = cfg.profiler;
                target.rpath = cfg.rpath;

                config.target_config.insert(TargetSelection::from_user(&triple), target);
            }
        }

        if config.llvm_from_ci {
            let triple = &config.build.triple;
            let ci_llvm_bin = config.ci_llvm_root().join("bin");
            let build_target = config
                .target_config
                .entry(config.build)
                .or_insert_with(|| Target::from_triple(&triple));

            check_ci_llvm!(build_target.llvm_config);
            check_ci_llvm!(build_target.llvm_filecheck);
            build_target.llvm_config = Some(ci_llvm_bin.join(exe("llvm-config", config.build)));
            build_target.llvm_filecheck = Some(ci_llvm_bin.join(exe("FileCheck", config.build)));
        }

        if let Some(t) = toml.dist {
            config.dist_sign_folder = t.sign_folder.map(PathBuf::from);
            config.dist_upload_addr = t.upload_addr;
            config.dist_compression_formats = t.compression_formats;
            set(&mut config.dist_compression_profile, t.compression_profile);
            set(&mut config.rust_dist_src, t.src_tarball);
            set(&mut config.missing_tools, t.missing_tools);
            set(&mut config.dist_include_mingw_linker, t.include_mingw_linker)
        }

        if let Some(r) = build.rustfmt {
            *config.initial_rustfmt.borrow_mut() = if r.exists() {
                RustfmtState::SystemToolchain(r)
            } else {
                RustfmtState::Unavailable
            };
        }

        // Now that we've reached the end of our configuration, infer the
        // default values for all options that we haven't otherwise stored yet.

        config.llvm_assertions = llvm_assertions.unwrap_or(false);
        config.llvm_tests = llvm_tests.unwrap_or(false);
        config.llvm_enzyme = llvm_enzyme.unwrap_or(false);
        config.llvm_plugins = llvm_plugins.unwrap_or(false);
        config.rust_optimize = optimize.unwrap_or(true);

        let default = debug == Some(true);
        config.rust_debug_assertions = debug_assertions.unwrap_or(default);
        config.rust_debug_assertions_std =
            debug_assertions_std.unwrap_or(config.rust_debug_assertions);
        config.rust_overflow_checks = overflow_checks.unwrap_or(default);
        config.rust_overflow_checks_std =
            overflow_checks_std.unwrap_or(config.rust_overflow_checks);

        config.rust_debug_logging = debug_logging.unwrap_or(config.rust_debug_assertions);

        let with_defaults = |debuginfo_level_specific: Option<u32>| {
            debuginfo_level_specific.or(debuginfo_level).unwrap_or(if debug == Some(true) {
                1
            } else {
                0
            })
        };
        config.rust_debuginfo_level_rustc = with_defaults(debuginfo_level_rustc);
        config.rust_debuginfo_level_std = with_defaults(debuginfo_level_std);
        config.rust_debuginfo_level_tools = with_defaults(debuginfo_level_tools);
        config.rust_debuginfo_level_tests = debuginfo_level_tests.unwrap_or(0);

        let download_rustc = config.download_rustc_commit.is_some();
        // See https://github.com/rust-lang/compiler-team/issues/326
        config.stage = match config.cmd {
            Subcommand::Check { .. } => flags.stage.or(build.check_stage).unwrap_or(0),
            // `download-rustc` only has a speed-up for stage2 builds. Default to stage2 unless explicitly overridden.
            Subcommand::Doc { .. } => {
                flags.stage.or(build.doc_stage).unwrap_or(if download_rustc { 2 } else { 0 })
            }
            Subcommand::Build { .. } => {
                flags.stage.or(build.build_stage).unwrap_or(if download_rustc { 2 } else { 1 })
            }
            Subcommand::Test { .. } => {
                flags.stage.or(build.test_stage).unwrap_or(if download_rustc { 2 } else { 1 })
            }
            Subcommand::Bench { .. } => flags.stage.or(build.bench_stage).unwrap_or(2),
            Subcommand::Dist { .. } => flags.stage.or(build.dist_stage).unwrap_or(2),
            Subcommand::Install { .. } => flags.stage.or(build.install_stage).unwrap_or(2),
            // These are all bootstrap tools, which don't depend on the compiler.
            // The stage we pass shouldn't matter, but use 0 just in case.
            Subcommand::Clean { .. }
            | Subcommand::Clippy { .. }
            | Subcommand::Fix { .. }
            | Subcommand::Run { .. }
            | Subcommand::Setup { .. }
            | Subcommand::Format { .. }
            | Subcommand::Suggest { .. } => flags.stage.unwrap_or(0),
        };

        // CI should always run stage 2 builds, unless it specifically states otherwise
        #[cfg(not(test))]
        if flags.stage.is_none() && crate::CiEnv::current() != crate::CiEnv::None {
            match config.cmd {
                Subcommand::Test { .. }
                | Subcommand::Doc { .. }
                | Subcommand::Build { .. }
                | Subcommand::Bench { .. }
                | Subcommand::Dist { .. }
                | Subcommand::Install { .. } => {
                    assert_eq!(
                        config.stage, 2,
                        "x.py should be run with `--stage 2` on CI, but was run with `--stage {}`",
                        config.stage,
                        );
                }
                Subcommand::Clean { .. }
                | Subcommand::Check { .. }
                | Subcommand::Clippy { .. }
                | Subcommand::Fix { .. }
                | Subcommand::Run { .. }
                | Subcommand::Setup { .. }
                | Subcommand::Format { .. }
                | Subcommand::Suggest { .. } => {}
            }
        }

        config
    }

    pub(crate) fn dry_run(&self) -> bool {
        match self.dry_run {
            DryRun::Disabled => false,
            DryRun::SelfCheck | DryRun::UserSelected => true,
        }
    }

    /// A git invocation which runs inside the source directory.
    ///
    /// Use this rather than `Command::new("git")` in order to support out-of-tree builds.
    pub(crate) fn git(&self) -> Command {
        let mut git = Command::new("git");
        git.current_dir(&self.src);
        git
    }

    pub(crate) fn test_args(&self) -> Vec<&str> {
        let mut test_args = match self.cmd {
            Subcommand::Test { ref test_args, .. } | Subcommand::Bench { ref test_args, .. } => {
                test_args.iter().flat_map(|s| s.split_whitespace()).collect()
            }
            _ => vec![],
        };
        test_args.extend(self.free_args.iter().map(|s| s.as_str()));
        test_args
    }

    pub(crate) fn args(&self) -> Vec<&str> {
        let mut args = match self.cmd {
            Subcommand::Run { ref args, .. } => {
                args.iter().flat_map(|s| s.split_whitespace()).collect()
            }
            _ => vec![],
        };
        args.extend(self.free_args.iter().map(|s| s.as_str()));
        args
    }

    /// Bootstrap embeds a version number into the name of shared libraries it uploads in CI.
    /// Return the version it would have used for the given commit.
    pub(crate) fn artifact_version_part(&self, commit: &str) -> String {
        let (channel, version) = if self.rust_info.is_managed_git_subrepository() {
            let mut channel = self.git();
            channel.arg("show").arg(format!("{}:src/ci/channel", commit));
            let channel = output(&mut channel);
            let mut version = self.git();
            version.arg("show").arg(format!("{}:src/version", commit));
            let version = output(&mut version);
            (channel.trim().to_owned(), version.trim().to_owned())
        } else {
            let channel = fs::read_to_string(self.src.join("src/ci/channel"));
            let version = fs::read_to_string(self.src.join("src/version"));
            match (channel, version) {
                (Ok(channel), Ok(version)) => {
                    (channel.trim().to_owned(), version.trim().to_owned())
                }
                (channel, version) => {
                    let src = self.src.display();
                    eprintln!("error: failed to determine artifact channel and/or version");
                    eprintln!(
                        "help: consider using a git checkout or ensure these files are readable"
                    );
                    if let Err(channel) = channel {
                        eprintln!("reading {}/src/ci/channel failed: {:?}", src, channel);
                    }
                    if let Err(version) = version {
                        eprintln!("reading {}/src/version failed: {:?}", src, version);
                    }
                    panic!();
                }
            }
        };

        match channel.as_str() {
            "stable" => version,
            "beta" => channel,
            "nightly" => channel,
            other => unreachable!("{:?} is not recognized as a valid channel", other),
        }
    }

    /// Try to find the relative path of `bindir`, otherwise return it in full.
    pub fn bindir_relative(&self) -> &Path {
        let bindir = &self.bindir;
        if bindir.is_absolute() {
            // Try to make it relative to the prefix.
            if let Some(prefix) = &self.prefix {
                if let Ok(stripped) = bindir.strip_prefix(prefix) {
                    return stripped;
                }
            }
        }
        bindir
    }

    /// Try to find the relative path of `libdir`.
    pub fn libdir_relative(&self) -> Option<&Path> {
        let libdir = self.libdir.as_ref()?;
        if libdir.is_relative() {
            Some(libdir)
        } else {
            // Try to make it relative to the prefix.
            libdir.strip_prefix(self.prefix.as_ref()?).ok()
        }
    }

    /// The absolute path to the downloaded LLVM artifacts.
    pub(crate) fn ci_llvm_root(&self) -> PathBuf {
        assert!(self.llvm_from_ci);
        self.out.join(&*self.build.triple).join("ci-llvm")
    }

    /// Determine whether llvm should be linked dynamically.
    ///
    /// If `false`, llvm should be linked statically.
    /// This is computed on demand since LLVM might have to first be downloaded from CI.
    pub(crate) fn llvm_link_shared(&self) -> bool {
        let mut opt = self.llvm_link_shared.get();
        if opt.is_none() && self.dry_run() {
            // just assume static for now - dynamic linking isn't supported on all platforms
            return false;
        }

        let llvm_link_shared = *opt.get_or_insert_with(|| {
            if self.llvm_from_ci {
                self.maybe_download_ci_llvm();
                let ci_llvm = self.ci_llvm_root();
                let link_type = t!(
                    std::fs::read_to_string(ci_llvm.join("link-type.txt")),
                    format!("CI llvm missing: {}", ci_llvm.display())
                );
                link_type == "dynamic"
            } else {
                // unclear how thought-through this default is, but it maintains compatibility with
                // previous behavior
                false
            }
        });
        self.llvm_link_shared.set(opt);
        llvm_link_shared
    }

    /// Return whether we will use a downloaded, pre-compiled version of rustc, or just build from source.
    pub(crate) fn download_rustc(&self) -> bool {
        self.download_rustc_commit().is_some()
    }

    pub(crate) fn download_rustc_commit(&self) -> Option<&'static str> {
        static DOWNLOAD_RUSTC: OnceCell<Option<String>> = OnceCell::new();
        if self.dry_run() && DOWNLOAD_RUSTC.get().is_none() {
            // avoid trying to actually download the commit
            return None;
        }

        DOWNLOAD_RUSTC
            .get_or_init(|| match &self.download_rustc_commit {
                None => None,
                Some(commit) => {
                    self.download_ci_rustc(commit);
                    Some(commit.clone())
                }
            })
            .as_deref()
    }

    pub(crate) fn initial_rustfmt(&self) -> Option<PathBuf> {
        match &mut *self.initial_rustfmt.borrow_mut() {
            RustfmtState::SystemToolchain(p) | RustfmtState::Downloaded(p) => Some(p.clone()),
            RustfmtState::Unavailable => None,
            r @ RustfmtState::LazyEvaluated => {
                if self.dry_run() {
                    return Some(PathBuf::new());
                }
                let path = self.maybe_download_rustfmt();
                *r = if let Some(p) = &path {
                    RustfmtState::Downloaded(p.clone())
                } else {
                    RustfmtState::Unavailable
                };
                path
            }
        }
    }

    pub fn verbose(&self, msg: &str) {
        if self.verbose > 0 {
            println!("{}", msg);
        }
    }

    pub fn sanitizers_enabled(&self, target: TargetSelection) -> bool {
        self.target_config.get(&target).map(|t| t.sanitizers).flatten().unwrap_or(self.sanitizers)
    }

    pub fn any_sanitizers_enabled(&self) -> bool {
        self.target_config.values().any(|t| t.sanitizers == Some(true)) || self.sanitizers
    }

    pub fn profiler_enabled(&self, target: TargetSelection) -> bool {
        self.target_config.get(&target).map(|t| t.profiler).flatten().unwrap_or(self.profiler)
    }

    pub fn any_profiler_enabled(&self) -> bool {
        self.target_config.values().any(|t| t.profiler == Some(true)) || self.profiler
    }

    pub fn rpath_enabled(&self, target: TargetSelection) -> bool {
        self.target_config.get(&target).map(|t| t.rpath).flatten().unwrap_or(self.rust_rpath)
    }

    pub fn llvm_enabled(&self) -> bool {
        self.rust_codegen_backends.contains(&INTERNER.intern_str("llvm"))
    }

    pub fn llvm_libunwind(&self, target: TargetSelection) -> LlvmLibunwind {
        self.target_config
            .get(&target)
            .and_then(|t| t.llvm_libunwind)
            .or(self.llvm_libunwind_default)
            .unwrap_or(if target.contains("fuchsia") {
                LlvmLibunwind::InTree
            } else {
                LlvmLibunwind::No
            })
    }

    pub fn submodules(&self, rust_info: &GitInfo) -> bool {
        self.submodules.unwrap_or(rust_info.is_managed_git_subrepository())
    }

    pub fn default_codegen_backend(&self) -> Option<Interned<String>> {
        self.rust_codegen_backends.get(0).cloned()
    }

    /// Returns the commit to download, or `None` if we shouldn't download CI artifacts.
    fn download_ci_rustc_commit(&self, download_rustc: Option<StringOrBool>) -> Option<String> {
        // If `download-rustc` is not set, default to rebuilding.
        let if_unchanged = match download_rustc {
            None | Some(StringOrBool::Bool(false)) => return None,
            Some(StringOrBool::Bool(true)) => false,
            Some(StringOrBool::String(s)) if s == "if-unchanged" => true,
            Some(StringOrBool::String(other)) => {
                panic!("unrecognized option for download-rustc: {}", other)
            }
        };

        // Handle running from a directory other than the top level
        let top_level = output(self.git().args(&["rev-parse", "--show-toplevel"]));
        let top_level = top_level.trim_end();
        let compiler = format!("{top_level}/compiler/");
        let library = format!("{top_level}/library/");

        // Look for a version to compare to based on the current commit.
        // Only commits merged by bors will have CI artifacts.
        let merge_base = output(
            self.git()
                .arg("rev-list")
                .arg(format!("--author={}", self.stage0_metadata.config.git_merge_commit_email))
                .args(&["-n1", "--first-parent", "HEAD"]),
        );
        let commit = merge_base.trim_end();
        if commit.is_empty() {
            println!("error: could not find commit hash for downloading rustc");
            println!("help: maybe your repository history is too shallow?");
            println!("help: consider disabling `download-rustc`");
            println!("help: or fetch enough history to include one upstream commit");
            crate::detail_exit(1);
        }

        // Warn if there were changes to the compiler or standard library since the ancestor commit.
        let has_changes = !t!(self
            .git()
            .args(&["diff-index", "--quiet", &commit, "--", &compiler, &library])
            .status())
        .success();
        if has_changes {
            if if_unchanged {
                if self.verbose > 0 {
                    println!(
                        "warning: saw changes to compiler/ or library/ since {commit}; \
                            ignoring `download-rustc`"
                    );
                }
                return None;
            }
            println!(
                "warning: `download-rustc` is enabled, but there are changes to \
                    compiler/ or library/"
            );
        }

        Some(commit.to_string())
    }
}

fn set<T>(field: &mut T, val: Option<T>) {
    if let Some(v) = val {
        *field = v;
    }
}

fn threads_from_config(v: u32) -> u32 {
    match v {
        0 => std::thread::available_parallelism().map_or(1, std::num::NonZeroUsize::get) as u32,
        n => n,
    }
}<|MERGE_RESOLUTION|>--- conflicted
+++ resolved
@@ -917,28 +917,6 @@
             crate::detail_exit(1);
         }
 
-<<<<<<< HEAD
-        #[cfg(test)]
-        let get_toml = |_| TomlConfig::default();
-        #[cfg(not(test))]
-        let get_toml = |file: &Path| {
-            use std::process;
-
-            let contents =
-                t!(fs::read_to_string(file), format!("config file {} not found", file.display()));
-            // Deserialize to Value and then TomlConfig to prevent the Deserialize impl of
-            // TomlConfig and sub types to be monomorphized 5x by toml.
-            match toml::from_str(&contents)
-                .and_then(|table: toml::Value| TomlConfig::deserialize(table))
-                {
-                    Ok(table) => table,
-                    Err(err) => {
-                        println!("failed to parse TOML configuration '{}': {}", file.display(), err);
-                        process::exit(2);
-                    }
-                }
-        };
-=======
         // Infer the rest of the configuration.
 
         // Infer the source directory. This is non-trivial because we want to support a downloaded bootstrap binary,
@@ -992,7 +970,6 @@
         let stage0_json = t!(std::fs::read(&config.src.join("src").join("stage0.json")));
 
         config.stage0_metadata = t!(serde_json::from_slice::<Stage0Metadata>(&stage0_json));
->>>>>>> 2a8221db
 
         // Read from `--config`, then `RUST_BOOTSTRAP_CONFIG`, then `./config.toml`, then `config.toml` in the root directory.
         let toml_path = flags
@@ -1260,46 +1237,7 @@
             config.llvm_from_ci = match llvm.download_ci_llvm {
                 Some(StringOrBool::String(s)) => {
                     assert!(s == "if-available", "unknown option `{}` for download-ci-llvm", s);
-<<<<<<< HEAD
-                    // This is currently all tier 1 targets and tier 2 targets with host tools
-                    // (since others may not have CI artifacts)
-                    // https://doc.rust-lang.org/rustc/platform-support.html#tier-1
-                    // FIXME: this is duplicated in bootstrap.py
-                    let supported_platforms = [
-                        // tier 1
-                        "aarch64-unknown-linux-gnu",
-                        "i686-pc-windows-gnu",
-                        "i686-pc-windows-msvc",
-                        "i686-unknown-linux-gnu",
-                        "x86_64-unknown-linux-gnu",
-                        "x86_64-apple-darwin",
-                        "x86_64-pc-windows-gnu",
-                        "x86_64-pc-windows-msvc",
-                        // tier 2 with host tools
-                        "aarch64-apple-darwin",
-                        "aarch64-pc-windows-msvc",
-                        "aarch64-unknown-linux-musl",
-                        "arm-unknown-linux-gnueabi",
-                        "arm-unknown-linux-gnueabihf",
-                        "armv7-unknown-linux-gnueabihf",
-                        "mips-unknown-linux-gnu",
-                        "mips64-unknown-linux-gnuabi64",
-                        "mips64el-unknown-linux-gnuabi64",
-                        "mipsel-unknown-linux-gnu",
-                        "powerpc-unknown-linux-gnu",
-                        "powerpc64-unknown-linux-gnu",
-                        "powerpc64le-unknown-linux-gnu",
-                        "riscv64gc-unknown-linux-gnu",
-                        "s390x-unknown-linux-gnu",
-                        "x86_64-unknown-freebsd",
-                        "x86_64-unknown-illumos",
-                        "x86_64-unknown-linux-musl",
-                        "x86_64-unknown-netbsd",
-                        ];
-                    supported_platforms.contains(&&*config.build.triple)
-=======
                     crate::llvm::is_ci_llvm_available(&config, asserts)
->>>>>>> 2a8221db
                 }
                 Some(StringOrBool::Bool(b)) => b,
                 None => {
@@ -1336,22 +1274,6 @@
                 check_ci_llvm!(llvm.build_config);
                 check_ci_llvm!(llvm.enzyme);
                 check_ci_llvm!(llvm.plugins);
-<<<<<<< HEAD
-
-                // CI-built LLVM can be either dynamic or static.
-                let ci_llvm = config.out.join(&*config.build.triple).join("ci-llvm");
-                config.llvm_link_shared = if config.dry_run {
-                    // just assume dynamic for now
-                    true
-                } else {
-                    let link_type = t!(
-                        std::fs::read_to_string(ci_llvm.join("link-type.txt")),
-                        format!("CI llvm missing: {}", ci_llvm.display())
-                        );
-                    link_type == "dynamic"
-                };
-=======
->>>>>>> 2a8221db
             }
 
             // NOTE: can never be hit when downloading from CI, since we call `check_ci_llvm!(thin_lto)` above.
