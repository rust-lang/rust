--- conflicted
+++ resolved
@@ -420,15 +420,13 @@
 # What custom diff tool to use for displaying compiletest tests.
 #compiletest-diff-tool = <none>
 
-<<<<<<< HEAD
 # List of tests or directories to exclude from the test suite. For example, exclude = ["tests/assembly", "tests/codegen"];
 #exclude = []
-=======
+
 # Indicates whether ccache is used when building certain artifacts (e.g. LLVM).
 # Set to `true` to use the first `ccache` in PATH, or set an absolute path to use
 # a specific version.
 #ccache = false
->>>>>>> ce36a966
 
 # =============================================================================
 # General install configuration options
