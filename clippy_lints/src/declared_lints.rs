--- conflicted
+++ resolved
@@ -140,10 +140,7 @@
     crate::doc::MISSING_SAFETY_DOC_INFO,
     crate::doc::NEEDLESS_DOCTEST_MAIN_INFO,
     crate::doc::SUSPICIOUS_DOC_COMMENTS_INFO,
-<<<<<<< HEAD
-=======
     crate::doc::TEST_ATTR_IN_DOCTEST_INFO,
->>>>>>> d166fab5
     crate::doc::UNNECESSARY_SAFETY_DOC_INFO,
     crate::double_parens::DOUBLE_PARENS_INFO,
     crate::drop_forget_ref::DROP_NON_DROP_INFO,
